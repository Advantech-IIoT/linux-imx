--- conflicted
+++ resolved
@@ -422,16 +422,9 @@
 	meta->size = size;
 	meta->alloc_stack_hash = alloc_stack_hash;
 	raw_spin_unlock_irqrestore(&meta->lock, flags);
-<<<<<<< HEAD
 
 	alloc_covered_add(alloc_stack_hash, 1);
-=======
->>>>>>> 754e0b0e
-
-	alloc_covered_add(alloc_stack_hash, 1);
-
-<<<<<<< HEAD
-=======
+
 	/* Set required slab fields. */
 	slab = virt_to_slab((void *)meta->addr);
 	slab->slab_cache = cache;
@@ -441,7 +434,6 @@
 	slab->s_mem = addr;
 #endif
 
->>>>>>> 754e0b0e
 	/* Memory initialization. */
 	for_each_canary(meta, set_canary_byte);
 
