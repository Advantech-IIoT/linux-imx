--- conflicted
+++ resolved
@@ -240,16 +240,6 @@
 		cpu_stream->channels_min);
 	hw->channels_max = min(codec_stream->channels_max,
 		cpu_stream->channels_max);
-<<<<<<< HEAD
-	hw->formats = codec_stream->formats & cpu_stream->formats;
-	hw->rates = codec_stream->rates & cpu_stream->rates;
-	if (codec_stream->rates
-		& (SNDRV_PCM_RATE_KNOT | SNDRV_PCM_RATE_CONTINUOUS))
-		hw->rates |= cpu_stream->rates;
-	if (cpu_stream->rates
-		& (SNDRV_PCM_RATE_KNOT | SNDRV_PCM_RATE_CONTINUOUS))
-		hw->rates |= codec_stream->rates;
-=======
 	if (hw->formats)
 		hw->formats &= codec_stream->formats & cpu_stream->formats;
 	else
@@ -259,7 +249,6 @@
 
 	hw->rate_min = 0;
 	hw->rate_max = UINT_MAX;
->>>>>>> 2aff4c9c
 
 	snd_pcm_limit_hw_rates(runtime);
 
