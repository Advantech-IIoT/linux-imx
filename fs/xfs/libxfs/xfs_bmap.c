/*
 * Copyright (c) 2000-2006 Silicon Graphics, Inc.
 * All Rights Reserved.
 *
 * This program is free software; you can redistribute it and/or
 * modify it under the terms of the GNU General Public License as
 * published by the Free Software Foundation.
 *
 * This program is distributed in the hope that it would be useful,
 * but WITHOUT ANY WARRANTY; without even the implied warranty of
 * MERCHANTABILITY or FITNESS FOR A PARTICULAR PURPOSE.  See the
 * GNU General Public License for more details.
 *
 * You should have received a copy of the GNU General Public License
 * along with this program; if not, write the Free Software Foundation,
 * Inc.,  51 Franklin St, Fifth Floor, Boston, MA  02110-1301  USA
 */
#include "xfs.h"
#include "xfs_fs.h"
#include "xfs_shared.h"
#include "xfs_format.h"
#include "xfs_log_format.h"
#include "xfs_trans_resv.h"
#include "xfs_bit.h"
#include "xfs_sb.h"
#include "xfs_mount.h"
#include "xfs_defer.h"
#include "xfs_da_format.h"
#include "xfs_da_btree.h"
#include "xfs_dir2.h"
#include "xfs_inode.h"
#include "xfs_btree.h"
#include "xfs_trans.h"
#include "xfs_inode_item.h"
#include "xfs_extfree_item.h"
#include "xfs_alloc.h"
#include "xfs_bmap.h"
#include "xfs_bmap_util.h"
#include "xfs_bmap_btree.h"
#include "xfs_rtalloc.h"
#include "xfs_error.h"
#include "xfs_quota.h"
#include "xfs_trans_space.h"
#include "xfs_buf_item.h"
#include "xfs_trace.h"
#include "xfs_symlink.h"
#include "xfs_attr_leaf.h"
#include "xfs_filestream.h"
#include "xfs_rmap.h"
#include "xfs_ag_resv.h"
#include "xfs_refcount.h"


kmem_zone_t		*xfs_bmap_free_item_zone;

/*
 * Miscellaneous helper functions
 */

/*
 * Compute and fill in the value of the maximum depth of a bmap btree
 * in this filesystem.  Done once, during mount.
 */
void
xfs_bmap_compute_maxlevels(
	xfs_mount_t	*mp,		/* file system mount structure */
	int		whichfork)	/* data or attr fork */
{
	int		level;		/* btree level */
	uint		maxblocks;	/* max blocks at this level */
	uint		maxleafents;	/* max leaf entries possible */
	int		maxrootrecs;	/* max records in root block */
	int		minleafrecs;	/* min records in leaf block */
	int		minnoderecs;	/* min records in node block */
	int		sz;		/* root block size */

	/*
	 * The maximum number of extents in a file, hence the maximum
	 * number of leaf entries, is controlled by the type of di_nextents
	 * (a signed 32-bit number, xfs_extnum_t), or by di_anextents
	 * (a signed 16-bit number, xfs_aextnum_t).
	 *
	 * Note that we can no longer assume that if we are in ATTR1 that
	 * the fork offset of all the inodes will be
	 * (xfs_default_attroffset(ip) >> 3) because we could have mounted
	 * with ATTR2 and then mounted back with ATTR1, keeping the
	 * di_forkoff's fixed but probably at various positions. Therefore,
	 * for both ATTR1 and ATTR2 we have to assume the worst case scenario
	 * of a minimum size available.
	 */
	if (whichfork == XFS_DATA_FORK) {
		maxleafents = MAXEXTNUM;
		sz = XFS_BMDR_SPACE_CALC(MINDBTPTRS);
	} else {
		maxleafents = MAXAEXTNUM;
		sz = XFS_BMDR_SPACE_CALC(MINABTPTRS);
	}
	maxrootrecs = xfs_bmdr_maxrecs(sz, 0);
	minleafrecs = mp->m_bmap_dmnr[0];
	minnoderecs = mp->m_bmap_dmnr[1];
	maxblocks = (maxleafents + minleafrecs - 1) / minleafrecs;
	for (level = 1; maxblocks > 1; level++) {
		if (maxblocks <= maxrootrecs)
			maxblocks = 1;
		else
			maxblocks = (maxblocks + minnoderecs - 1) / minnoderecs;
	}
	mp->m_bm_maxlevels[whichfork] = level;
}

STATIC int				/* error */
xfs_bmbt_lookup_eq(
	struct xfs_btree_cur	*cur,
	xfs_fileoff_t		off,
	xfs_fsblock_t		bno,
	xfs_filblks_t		len,
	int			*stat)	/* success/failure */
{
	cur->bc_rec.b.br_startoff = off;
	cur->bc_rec.b.br_startblock = bno;
	cur->bc_rec.b.br_blockcount = len;
	return xfs_btree_lookup(cur, XFS_LOOKUP_EQ, stat);
}

STATIC int				/* error */
xfs_bmbt_lookup_ge(
	struct xfs_btree_cur	*cur,
	xfs_fileoff_t		off,
	xfs_fsblock_t		bno,
	xfs_filblks_t		len,
	int			*stat)	/* success/failure */
{
	cur->bc_rec.b.br_startoff = off;
	cur->bc_rec.b.br_startblock = bno;
	cur->bc_rec.b.br_blockcount = len;
	return xfs_btree_lookup(cur, XFS_LOOKUP_GE, stat);
}

/*
 * Check if the inode needs to be converted to btree format.
 */
static inline bool xfs_bmap_needs_btree(struct xfs_inode *ip, int whichfork)
{
	return whichfork != XFS_COW_FORK &&
		XFS_IFORK_FORMAT(ip, whichfork) == XFS_DINODE_FMT_EXTENTS &&
		XFS_IFORK_NEXTENTS(ip, whichfork) >
			XFS_IFORK_MAXEXT(ip, whichfork);
}

/*
 * Check if the inode should be converted to extent format.
 */
static inline bool xfs_bmap_wants_extents(struct xfs_inode *ip, int whichfork)
{
	return whichfork != XFS_COW_FORK &&
		XFS_IFORK_FORMAT(ip, whichfork) == XFS_DINODE_FMT_BTREE &&
		XFS_IFORK_NEXTENTS(ip, whichfork) <=
			XFS_IFORK_MAXEXT(ip, whichfork);
}

/*
 * Update the record referred to by cur to the value given
 * by [off, bno, len, state].
 * This either works (return 0) or gets an EFSCORRUPTED error.
 */
STATIC int
xfs_bmbt_update(
	struct xfs_btree_cur	*cur,
	xfs_fileoff_t		off,
	xfs_fsblock_t		bno,
	xfs_filblks_t		len,
	xfs_exntst_t		state)
{
	union xfs_btree_rec	rec;

	xfs_bmbt_disk_set_allf(&rec.bmbt, off, bno, len, state);
	return xfs_btree_update(cur, &rec);
}

/*
 * Compute the worst-case number of indirect blocks that will be used
 * for ip's delayed extent of length "len".
 */
STATIC xfs_filblks_t
xfs_bmap_worst_indlen(
	xfs_inode_t	*ip,		/* incore inode pointer */
	xfs_filblks_t	len)		/* delayed extent length */
{
	int		level;		/* btree level number */
	int		maxrecs;	/* maximum record count at this level */
	xfs_mount_t	*mp;		/* mount structure */
	xfs_filblks_t	rval;		/* return value */

	mp = ip->i_mount;
	maxrecs = mp->m_bmap_dmxr[0];
	for (level = 0, rval = 0;
	     level < XFS_BM_MAXLEVELS(mp, XFS_DATA_FORK);
	     level++) {
		len += maxrecs - 1;
		do_div(len, maxrecs);
		rval += len;
		if (len == 1)
			return rval + XFS_BM_MAXLEVELS(mp, XFS_DATA_FORK) -
				level - 1;
		if (level == 0)
			maxrecs = mp->m_bmap_dmxr[1];
	}
	return rval;
}

/*
 * Calculate the default attribute fork offset for newly created inodes.
 */
uint
xfs_default_attroffset(
	struct xfs_inode	*ip)
{
	struct xfs_mount	*mp = ip->i_mount;
	uint			offset;

	if (mp->m_sb.sb_inodesize == 256) {
		offset = XFS_LITINO(mp, ip->i_d.di_version) -
				XFS_BMDR_SPACE_CALC(MINABTPTRS);
	} else {
		offset = XFS_BMDR_SPACE_CALC(6 * MINABTPTRS);
	}

	ASSERT(offset < XFS_LITINO(mp, ip->i_d.di_version));
	return offset;
}

/*
 * Helper routine to reset inode di_forkoff field when switching
 * attribute fork from local to extent format - we reset it where
 * possible to make space available for inline data fork extents.
 */
STATIC void
xfs_bmap_forkoff_reset(
	xfs_inode_t	*ip,
	int		whichfork)
{
	if (whichfork == XFS_ATTR_FORK &&
	    ip->i_d.di_format != XFS_DINODE_FMT_DEV &&
	    ip->i_d.di_format != XFS_DINODE_FMT_UUID &&
	    ip->i_d.di_format != XFS_DINODE_FMT_BTREE) {
		uint	dfl_forkoff = xfs_default_attroffset(ip) >> 3;

		if (dfl_forkoff > ip->i_d.di_forkoff)
			ip->i_d.di_forkoff = dfl_forkoff;
	}
}

#ifdef DEBUG
STATIC struct xfs_buf *
xfs_bmap_get_bp(
	struct xfs_btree_cur	*cur,
	xfs_fsblock_t		bno)
{
	struct xfs_log_item_desc *lidp;
	int			i;

	if (!cur)
		return NULL;

	for (i = 0; i < XFS_BTREE_MAXLEVELS; i++) {
		if (!cur->bc_bufs[i])
			break;
		if (XFS_BUF_ADDR(cur->bc_bufs[i]) == bno)
			return cur->bc_bufs[i];
	}

	/* Chase down all the log items to see if the bp is there */
	list_for_each_entry(lidp, &cur->bc_tp->t_items, lid_trans) {
		struct xfs_buf_log_item	*bip;
		bip = (struct xfs_buf_log_item *)lidp->lid_item;
		if (bip->bli_item.li_type == XFS_LI_BUF &&
		    XFS_BUF_ADDR(bip->bli_buf) == bno)
			return bip->bli_buf;
	}

	return NULL;
}

STATIC void
xfs_check_block(
	struct xfs_btree_block	*block,
	xfs_mount_t		*mp,
	int			root,
	short			sz)
{
	int			i, j, dmxr;
	__be64			*pp, *thispa;	/* pointer to block address */
	xfs_bmbt_key_t		*prevp, *keyp;

	ASSERT(be16_to_cpu(block->bb_level) > 0);

	prevp = NULL;
	for( i = 1; i <= xfs_btree_get_numrecs(block); i++) {
		dmxr = mp->m_bmap_dmxr[0];
		keyp = XFS_BMBT_KEY_ADDR(mp, block, i);

		if (prevp) {
			ASSERT(be64_to_cpu(prevp->br_startoff) <
			       be64_to_cpu(keyp->br_startoff));
		}
		prevp = keyp;

		/*
		 * Compare the block numbers to see if there are dups.
		 */
		if (root)
			pp = XFS_BMAP_BROOT_PTR_ADDR(mp, block, i, sz);
		else
			pp = XFS_BMBT_PTR_ADDR(mp, block, i, dmxr);

		for (j = i+1; j <= be16_to_cpu(block->bb_numrecs); j++) {
			if (root)
				thispa = XFS_BMAP_BROOT_PTR_ADDR(mp, block, j, sz);
			else
				thispa = XFS_BMBT_PTR_ADDR(mp, block, j, dmxr);
			if (*thispa == *pp) {
				xfs_warn(mp, "%s: thispa(%d) == pp(%d) %Ld",
					__func__, j, i,
					(unsigned long long)be64_to_cpu(*thispa));
				panic("%s: ptrs are equal in node\n",
					__func__);
			}
		}
	}
}

/*
 * Check that the extents for the inode ip are in the right order in all
 * btree leaves. THis becomes prohibitively expensive for large extent count
 * files, so don't bother with inodes that have more than 10,000 extents in
 * them. The btree record ordering checks will still be done, so for such large
 * bmapbt constructs that is going to catch most corruptions.
 */
STATIC void
xfs_bmap_check_leaf_extents(
	xfs_btree_cur_t		*cur,	/* btree cursor or null */
	xfs_inode_t		*ip,		/* incore inode pointer */
	int			whichfork)	/* data or attr fork */
{
	struct xfs_btree_block	*block;	/* current btree block */
	xfs_fsblock_t		bno;	/* block # of "block" */
	xfs_buf_t		*bp;	/* buffer for "block" */
	int			error;	/* error return value */
	xfs_extnum_t		i=0, j;	/* index into the extents list */
	xfs_ifork_t		*ifp;	/* fork structure */
	int			level;	/* btree level, for checking */
	xfs_mount_t		*mp;	/* file system mount structure */
	__be64			*pp;	/* pointer to block address */
	xfs_bmbt_rec_t		*ep;	/* pointer to current extent */
	xfs_bmbt_rec_t		last = {0, 0}; /* last extent in prev block */
	xfs_bmbt_rec_t		*nextp;	/* pointer to next extent */
	int			bp_release = 0;

	if (XFS_IFORK_FORMAT(ip, whichfork) != XFS_DINODE_FMT_BTREE) {
		return;
	}

	/* skip large extent count inodes */
	if (ip->i_d.di_nextents > 10000)
		return;

	bno = NULLFSBLOCK;
	mp = ip->i_mount;
	ifp = XFS_IFORK_PTR(ip, whichfork);
	block = ifp->if_broot;
	/*
	 * Root level must use BMAP_BROOT_PTR_ADDR macro to get ptr out.
	 */
	level = be16_to_cpu(block->bb_level);
	ASSERT(level > 0);
	xfs_check_block(block, mp, 1, ifp->if_broot_bytes);
	pp = XFS_BMAP_BROOT_PTR_ADDR(mp, block, 1, ifp->if_broot_bytes);
	bno = be64_to_cpu(*pp);

	ASSERT(bno != NULLFSBLOCK);
	ASSERT(XFS_FSB_TO_AGNO(mp, bno) < mp->m_sb.sb_agcount);
	ASSERT(XFS_FSB_TO_AGBNO(mp, bno) < mp->m_sb.sb_agblocks);

	/*
	 * Go down the tree until leaf level is reached, following the first
	 * pointer (leftmost) at each level.
	 */
	while (level-- > 0) {
		/* See if buf is in cur first */
		bp_release = 0;
		bp = xfs_bmap_get_bp(cur, XFS_FSB_TO_DADDR(mp, bno));
		if (!bp) {
			bp_release = 1;
			error = xfs_btree_read_bufl(mp, NULL, bno, 0, &bp,
						XFS_BMAP_BTREE_REF,
						&xfs_bmbt_buf_ops);
			if (error)
				goto error_norelse;
		}
		block = XFS_BUF_TO_BLOCK(bp);
		if (level == 0)
			break;

		/*
		 * Check this block for basic sanity (increasing keys and
		 * no duplicate blocks).
		 */

		xfs_check_block(block, mp, 0, 0);
		pp = XFS_BMBT_PTR_ADDR(mp, block, 1, mp->m_bmap_dmxr[1]);
		bno = be64_to_cpu(*pp);
		XFS_WANT_CORRUPTED_GOTO(mp,
					XFS_FSB_SANITY_CHECK(mp, bno), error0);
		if (bp_release) {
			bp_release = 0;
			xfs_trans_brelse(NULL, bp);
		}
	}

	/*
	 * Here with bp and block set to the leftmost leaf node in the tree.
	 */
	i = 0;

	/*
	 * Loop over all leaf nodes checking that all extents are in the right order.
	 */
	for (;;) {
		xfs_fsblock_t	nextbno;
		xfs_extnum_t	num_recs;


		num_recs = xfs_btree_get_numrecs(block);

		/*
		 * Read-ahead the next leaf block, if any.
		 */

		nextbno = be64_to_cpu(block->bb_u.l.bb_rightsib);

		/*
		 * Check all the extents to make sure they are OK.
		 * If we had a previous block, the last entry should
		 * conform with the first entry in this one.
		 */

		ep = XFS_BMBT_REC_ADDR(mp, block, 1);
		if (i) {
			ASSERT(xfs_bmbt_disk_get_startoff(&last) +
			       xfs_bmbt_disk_get_blockcount(&last) <=
			       xfs_bmbt_disk_get_startoff(ep));
		}
		for (j = 1; j < num_recs; j++) {
			nextp = XFS_BMBT_REC_ADDR(mp, block, j + 1);
			ASSERT(xfs_bmbt_disk_get_startoff(ep) +
			       xfs_bmbt_disk_get_blockcount(ep) <=
			       xfs_bmbt_disk_get_startoff(nextp));
			ep = nextp;
		}

		last = *ep;
		i += num_recs;
		if (bp_release) {
			bp_release = 0;
			xfs_trans_brelse(NULL, bp);
		}
		bno = nextbno;
		/*
		 * If we've reached the end, stop.
		 */
		if (bno == NULLFSBLOCK)
			break;

		bp_release = 0;
		bp = xfs_bmap_get_bp(cur, XFS_FSB_TO_DADDR(mp, bno));
		if (!bp) {
			bp_release = 1;
			error = xfs_btree_read_bufl(mp, NULL, bno, 0, &bp,
						XFS_BMAP_BTREE_REF,
						&xfs_bmbt_buf_ops);
			if (error)
				goto error_norelse;
		}
		block = XFS_BUF_TO_BLOCK(bp);
	}

	return;

error0:
	xfs_warn(mp, "%s: at error0", __func__);
	if (bp_release)
		xfs_trans_brelse(NULL, bp);
error_norelse:
	xfs_warn(mp, "%s: BAD after btree leaves for %d extents",
		__func__, i);
	panic("%s: CORRUPTED BTREE OR SOMETHING", __func__);
	return;
}

/*
 * Add bmap trace insert entries for all the contents of the extent records.
 */
void
xfs_bmap_trace_exlist(
	xfs_inode_t	*ip,		/* incore inode pointer */
	xfs_extnum_t	cnt,		/* count of entries in the list */
	int		whichfork,	/* data or attr fork */
	unsigned long	caller_ip)
{
	xfs_extnum_t	idx;		/* extent record index */
	xfs_ifork_t	*ifp;		/* inode fork pointer */
	int		state = 0;

	if (whichfork == XFS_ATTR_FORK)
		state |= BMAP_ATTRFORK;

	ifp = XFS_IFORK_PTR(ip, whichfork);
	ASSERT(cnt == (ifp->if_bytes / (uint)sizeof(xfs_bmbt_rec_t)));
	for (idx = 0; idx < cnt; idx++)
		trace_xfs_extlist(ip, idx, whichfork, caller_ip);
}

/*
 * Validate that the bmbt_irecs being returned from bmapi are valid
 * given the caller's original parameters.  Specifically check the
 * ranges of the returned irecs to ensure that they only extend beyond
 * the given parameters if the XFS_BMAPI_ENTIRE flag was set.
 */
STATIC void
xfs_bmap_validate_ret(
	xfs_fileoff_t		bno,
	xfs_filblks_t		len,
	int			flags,
	xfs_bmbt_irec_t		*mval,
	int			nmap,
	int			ret_nmap)
{
	int			i;		/* index to map values */

	ASSERT(ret_nmap <= nmap);

	for (i = 0; i < ret_nmap; i++) {
		ASSERT(mval[i].br_blockcount > 0);
		if (!(flags & XFS_BMAPI_ENTIRE)) {
			ASSERT(mval[i].br_startoff >= bno);
			ASSERT(mval[i].br_blockcount <= len);
			ASSERT(mval[i].br_startoff + mval[i].br_blockcount <=
			       bno + len);
		} else {
			ASSERT(mval[i].br_startoff < bno + len);
			ASSERT(mval[i].br_startoff + mval[i].br_blockcount >
			       bno);
		}
		ASSERT(i == 0 ||
		       mval[i - 1].br_startoff + mval[i - 1].br_blockcount ==
		       mval[i].br_startoff);
		ASSERT(mval[i].br_startblock != DELAYSTARTBLOCK &&
		       mval[i].br_startblock != HOLESTARTBLOCK);
		ASSERT(mval[i].br_state == XFS_EXT_NORM ||
		       mval[i].br_state == XFS_EXT_UNWRITTEN);
	}
}

#else
#define xfs_bmap_check_leaf_extents(cur, ip, whichfork)		do { } while (0)
#define	xfs_bmap_validate_ret(bno,len,flags,mval,onmap,nmap)
#endif /* DEBUG */

/*
 * bmap free list manipulation functions
 */

/*
 * Add the extent to the list of extents to be free at transaction end.
 * The list is maintained sorted (by block number).
 */
void
xfs_bmap_add_free(
	struct xfs_mount		*mp,
	struct xfs_defer_ops		*dfops,
	xfs_fsblock_t			bno,
	xfs_filblks_t			len,
	struct xfs_owner_info		*oinfo)
{
	struct xfs_extent_free_item	*new;		/* new element */
#ifdef DEBUG
	xfs_agnumber_t		agno;
	xfs_agblock_t		agbno;

	ASSERT(bno != NULLFSBLOCK);
	ASSERT(len > 0);
	ASSERT(len <= MAXEXTLEN);
	ASSERT(!isnullstartblock(bno));
	agno = XFS_FSB_TO_AGNO(mp, bno);
	agbno = XFS_FSB_TO_AGBNO(mp, bno);
	ASSERT(agno < mp->m_sb.sb_agcount);
	ASSERT(agbno < mp->m_sb.sb_agblocks);
	ASSERT(len < mp->m_sb.sb_agblocks);
	ASSERT(agbno + len <= mp->m_sb.sb_agblocks);
#endif
	ASSERT(xfs_bmap_free_item_zone != NULL);

	new = kmem_zone_alloc(xfs_bmap_free_item_zone, KM_SLEEP);
	new->xefi_startblock = bno;
	new->xefi_blockcount = (xfs_extlen_t)len;
	if (oinfo)
		new->xefi_oinfo = *oinfo;
	else
		xfs_rmap_skip_owner_update(&new->xefi_oinfo);
	trace_xfs_bmap_free_defer(mp, XFS_FSB_TO_AGNO(mp, bno), 0,
			XFS_FSB_TO_AGBNO(mp, bno), len);
	xfs_defer_add(dfops, XFS_DEFER_OPS_TYPE_FREE, &new->xefi_list);
}

/*
 * Inode fork format manipulation functions
 */

/*
 * Transform a btree format file with only one leaf node, where the
 * extents list will fit in the inode, into an extents format file.
 * Since the file extents are already in-core, all we have to do is
 * give up the space for the btree root and pitch the leaf block.
 */
STATIC int				/* error */
xfs_bmap_btree_to_extents(
	xfs_trans_t		*tp,	/* transaction pointer */
	xfs_inode_t		*ip,	/* incore inode pointer */
	xfs_btree_cur_t		*cur,	/* btree cursor */
	int			*logflagsp, /* inode logging flags */
	int			whichfork)  /* data or attr fork */
{
	/* REFERENCED */
	struct xfs_btree_block	*cblock;/* child btree block */
	xfs_fsblock_t		cbno;	/* child block number */
	xfs_buf_t		*cbp;	/* child block's buffer */
	int			error;	/* error return value */
	xfs_ifork_t		*ifp;	/* inode fork data */
	xfs_mount_t		*mp;	/* mount point structure */
	__be64			*pp;	/* ptr to block address */
	struct xfs_btree_block	*rblock;/* root btree block */
	struct xfs_owner_info	oinfo;

	mp = ip->i_mount;
	ifp = XFS_IFORK_PTR(ip, whichfork);
	ASSERT(whichfork != XFS_COW_FORK);
	ASSERT(ifp->if_flags & XFS_IFEXTENTS);
	ASSERT(XFS_IFORK_FORMAT(ip, whichfork) == XFS_DINODE_FMT_BTREE);
	rblock = ifp->if_broot;
	ASSERT(be16_to_cpu(rblock->bb_level) == 1);
	ASSERT(be16_to_cpu(rblock->bb_numrecs) == 1);
	ASSERT(xfs_bmbt_maxrecs(mp, ifp->if_broot_bytes, 0) == 1);
	pp = XFS_BMAP_BROOT_PTR_ADDR(mp, rblock, 1, ifp->if_broot_bytes);
	cbno = be64_to_cpu(*pp);
	*logflagsp = 0;
#ifdef DEBUG
	if ((error = xfs_btree_check_lptr(cur, cbno, 1)))
		return error;
#endif
	error = xfs_btree_read_bufl(mp, tp, cbno, 0, &cbp, XFS_BMAP_BTREE_REF,
				&xfs_bmbt_buf_ops);
	if (error)
		return error;
	cblock = XFS_BUF_TO_BLOCK(cbp);
	if ((error = xfs_btree_check_block(cur, cblock, 0, cbp)))
		return error;
	xfs_rmap_ino_bmbt_owner(&oinfo, ip->i_ino, whichfork);
	xfs_bmap_add_free(mp, cur->bc_private.b.dfops, cbno, 1, &oinfo);
	ip->i_d.di_nblocks--;
	xfs_trans_mod_dquot_byino(tp, ip, XFS_TRANS_DQ_BCOUNT, -1L);
	xfs_trans_binval(tp, cbp);
	if (cur->bc_bufs[0] == cbp)
		cur->bc_bufs[0] = NULL;
	xfs_iroot_realloc(ip, -1, whichfork);
	ASSERT(ifp->if_broot == NULL);
	ASSERT((ifp->if_flags & XFS_IFBROOT) == 0);
	XFS_IFORK_FMT_SET(ip, whichfork, XFS_DINODE_FMT_EXTENTS);
	*logflagsp = XFS_ILOG_CORE | xfs_ilog_fext(whichfork);
	return 0;
}

/*
 * Convert an extents-format file into a btree-format file.
 * The new file will have a root block (in the inode) and a single child block.
 */
STATIC int					/* error */
xfs_bmap_extents_to_btree(
	xfs_trans_t		*tp,		/* transaction pointer */
	xfs_inode_t		*ip,		/* incore inode pointer */
	xfs_fsblock_t		*firstblock,	/* first-block-allocated */
	struct xfs_defer_ops	*dfops,		/* blocks freed in xaction */
	xfs_btree_cur_t		**curp,		/* cursor returned to caller */
	int			wasdel,		/* converting a delayed alloc */
	int			*logflagsp,	/* inode logging flags */
	int			whichfork)	/* data or attr fork */
{
	struct xfs_btree_block	*ablock;	/* allocated (child) bt block */
	xfs_buf_t		*abp;		/* buffer for ablock */
	xfs_alloc_arg_t		args;		/* allocation arguments */
	xfs_bmbt_rec_t		*arp;		/* child record pointer */
	struct xfs_btree_block	*block;		/* btree root block */
	xfs_btree_cur_t		*cur;		/* bmap btree cursor */
	xfs_bmbt_rec_host_t	*ep;		/* extent record pointer */
	int			error;		/* error return value */
	xfs_extnum_t		i, cnt;		/* extent record index */
	xfs_ifork_t		*ifp;		/* inode fork pointer */
	xfs_bmbt_key_t		*kp;		/* root block key pointer */
	xfs_mount_t		*mp;		/* mount structure */
	xfs_extnum_t		nextents;	/* number of file extents */
	xfs_bmbt_ptr_t		*pp;		/* root block address pointer */

	mp = ip->i_mount;
	ASSERT(whichfork != XFS_COW_FORK);
	ifp = XFS_IFORK_PTR(ip, whichfork);
	ASSERT(XFS_IFORK_FORMAT(ip, whichfork) == XFS_DINODE_FMT_EXTENTS);

	/*
	 * Make space in the inode incore.
	 */
	xfs_iroot_realloc(ip, 1, whichfork);
	ifp->if_flags |= XFS_IFBROOT;

	/*
	 * Fill in the root.
	 */
	block = ifp->if_broot;
	if (xfs_sb_version_hascrc(&mp->m_sb))
		xfs_btree_init_block_int(mp, block, XFS_BUF_DADDR_NULL,
				 XFS_BMAP_CRC_MAGIC, 1, 1, ip->i_ino,
				 XFS_BTREE_LONG_PTRS | XFS_BTREE_CRC_BLOCKS);
	else
		xfs_btree_init_block_int(mp, block, XFS_BUF_DADDR_NULL,
				 XFS_BMAP_MAGIC, 1, 1, ip->i_ino,
				 XFS_BTREE_LONG_PTRS);

	/*
	 * Need a cursor.  Can't allocate until bb_level is filled in.
	 */
	cur = xfs_bmbt_init_cursor(mp, tp, ip, whichfork);
	cur->bc_private.b.firstblock = *firstblock;
	cur->bc_private.b.dfops = dfops;
	cur->bc_private.b.flags = wasdel ? XFS_BTCUR_BPRV_WASDEL : 0;
	/*
	 * Convert to a btree with two levels, one record in root.
	 */
	XFS_IFORK_FMT_SET(ip, whichfork, XFS_DINODE_FMT_BTREE);
	memset(&args, 0, sizeof(args));
	args.tp = tp;
	args.mp = mp;
	xfs_rmap_ino_bmbt_owner(&args.oinfo, ip->i_ino, whichfork);
	args.firstblock = *firstblock;
	if (*firstblock == NULLFSBLOCK) {
		args.type = XFS_ALLOCTYPE_START_BNO;
		args.fsbno = XFS_INO_TO_FSB(mp, ip->i_ino);
	} else if (dfops->dop_low) {
try_another_ag:
		args.type = XFS_ALLOCTYPE_START_BNO;
		args.fsbno = *firstblock;
	} else {
		args.type = XFS_ALLOCTYPE_NEAR_BNO;
		args.fsbno = *firstblock;
	}
	args.minlen = args.maxlen = args.prod = 1;
	args.wasdel = wasdel;
	*logflagsp = 0;
	if ((error = xfs_alloc_vextent(&args))) {
		xfs_iroot_realloc(ip, -1, whichfork);
		xfs_btree_del_cursor(cur, XFS_BTREE_ERROR);
		return error;
	}

	/*
	 * During a CoW operation, the allocation and bmbt updates occur in
	 * different transactions.  The mapping code tries to put new bmbt
	 * blocks near extents being mapped, but the only way to guarantee this
	 * is if the alloc and the mapping happen in a single transaction that
	 * has a block reservation.  That isn't the case here, so if we run out
	 * of space we'll try again with another AG.
	 */
	if (xfs_sb_version_hasreflink(&cur->bc_mp->m_sb) &&
	    args.fsbno == NULLFSBLOCK &&
	    args.type == XFS_ALLOCTYPE_NEAR_BNO) {
		dfops->dop_low = true;
		goto try_another_ag;
	}
	/*
	 * Allocation can't fail, the space was reserved.
	 */
	ASSERT(args.fsbno != NULLFSBLOCK);
	ASSERT(*firstblock == NULLFSBLOCK ||
	       args.agno == XFS_FSB_TO_AGNO(mp, *firstblock) ||
	       (dfops->dop_low &&
		args.agno > XFS_FSB_TO_AGNO(mp, *firstblock)));
	*firstblock = cur->bc_private.b.firstblock = args.fsbno;
	cur->bc_private.b.allocated++;
	ip->i_d.di_nblocks++;
	xfs_trans_mod_dquot_byino(tp, ip, XFS_TRANS_DQ_BCOUNT, 1L);
	abp = xfs_btree_get_bufl(mp, tp, args.fsbno, 0);
	/*
	 * Fill in the child block.
	 */
	abp->b_ops = &xfs_bmbt_buf_ops;
	ablock = XFS_BUF_TO_BLOCK(abp);
	if (xfs_sb_version_hascrc(&mp->m_sb))
		xfs_btree_init_block_int(mp, ablock, abp->b_bn,
				XFS_BMAP_CRC_MAGIC, 0, 0, ip->i_ino,
				XFS_BTREE_LONG_PTRS | XFS_BTREE_CRC_BLOCKS);
	else
		xfs_btree_init_block_int(mp, ablock, abp->b_bn,
				XFS_BMAP_MAGIC, 0, 0, ip->i_ino,
				XFS_BTREE_LONG_PTRS);

	arp = XFS_BMBT_REC_ADDR(mp, ablock, 1);
	nextents = ifp->if_bytes / (uint)sizeof(xfs_bmbt_rec_t);
	for (cnt = i = 0; i < nextents; i++) {
		ep = xfs_iext_get_ext(ifp, i);
		if (!isnullstartblock(xfs_bmbt_get_startblock(ep))) {
			arp->l0 = cpu_to_be64(ep->l0);
			arp->l1 = cpu_to_be64(ep->l1);
			arp++; cnt++;
		}
	}
	ASSERT(cnt == XFS_IFORK_NEXTENTS(ip, whichfork));
	xfs_btree_set_numrecs(ablock, cnt);

	/*
	 * Fill in the root key and pointer.
	 */
	kp = XFS_BMBT_KEY_ADDR(mp, block, 1);
	arp = XFS_BMBT_REC_ADDR(mp, ablock, 1);
	kp->br_startoff = cpu_to_be64(xfs_bmbt_disk_get_startoff(arp));
	pp = XFS_BMBT_PTR_ADDR(mp, block, 1, xfs_bmbt_get_maxrecs(cur,
						be16_to_cpu(block->bb_level)));
	*pp = cpu_to_be64(args.fsbno);

	/*
	 * Do all this logging at the end so that
	 * the root is at the right level.
	 */
	xfs_btree_log_block(cur, abp, XFS_BB_ALL_BITS);
	xfs_btree_log_recs(cur, abp, 1, be16_to_cpu(ablock->bb_numrecs));
	ASSERT(*curp == NULL);
	*curp = cur;
	*logflagsp = XFS_ILOG_CORE | xfs_ilog_fbroot(whichfork);
	return 0;
}

/*
 * Convert a local file to an extents file.
 * This code is out of bounds for data forks of regular files,
 * since the file data needs to get logged so things will stay consistent.
 * (The bmap-level manipulations are ok, though).
 */
void
xfs_bmap_local_to_extents_empty(
	struct xfs_inode	*ip,
	int			whichfork)
{
	struct xfs_ifork	*ifp = XFS_IFORK_PTR(ip, whichfork);

	ASSERT(whichfork != XFS_COW_FORK);
	ASSERT(XFS_IFORK_FORMAT(ip, whichfork) == XFS_DINODE_FMT_LOCAL);
	ASSERT(ifp->if_bytes == 0);
	ASSERT(XFS_IFORK_NEXTENTS(ip, whichfork) == 0);

	xfs_bmap_forkoff_reset(ip, whichfork);
	ifp->if_flags &= ~XFS_IFINLINE;
	ifp->if_flags |= XFS_IFEXTENTS;
	XFS_IFORK_FMT_SET(ip, whichfork, XFS_DINODE_FMT_EXTENTS);
}


STATIC int				/* error */
xfs_bmap_local_to_extents(
	xfs_trans_t	*tp,		/* transaction pointer */
	xfs_inode_t	*ip,		/* incore inode pointer */
	xfs_fsblock_t	*firstblock,	/* first block allocated in xaction */
	xfs_extlen_t	total,		/* total blocks needed by transaction */
	int		*logflagsp,	/* inode logging flags */
	int		whichfork,
	void		(*init_fn)(struct xfs_trans *tp,
				   struct xfs_buf *bp,
				   struct xfs_inode *ip,
				   struct xfs_ifork *ifp))
{
	int		error = 0;
	int		flags;		/* logging flags returned */
	xfs_ifork_t	*ifp;		/* inode fork pointer */
	xfs_alloc_arg_t	args;		/* allocation arguments */
	xfs_buf_t	*bp;		/* buffer for extent block */
	xfs_bmbt_rec_host_t *ep;	/* extent record pointer */

	/*
	 * We don't want to deal with the case of keeping inode data inline yet.
	 * So sending the data fork of a regular inode is invalid.
	 */
	ASSERT(!(S_ISREG(VFS_I(ip)->i_mode) && whichfork == XFS_DATA_FORK));
	ifp = XFS_IFORK_PTR(ip, whichfork);
	ASSERT(XFS_IFORK_FORMAT(ip, whichfork) == XFS_DINODE_FMT_LOCAL);

	if (!ifp->if_bytes) {
		xfs_bmap_local_to_extents_empty(ip, whichfork);
		flags = XFS_ILOG_CORE;
		goto done;
	}

	flags = 0;
	error = 0;
	ASSERT((ifp->if_flags & (XFS_IFINLINE|XFS_IFEXTENTS|XFS_IFEXTIREC)) ==
								XFS_IFINLINE);
	memset(&args, 0, sizeof(args));
	args.tp = tp;
	args.mp = ip->i_mount;
	xfs_rmap_ino_owner(&args.oinfo, ip->i_ino, whichfork, 0);
	args.firstblock = *firstblock;
	/*
	 * Allocate a block.  We know we need only one, since the
	 * file currently fits in an inode.
	 */
	if (*firstblock == NULLFSBLOCK) {
try_another_ag:
		args.fsbno = XFS_INO_TO_FSB(args.mp, ip->i_ino);
		args.type = XFS_ALLOCTYPE_START_BNO;
	} else {
		args.fsbno = *firstblock;
		args.type = XFS_ALLOCTYPE_NEAR_BNO;
	}
	args.total = total;
	args.minlen = args.maxlen = args.prod = 1;
	error = xfs_alloc_vextent(&args);
	if (error)
		goto done;

	/*
	 * During a CoW operation, the allocation and bmbt updates occur in
	 * different transactions.  The mapping code tries to put new bmbt
	 * blocks near extents being mapped, but the only way to guarantee this
	 * is if the alloc and the mapping happen in a single transaction that
	 * has a block reservation.  That isn't the case here, so if we run out
	 * of space we'll try again with another AG.
	 */
	if (xfs_sb_version_hasreflink(&ip->i_mount->m_sb) &&
	    args.fsbno == NULLFSBLOCK &&
	    args.type == XFS_ALLOCTYPE_NEAR_BNO) {
		goto try_another_ag;
	}
	/* Can't fail, the space was reserved. */
	ASSERT(args.fsbno != NULLFSBLOCK);
	ASSERT(args.len == 1);
	*firstblock = args.fsbno;
	bp = xfs_btree_get_bufl(args.mp, tp, args.fsbno, 0);

	/*
	 * Initialize the block, copy the data and log the remote buffer.
	 *
	 * The callout is responsible for logging because the remote format
	 * might differ from the local format and thus we don't know how much to
	 * log here. Note that init_fn must also set the buffer log item type
	 * correctly.
	 */
	init_fn(tp, bp, ip, ifp);

	/* account for the change in fork size */
	xfs_idata_realloc(ip, -ifp->if_bytes, whichfork);
	xfs_bmap_local_to_extents_empty(ip, whichfork);
	flags |= XFS_ILOG_CORE;

	xfs_iext_add(ifp, 0, 1);
	ep = xfs_iext_get_ext(ifp, 0);
	xfs_bmbt_set_allf(ep, 0, args.fsbno, 1, XFS_EXT_NORM);
	trace_xfs_bmap_post_update(ip, 0,
			whichfork == XFS_ATTR_FORK ? BMAP_ATTRFORK : 0,
			_THIS_IP_);
	XFS_IFORK_NEXT_SET(ip, whichfork, 1);
	ip->i_d.di_nblocks = 1;
	xfs_trans_mod_dquot_byino(tp, ip,
		XFS_TRANS_DQ_BCOUNT, 1L);
	flags |= xfs_ilog_fext(whichfork);

done:
	*logflagsp = flags;
	return error;
}

/*
 * Called from xfs_bmap_add_attrfork to handle btree format files.
 */
STATIC int					/* error */
xfs_bmap_add_attrfork_btree(
	xfs_trans_t		*tp,		/* transaction pointer */
	xfs_inode_t		*ip,		/* incore inode pointer */
	xfs_fsblock_t		*firstblock,	/* first block allocated */
	struct xfs_defer_ops	*dfops,		/* blocks to free at commit */
	int			*flags)		/* inode logging flags */
{
	xfs_btree_cur_t		*cur;		/* btree cursor */
	int			error;		/* error return value */
	xfs_mount_t		*mp;		/* file system mount struct */
	int			stat;		/* newroot status */

	mp = ip->i_mount;
	if (ip->i_df.if_broot_bytes <= XFS_IFORK_DSIZE(ip))
		*flags |= XFS_ILOG_DBROOT;
	else {
		cur = xfs_bmbt_init_cursor(mp, tp, ip, XFS_DATA_FORK);
		cur->bc_private.b.dfops = dfops;
		cur->bc_private.b.firstblock = *firstblock;
		if ((error = xfs_bmbt_lookup_ge(cur, 0, 0, 0, &stat)))
			goto error0;
		/* must be at least one entry */
		XFS_WANT_CORRUPTED_GOTO(mp, stat == 1, error0);
		if ((error = xfs_btree_new_iroot(cur, flags, &stat)))
			goto error0;
		if (stat == 0) {
			xfs_btree_del_cursor(cur, XFS_BTREE_NOERROR);
			return -ENOSPC;
		}
		*firstblock = cur->bc_private.b.firstblock;
		cur->bc_private.b.allocated = 0;
		xfs_btree_del_cursor(cur, XFS_BTREE_NOERROR);
	}
	return 0;
error0:
	xfs_btree_del_cursor(cur, XFS_BTREE_ERROR);
	return error;
}

/*
 * Called from xfs_bmap_add_attrfork to handle extents format files.
 */
STATIC int					/* error */
xfs_bmap_add_attrfork_extents(
	xfs_trans_t		*tp,		/* transaction pointer */
	xfs_inode_t		*ip,		/* incore inode pointer */
	xfs_fsblock_t		*firstblock,	/* first block allocated */
	struct xfs_defer_ops	*dfops,		/* blocks to free at commit */
	int			*flags)		/* inode logging flags */
{
	xfs_btree_cur_t		*cur;		/* bmap btree cursor */
	int			error;		/* error return value */

	if (ip->i_d.di_nextents * sizeof(xfs_bmbt_rec_t) <= XFS_IFORK_DSIZE(ip))
		return 0;
	cur = NULL;
	error = xfs_bmap_extents_to_btree(tp, ip, firstblock, dfops, &cur, 0,
		flags, XFS_DATA_FORK);
	if (cur) {
		cur->bc_private.b.allocated = 0;
		xfs_btree_del_cursor(cur,
			error ? XFS_BTREE_ERROR : XFS_BTREE_NOERROR);
	}
	return error;
}

/*
 * Called from xfs_bmap_add_attrfork to handle local format files. Each
 * different data fork content type needs a different callout to do the
 * conversion. Some are basic and only require special block initialisation
 * callouts for the data formating, others (directories) are so specialised they
 * handle everything themselves.
 *
 * XXX (dgc): investigate whether directory conversion can use the generic
 * formatting callout. It should be possible - it's just a very complex
 * formatter.
 */
STATIC int					/* error */
xfs_bmap_add_attrfork_local(
	xfs_trans_t		*tp,		/* transaction pointer */
	xfs_inode_t		*ip,		/* incore inode pointer */
	xfs_fsblock_t		*firstblock,	/* first block allocated */
	struct xfs_defer_ops	*dfops,		/* blocks to free at commit */
	int			*flags)		/* inode logging flags */
{
	xfs_da_args_t		dargs;		/* args for dir/attr code */

	if (ip->i_df.if_bytes <= XFS_IFORK_DSIZE(ip))
		return 0;

	if (S_ISDIR(VFS_I(ip)->i_mode)) {
		memset(&dargs, 0, sizeof(dargs));
		dargs.geo = ip->i_mount->m_dir_geo;
		dargs.dp = ip;
		dargs.firstblock = firstblock;
		dargs.dfops = dfops;
		dargs.total = dargs.geo->fsbcount;
		dargs.whichfork = XFS_DATA_FORK;
		dargs.trans = tp;
		return xfs_dir2_sf_to_block(&dargs);
	}

	if (S_ISLNK(VFS_I(ip)->i_mode))
		return xfs_bmap_local_to_extents(tp, ip, firstblock, 1,
						 flags, XFS_DATA_FORK,
						 xfs_symlink_local_to_remote);

	/* should only be called for types that support local format data */
	ASSERT(0);
	return -EFSCORRUPTED;
}

/*
 * Convert inode from non-attributed to attributed.
 * Must not be in a transaction, ip must not be locked.
 */
int						/* error code */
xfs_bmap_add_attrfork(
	xfs_inode_t		*ip,		/* incore inode pointer */
	int			size,		/* space new attribute needs */
	int			rsvd)		/* xact may use reserved blks */
{
	xfs_fsblock_t		firstblock;	/* 1st block/ag allocated */
	struct xfs_defer_ops	dfops;		/* freed extent records */
	xfs_mount_t		*mp;		/* mount structure */
	xfs_trans_t		*tp;		/* transaction pointer */
	int			blks;		/* space reservation */
	int			version = 1;	/* superblock attr version */
	int			logflags;	/* logging flags */
	int			error;		/* error return value */

	ASSERT(XFS_IFORK_Q(ip) == 0);

	mp = ip->i_mount;
	ASSERT(!XFS_NOT_DQATTACHED(mp, ip));

	blks = XFS_ADDAFORK_SPACE_RES(mp);

	error = xfs_trans_alloc(mp, &M_RES(mp)->tr_addafork, blks, 0,
			rsvd ? XFS_TRANS_RESERVE : 0, &tp);
	if (error)
		return error;

	xfs_ilock(ip, XFS_ILOCK_EXCL);
	error = xfs_trans_reserve_quota_nblks(tp, ip, blks, 0, rsvd ?
			XFS_QMOPT_RES_REGBLKS | XFS_QMOPT_FORCE_RES :
			XFS_QMOPT_RES_REGBLKS);
	if (error)
		goto trans_cancel;
	if (XFS_IFORK_Q(ip))
		goto trans_cancel;
	if (ip->i_d.di_aformat != XFS_DINODE_FMT_EXTENTS) {
		/*
		 * For inodes coming from pre-6.2 filesystems.
		 */
		ASSERT(ip->i_d.di_aformat == 0);
		ip->i_d.di_aformat = XFS_DINODE_FMT_EXTENTS;
	}
	ASSERT(ip->i_d.di_anextents == 0);

	xfs_trans_ijoin(tp, ip, 0);
	xfs_trans_log_inode(tp, ip, XFS_ILOG_CORE);

	switch (ip->i_d.di_format) {
	case XFS_DINODE_FMT_DEV:
		ip->i_d.di_forkoff = roundup(sizeof(xfs_dev_t), 8) >> 3;
		break;
	case XFS_DINODE_FMT_UUID:
		ip->i_d.di_forkoff = roundup(sizeof(uuid_t), 8) >> 3;
		break;
	case XFS_DINODE_FMT_LOCAL:
	case XFS_DINODE_FMT_EXTENTS:
	case XFS_DINODE_FMT_BTREE:
		ip->i_d.di_forkoff = xfs_attr_shortform_bytesfit(ip, size);
		if (!ip->i_d.di_forkoff)
			ip->i_d.di_forkoff = xfs_default_attroffset(ip) >> 3;
		else if (mp->m_flags & XFS_MOUNT_ATTR2)
			version = 2;
		break;
	default:
		ASSERT(0);
		error = -EINVAL;
		goto trans_cancel;
	}

	ASSERT(ip->i_afp == NULL);
	ip->i_afp = kmem_zone_zalloc(xfs_ifork_zone, KM_SLEEP);
	ip->i_afp->if_flags = XFS_IFEXTENTS;
	logflags = 0;
	xfs_defer_init(&dfops, &firstblock);
	switch (ip->i_d.di_format) {
	case XFS_DINODE_FMT_LOCAL:
		error = xfs_bmap_add_attrfork_local(tp, ip, &firstblock, &dfops,
			&logflags);
		break;
	case XFS_DINODE_FMT_EXTENTS:
		error = xfs_bmap_add_attrfork_extents(tp, ip, &firstblock,
			&dfops, &logflags);
		break;
	case XFS_DINODE_FMT_BTREE:
		error = xfs_bmap_add_attrfork_btree(tp, ip, &firstblock, &dfops,
			&logflags);
		break;
	default:
		error = 0;
		break;
	}
	if (logflags)
		xfs_trans_log_inode(tp, ip, logflags);
	if (error)
		goto bmap_cancel;
	if (!xfs_sb_version_hasattr(&mp->m_sb) ||
	   (!xfs_sb_version_hasattr2(&mp->m_sb) && version == 2)) {
		bool log_sb = false;

		spin_lock(&mp->m_sb_lock);
		if (!xfs_sb_version_hasattr(&mp->m_sb)) {
			xfs_sb_version_addattr(&mp->m_sb);
			log_sb = true;
		}
		if (!xfs_sb_version_hasattr2(&mp->m_sb) && version == 2) {
			xfs_sb_version_addattr2(&mp->m_sb);
			log_sb = true;
		}
		spin_unlock(&mp->m_sb_lock);
		if (log_sb)
			xfs_log_sb(tp);
	}

	error = xfs_defer_finish(&tp, &dfops, NULL);
	if (error)
		goto bmap_cancel;
	error = xfs_trans_commit(tp);
	xfs_iunlock(ip, XFS_ILOCK_EXCL);
	return error;

bmap_cancel:
	xfs_defer_cancel(&dfops);
trans_cancel:
	xfs_trans_cancel(tp);
	xfs_iunlock(ip, XFS_ILOCK_EXCL);
	return error;
}

/*
 * Internal and external extent tree search functions.
 */

/*
 * Read in the extents to if_extents.
 * All inode fields are set up by caller, we just traverse the btree
 * and copy the records in. If the file system cannot contain unwritten
 * extents, the records are checked for no "state" flags.
 */
int					/* error */
xfs_bmap_read_extents(
	xfs_trans_t		*tp,	/* transaction pointer */
	xfs_inode_t		*ip,	/* incore inode */
	int			whichfork) /* data or attr fork */
{
	struct xfs_btree_block	*block;	/* current btree block */
	xfs_fsblock_t		bno;	/* block # of "block" */
	xfs_buf_t		*bp;	/* buffer for "block" */
	int			error;	/* error return value */
	xfs_exntfmt_t		exntf;	/* XFS_EXTFMT_NOSTATE, if checking */
	xfs_extnum_t		i, j;	/* index into the extents list */
	xfs_ifork_t		*ifp;	/* fork structure */
	int			level;	/* btree level, for checking */
	xfs_mount_t		*mp;	/* file system mount structure */
	__be64			*pp;	/* pointer to block address */
	/* REFERENCED */
	xfs_extnum_t		room;	/* number of entries there's room for */

	bno = NULLFSBLOCK;
	mp = ip->i_mount;
	ifp = XFS_IFORK_PTR(ip, whichfork);
	exntf = (whichfork != XFS_DATA_FORK) ? XFS_EXTFMT_NOSTATE :
					XFS_EXTFMT_INODE(ip);
	block = ifp->if_broot;
	/*
	 * Root level must use BMAP_BROOT_PTR_ADDR macro to get ptr out.
	 */
	level = be16_to_cpu(block->bb_level);
	ASSERT(level > 0);
	pp = XFS_BMAP_BROOT_PTR_ADDR(mp, block, 1, ifp->if_broot_bytes);
	bno = be64_to_cpu(*pp);
	ASSERT(bno != NULLFSBLOCK);
	ASSERT(XFS_FSB_TO_AGNO(mp, bno) < mp->m_sb.sb_agcount);
	ASSERT(XFS_FSB_TO_AGBNO(mp, bno) < mp->m_sb.sb_agblocks);
	/*
	 * Go down the tree until leaf level is reached, following the first
	 * pointer (leftmost) at each level.
	 */
	while (level-- > 0) {
		error = xfs_btree_read_bufl(mp, tp, bno, 0, &bp,
				XFS_BMAP_BTREE_REF, &xfs_bmbt_buf_ops);
		if (error)
			return error;
		block = XFS_BUF_TO_BLOCK(bp);
		if (level == 0)
			break;
		pp = XFS_BMBT_PTR_ADDR(mp, block, 1, mp->m_bmap_dmxr[1]);
		bno = be64_to_cpu(*pp);
		XFS_WANT_CORRUPTED_GOTO(mp,
			XFS_FSB_SANITY_CHECK(mp, bno), error0);
		xfs_trans_brelse(tp, bp);
	}
	/*
	 * Here with bp and block set to the leftmost leaf node in the tree.
	 */
	room = ifp->if_bytes / (uint)sizeof(xfs_bmbt_rec_t);
	i = 0;
	/*
	 * Loop over all leaf nodes.  Copy information to the extent records.
	 */
	for (;;) {
		xfs_bmbt_rec_t	*frp;
		xfs_fsblock_t	nextbno;
		xfs_extnum_t	num_recs;
		xfs_extnum_t	start;

		num_recs = xfs_btree_get_numrecs(block);
		if (unlikely(i + num_recs > room)) {
			ASSERT(i + num_recs <= room);
			xfs_warn(ip->i_mount,
				"corrupt dinode %Lu, (btree extents).",
				(unsigned long long) ip->i_ino);
			XFS_CORRUPTION_ERROR("xfs_bmap_read_extents(1)",
				XFS_ERRLEVEL_LOW, ip->i_mount, block);
			goto error0;
		}
		/*
		 * Read-ahead the next leaf block, if any.
		 */
		nextbno = be64_to_cpu(block->bb_u.l.bb_rightsib);
		if (nextbno != NULLFSBLOCK)
			xfs_btree_reada_bufl(mp, nextbno, 1,
					     &xfs_bmbt_buf_ops);
		/*
		 * Copy records into the extent records.
		 */
		frp = XFS_BMBT_REC_ADDR(mp, block, 1);
		start = i;
		for (j = 0; j < num_recs; j++, i++, frp++) {
			xfs_bmbt_rec_host_t *trp = xfs_iext_get_ext(ifp, i);
			trp->l0 = be64_to_cpu(frp->l0);
			trp->l1 = be64_to_cpu(frp->l1);
		}
		if (exntf == XFS_EXTFMT_NOSTATE) {
			/*
			 * Check all attribute bmap btree records and
			 * any "older" data bmap btree records for a
			 * set bit in the "extent flag" position.
			 */
			if (unlikely(xfs_check_nostate_extents(ifp,
					start, num_recs))) {
				XFS_ERROR_REPORT("xfs_bmap_read_extents(2)",
						 XFS_ERRLEVEL_LOW,
						 ip->i_mount);
				goto error0;
			}
		}
		xfs_trans_brelse(tp, bp);
		bno = nextbno;
		/*
		 * If we've reached the end, stop.
		 */
		if (bno == NULLFSBLOCK)
			break;
		error = xfs_btree_read_bufl(mp, tp, bno, 0, &bp,
				XFS_BMAP_BTREE_REF, &xfs_bmbt_buf_ops);
		if (error)
			return error;
		block = XFS_BUF_TO_BLOCK(bp);
	}
	ASSERT(i == (ifp->if_bytes / (uint)sizeof(xfs_bmbt_rec_t)));
	ASSERT(i == XFS_IFORK_NEXTENTS(ip, whichfork));
	XFS_BMAP_TRACE_EXLIST(ip, i, whichfork);
	return 0;
error0:
	xfs_trans_brelse(tp, bp);
	return -EFSCORRUPTED;
}


/*
 * Search the extent records for the entry containing block bno.
 * If bno lies in a hole, point to the next entry.  If bno lies
 * past eof, *eofp will be set, and *prevp will contain the last
 * entry (null if none).  Else, *lastxp will be set to the index
 * of the found entry; *gotp will contain the entry.
 */
STATIC xfs_bmbt_rec_host_t *		/* pointer to found extent entry */
xfs_bmap_search_multi_extents(
	xfs_ifork_t	*ifp,		/* inode fork pointer */
	xfs_fileoff_t	bno,		/* block number searched for */
	int		*eofp,		/* out: end of file found */
	xfs_extnum_t	*lastxp,	/* out: last extent index */
	xfs_bmbt_irec_t	*gotp,		/* out: extent entry found */
	xfs_bmbt_irec_t	*prevp)		/* out: previous extent entry found */
{
	xfs_bmbt_rec_host_t *ep;		/* extent record pointer */
	xfs_extnum_t	lastx;		/* last extent index */

	/*
	 * Initialize the extent entry structure to catch access to
	 * uninitialized br_startblock field.
	 */
	gotp->br_startoff = 0xffa5a5a5a5a5a5a5LL;
	gotp->br_blockcount = 0xa55a5a5a5a5a5a5aLL;
	gotp->br_state = XFS_EXT_INVALID;
	gotp->br_startblock = 0xffffa5a5a5a5a5a5LL;
	prevp->br_startoff = NULLFILEOFF;

	ep = xfs_iext_bno_to_ext(ifp, bno, &lastx);
	if (lastx > 0) {
		xfs_bmbt_get_all(xfs_iext_get_ext(ifp, lastx - 1), prevp);
	}
	if (lastx < (ifp->if_bytes / (uint)sizeof(xfs_bmbt_rec_t))) {
		xfs_bmbt_get_all(ep, gotp);
		*eofp = 0;
	} else {
		if (lastx > 0) {
			*gotp = *prevp;
		}
		*eofp = 1;
		ep = NULL;
	}
	*lastxp = lastx;
	return ep;
}

/*
 * Search the extents list for the inode, for the extent containing bno.
 * If bno lies in a hole, point to the next entry.  If bno lies past eof,
 * *eofp will be set, and *prevp will contain the last entry (null if none).
 * Else, *lastxp will be set to the index of the found
 * entry; *gotp will contain the entry.
 */
xfs_bmbt_rec_host_t *                 /* pointer to found extent entry */
xfs_bmap_search_extents(
	xfs_inode_t     *ip,            /* incore inode pointer */
	xfs_fileoff_t   bno,            /* block number searched for */
	int             fork,      	/* data or attr fork */
	int             *eofp,          /* out: end of file found */
	xfs_extnum_t    *lastxp,        /* out: last extent index */
	xfs_bmbt_irec_t *gotp,          /* out: extent entry found */
	xfs_bmbt_irec_t *prevp)         /* out: previous extent entry found */
{
	xfs_ifork_t	*ifp;		/* inode fork pointer */
	xfs_bmbt_rec_host_t  *ep;            /* extent record pointer */

	XFS_STATS_INC(ip->i_mount, xs_look_exlist);
	ifp = XFS_IFORK_PTR(ip, fork);

	ep = xfs_bmap_search_multi_extents(ifp, bno, eofp, lastxp, gotp, prevp);

	if (unlikely(!(gotp->br_startblock) && (*lastxp != NULLEXTNUM) &&
		     !(XFS_IS_REALTIME_INODE(ip) && fork == XFS_DATA_FORK))) {
		xfs_alert_tag(ip->i_mount, XFS_PTAG_FSBLOCK_ZERO,
				"Access to block zero in inode %llu "
				"start_block: %llx start_off: %llx "
				"blkcnt: %llx extent-state: %x lastx: %x",
			(unsigned long long)ip->i_ino,
			(unsigned long long)gotp->br_startblock,
			(unsigned long long)gotp->br_startoff,
			(unsigned long long)gotp->br_blockcount,
			gotp->br_state, *lastxp);
		*lastxp = NULLEXTNUM;
		*eofp = 1;
		return NULL;
	}
	return ep;
}

/*
 * Returns the file-relative block number of the first unused block(s)
 * in the file with at least "len" logically contiguous blocks free.
 * This is the lowest-address hole if the file has holes, else the first block
 * past the end of file.
 * Return 0 if the file is currently local (in-inode).
 */
int						/* error */
xfs_bmap_first_unused(
	xfs_trans_t	*tp,			/* transaction pointer */
	xfs_inode_t	*ip,			/* incore inode */
	xfs_extlen_t	len,			/* size of hole to find */
	xfs_fileoff_t	*first_unused,		/* unused block */
	int		whichfork)		/* data or attr fork */
{
	int		error;			/* error return value */
	int		idx;			/* extent record index */
	xfs_ifork_t	*ifp;			/* inode fork pointer */
	xfs_fileoff_t	lastaddr;		/* last block number seen */
	xfs_fileoff_t	lowest;			/* lowest useful block */
	xfs_fileoff_t	max;			/* starting useful block */
	xfs_fileoff_t	off;			/* offset for this block */
	xfs_extnum_t	nextents;		/* number of extent entries */

	ASSERT(XFS_IFORK_FORMAT(ip, whichfork) == XFS_DINODE_FMT_BTREE ||
	       XFS_IFORK_FORMAT(ip, whichfork) == XFS_DINODE_FMT_EXTENTS ||
	       XFS_IFORK_FORMAT(ip, whichfork) == XFS_DINODE_FMT_LOCAL);
	if (XFS_IFORK_FORMAT(ip, whichfork) == XFS_DINODE_FMT_LOCAL) {
		*first_unused = 0;
		return 0;
	}
	ifp = XFS_IFORK_PTR(ip, whichfork);
	if (!(ifp->if_flags & XFS_IFEXTENTS) &&
	    (error = xfs_iread_extents(tp, ip, whichfork)))
		return error;
	lowest = *first_unused;
	nextents = ifp->if_bytes / (uint)sizeof(xfs_bmbt_rec_t);
	for (idx = 0, lastaddr = 0, max = lowest; idx < nextents; idx++) {
		xfs_bmbt_rec_host_t *ep = xfs_iext_get_ext(ifp, idx);
		off = xfs_bmbt_get_startoff(ep);
		/*
		 * See if the hole before this extent will work.
		 */
		if (off >= lowest + len && off - max >= len) {
			*first_unused = max;
			return 0;
		}
		lastaddr = off + xfs_bmbt_get_blockcount(ep);
		max = XFS_FILEOFF_MAX(lastaddr, lowest);
	}
	*first_unused = max;
	return 0;
}

/*
 * Returns the file-relative block number of the last block - 1 before
 * last_block (input value) in the file.
 * This is not based on i_size, it is based on the extent records.
 * Returns 0 for local files, as they do not have extent records.
 */
int						/* error */
xfs_bmap_last_before(
	xfs_trans_t	*tp,			/* transaction pointer */
	xfs_inode_t	*ip,			/* incore inode */
	xfs_fileoff_t	*last_block,		/* last block */
	int		whichfork)		/* data or attr fork */
{
	xfs_fileoff_t	bno;			/* input file offset */
	int		eof;			/* hit end of file */
	xfs_bmbt_rec_host_t *ep;		/* pointer to last extent */
	int		error;			/* error return value */
	xfs_bmbt_irec_t	got;			/* current extent value */
	xfs_ifork_t	*ifp;			/* inode fork pointer */
	xfs_extnum_t	lastx;			/* last extent used */
	xfs_bmbt_irec_t	prev;			/* previous extent value */

	if (XFS_IFORK_FORMAT(ip, whichfork) != XFS_DINODE_FMT_BTREE &&
	    XFS_IFORK_FORMAT(ip, whichfork) != XFS_DINODE_FMT_EXTENTS &&
	    XFS_IFORK_FORMAT(ip, whichfork) != XFS_DINODE_FMT_LOCAL)
	       return -EIO;
	if (XFS_IFORK_FORMAT(ip, whichfork) == XFS_DINODE_FMT_LOCAL) {
		*last_block = 0;
		return 0;
	}
	ifp = XFS_IFORK_PTR(ip, whichfork);
	if (!(ifp->if_flags & XFS_IFEXTENTS) &&
	    (error = xfs_iread_extents(tp, ip, whichfork)))
		return error;
	bno = *last_block - 1;
	ep = xfs_bmap_search_extents(ip, bno, whichfork, &eof, &lastx, &got,
		&prev);
	if (eof || xfs_bmbt_get_startoff(ep) > bno) {
		if (prev.br_startoff == NULLFILEOFF)
			*last_block = 0;
		else
			*last_block = prev.br_startoff + prev.br_blockcount;
	}
	/*
	 * Otherwise *last_block is already the right answer.
	 */
	return 0;
}

int
xfs_bmap_last_extent(
	struct xfs_trans	*tp,
	struct xfs_inode	*ip,
	int			whichfork,
	struct xfs_bmbt_irec	*rec,
	int			*is_empty)
{
	struct xfs_ifork	*ifp = XFS_IFORK_PTR(ip, whichfork);
	int			error;
	int			nextents;

	if (!(ifp->if_flags & XFS_IFEXTENTS)) {
		error = xfs_iread_extents(tp, ip, whichfork);
		if (error)
			return error;
	}

	nextents = ifp->if_bytes / sizeof(xfs_bmbt_rec_t);
	if (nextents == 0) {
		*is_empty = 1;
		return 0;
	}

	xfs_bmbt_get_all(xfs_iext_get_ext(ifp, nextents - 1), rec);
	*is_empty = 0;
	return 0;
}

/*
 * Check the last inode extent to determine whether this allocation will result
 * in blocks being allocated at the end of the file. When we allocate new data
 * blocks at the end of the file which do not start at the previous data block,
 * we will try to align the new blocks at stripe unit boundaries.
 *
 * Returns 1 in bma->aeof if the file (fork) is empty as any new write will be
 * at, or past the EOF.
 */
STATIC int
xfs_bmap_isaeof(
	struct xfs_bmalloca	*bma,
	int			whichfork)
{
	struct xfs_bmbt_irec	rec;
	int			is_empty;
	int			error;

	bma->aeof = 0;
	error = xfs_bmap_last_extent(NULL, bma->ip, whichfork, &rec,
				     &is_empty);
	if (error)
		return error;

	if (is_empty) {
		bma->aeof = 1;
		return 0;
	}

	/*
	 * Check if we are allocation or past the last extent, or at least into
	 * the last delayed allocated extent.
	 */
	bma->aeof = bma->offset >= rec.br_startoff + rec.br_blockcount ||
		(bma->offset >= rec.br_startoff &&
		 isnullstartblock(rec.br_startblock));
	return 0;
}

/*
 * Returns the file-relative block number of the first block past eof in
 * the file.  This is not based on i_size, it is based on the extent records.
 * Returns 0 for local files, as they do not have extent records.
 */
int
xfs_bmap_last_offset(
	struct xfs_inode	*ip,
	xfs_fileoff_t		*last_block,
	int			whichfork)
{
	struct xfs_bmbt_irec	rec;
	int			is_empty;
	int			error;

	*last_block = 0;

	if (XFS_IFORK_FORMAT(ip, whichfork) == XFS_DINODE_FMT_LOCAL)
		return 0;

	if (XFS_IFORK_FORMAT(ip, whichfork) != XFS_DINODE_FMT_BTREE &&
	    XFS_IFORK_FORMAT(ip, whichfork) != XFS_DINODE_FMT_EXTENTS)
	       return -EIO;

	error = xfs_bmap_last_extent(NULL, ip, whichfork, &rec, &is_empty);
	if (error || is_empty)
		return error;

	*last_block = rec.br_startoff + rec.br_blockcount;
	return 0;
}

/*
 * Returns whether the selected fork of the inode has exactly one
 * block or not.  For the data fork we check this matches di_size,
 * implying the file's range is 0..bsize-1.
 */
int					/* 1=>1 block, 0=>otherwise */
xfs_bmap_one_block(
	xfs_inode_t	*ip,		/* incore inode */
	int		whichfork)	/* data or attr fork */
{
	xfs_bmbt_rec_host_t *ep;	/* ptr to fork's extent */
	xfs_ifork_t	*ifp;		/* inode fork pointer */
	int		rval;		/* return value */
	xfs_bmbt_irec_t	s;		/* internal version of extent */

#ifndef DEBUG
	if (whichfork == XFS_DATA_FORK)
		return XFS_ISIZE(ip) == ip->i_mount->m_sb.sb_blocksize;
#endif	/* !DEBUG */
	if (XFS_IFORK_NEXTENTS(ip, whichfork) != 1)
		return 0;
	if (XFS_IFORK_FORMAT(ip, whichfork) != XFS_DINODE_FMT_EXTENTS)
		return 0;
	ifp = XFS_IFORK_PTR(ip, whichfork);
	ASSERT(ifp->if_flags & XFS_IFEXTENTS);
	ep = xfs_iext_get_ext(ifp, 0);
	xfs_bmbt_get_all(ep, &s);
	rval = s.br_startoff == 0 && s.br_blockcount == 1;
	if (rval && whichfork == XFS_DATA_FORK)
		ASSERT(XFS_ISIZE(ip) == ip->i_mount->m_sb.sb_blocksize);
	return rval;
}

/*
 * Extent tree manipulation functions used during allocation.
 */

/*
 * Convert a delayed allocation to a real allocation.
 */
STATIC int				/* error */
xfs_bmap_add_extent_delay_real(
	struct xfs_bmalloca	*bma,
	int			whichfork)
{
	struct xfs_bmbt_irec	*new = &bma->got;
	int			diff;	/* temp value */
	xfs_bmbt_rec_host_t	*ep;	/* extent entry for idx */
	int			error;	/* error return value */
	int			i;	/* temp state */
	xfs_ifork_t		*ifp;	/* inode fork pointer */
	xfs_fileoff_t		new_endoff;	/* end offset of new entry */
	xfs_bmbt_irec_t		r[3];	/* neighbor extent entries */
					/* left is 0, right is 1, prev is 2 */
	int			rval=0;	/* return value (logging flags) */
	int			state = 0;/* state bits, accessed thru macros */
	xfs_filblks_t		da_new; /* new count del alloc blocks used */
	xfs_filblks_t		da_old; /* old count del alloc blocks used */
	xfs_filblks_t		temp=0;	/* value for da_new calculations */
	xfs_filblks_t		temp2=0;/* value for da_new calculations */
	int			tmp_rval;	/* partial logging flags */
	struct xfs_mount	*mp;
	xfs_extnum_t		*nextents;

	mp = bma->ip->i_mount;
	ifp = XFS_IFORK_PTR(bma->ip, whichfork);
	ASSERT(whichfork != XFS_ATTR_FORK);
	nextents = (whichfork == XFS_COW_FORK ? &bma->ip->i_cnextents :
						&bma->ip->i_d.di_nextents);

	ASSERT(bma->idx >= 0);
	ASSERT(bma->idx <= ifp->if_bytes / sizeof(struct xfs_bmbt_rec));
	ASSERT(!isnullstartblock(new->br_startblock));
	ASSERT(!bma->cur ||
	       (bma->cur->bc_private.b.flags & XFS_BTCUR_BPRV_WASDEL));

	XFS_STATS_INC(mp, xs_add_exlist);

#define	LEFT		r[0]
#define	RIGHT		r[1]
#define	PREV		r[2]

	if (whichfork == XFS_COW_FORK)
		state |= BMAP_COWFORK;

	/*
	 * Set up a bunch of variables to make the tests simpler.
	 */
	ep = xfs_iext_get_ext(ifp, bma->idx);
	xfs_bmbt_get_all(ep, &PREV);
	new_endoff = new->br_startoff + new->br_blockcount;
	ASSERT(PREV.br_startoff <= new->br_startoff);
	ASSERT(PREV.br_startoff + PREV.br_blockcount >= new_endoff);

	da_old = startblockval(PREV.br_startblock);
	da_new = 0;

	/*
	 * Set flags determining what part of the previous delayed allocation
	 * extent is being replaced by a real allocation.
	 */
	if (PREV.br_startoff == new->br_startoff)
		state |= BMAP_LEFT_FILLING;
	if (PREV.br_startoff + PREV.br_blockcount == new_endoff)
		state |= BMAP_RIGHT_FILLING;

	/*
	 * Check and set flags if this segment has a left neighbor.
	 * Don't set contiguous if the combined extent would be too large.
	 */
	if (bma->idx > 0) {
		state |= BMAP_LEFT_VALID;
		xfs_bmbt_get_all(xfs_iext_get_ext(ifp, bma->idx - 1), &LEFT);

		if (isnullstartblock(LEFT.br_startblock))
			state |= BMAP_LEFT_DELAY;
	}

	if ((state & BMAP_LEFT_VALID) && !(state & BMAP_LEFT_DELAY) &&
	    LEFT.br_startoff + LEFT.br_blockcount == new->br_startoff &&
	    LEFT.br_startblock + LEFT.br_blockcount == new->br_startblock &&
	    LEFT.br_state == new->br_state &&
	    LEFT.br_blockcount + new->br_blockcount <= MAXEXTLEN)
		state |= BMAP_LEFT_CONTIG;

	/*
	 * Check and set flags if this segment has a right neighbor.
	 * Don't set contiguous if the combined extent would be too large.
	 * Also check for all-three-contiguous being too large.
	 */
	if (bma->idx < ifp->if_bytes / (uint)sizeof(xfs_bmbt_rec_t) - 1) {
		state |= BMAP_RIGHT_VALID;
		xfs_bmbt_get_all(xfs_iext_get_ext(ifp, bma->idx + 1), &RIGHT);

		if (isnullstartblock(RIGHT.br_startblock))
			state |= BMAP_RIGHT_DELAY;
	}

	if ((state & BMAP_RIGHT_VALID) && !(state & BMAP_RIGHT_DELAY) &&
	    new_endoff == RIGHT.br_startoff &&
	    new->br_startblock + new->br_blockcount == RIGHT.br_startblock &&
	    new->br_state == RIGHT.br_state &&
	    new->br_blockcount + RIGHT.br_blockcount <= MAXEXTLEN &&
	    ((state & (BMAP_LEFT_CONTIG | BMAP_LEFT_FILLING |
		       BMAP_RIGHT_FILLING)) !=
		      (BMAP_LEFT_CONTIG | BMAP_LEFT_FILLING |
		       BMAP_RIGHT_FILLING) ||
	     LEFT.br_blockcount + new->br_blockcount + RIGHT.br_blockcount
			<= MAXEXTLEN))
		state |= BMAP_RIGHT_CONTIG;

	error = 0;
	/*
	 * Switch out based on the FILLING and CONTIG state bits.
	 */
	switch (state & (BMAP_LEFT_FILLING | BMAP_LEFT_CONTIG |
			 BMAP_RIGHT_FILLING | BMAP_RIGHT_CONTIG)) {
	case BMAP_LEFT_FILLING | BMAP_LEFT_CONTIG |
	     BMAP_RIGHT_FILLING | BMAP_RIGHT_CONTIG:
		/*
		 * Filling in all of a previously delayed allocation extent.
		 * The left and right neighbors are both contiguous with new.
		 */
		bma->idx--;
		trace_xfs_bmap_pre_update(bma->ip, bma->idx, state, _THIS_IP_);
		xfs_bmbt_set_blockcount(xfs_iext_get_ext(ifp, bma->idx),
			LEFT.br_blockcount + PREV.br_blockcount +
			RIGHT.br_blockcount);
		trace_xfs_bmap_post_update(bma->ip, bma->idx, state, _THIS_IP_);

		xfs_iext_remove(bma->ip, bma->idx + 1, 2, state);
		(*nextents)--;
		if (bma->cur == NULL)
			rval = XFS_ILOG_CORE | XFS_ILOG_DEXT;
		else {
			rval = XFS_ILOG_CORE;
			error = xfs_bmbt_lookup_eq(bma->cur, RIGHT.br_startoff,
					RIGHT.br_startblock,
					RIGHT.br_blockcount, &i);
			if (error)
				goto done;
			XFS_WANT_CORRUPTED_GOTO(mp, i == 1, done);
			error = xfs_btree_delete(bma->cur, &i);
			if (error)
				goto done;
			XFS_WANT_CORRUPTED_GOTO(mp, i == 1, done);
			error = xfs_btree_decrement(bma->cur, 0, &i);
			if (error)
				goto done;
			XFS_WANT_CORRUPTED_GOTO(mp, i == 1, done);
			error = xfs_bmbt_update(bma->cur, LEFT.br_startoff,
					LEFT.br_startblock,
					LEFT.br_blockcount +
					PREV.br_blockcount +
					RIGHT.br_blockcount, LEFT.br_state);
			if (error)
				goto done;
		}
		break;

	case BMAP_LEFT_FILLING | BMAP_RIGHT_FILLING | BMAP_LEFT_CONTIG:
		/*
		 * Filling in all of a previously delayed allocation extent.
		 * The left neighbor is contiguous, the right is not.
		 */
		bma->idx--;

		trace_xfs_bmap_pre_update(bma->ip, bma->idx, state, _THIS_IP_);
		xfs_bmbt_set_blockcount(xfs_iext_get_ext(ifp, bma->idx),
			LEFT.br_blockcount + PREV.br_blockcount);
		trace_xfs_bmap_post_update(bma->ip, bma->idx, state, _THIS_IP_);

		xfs_iext_remove(bma->ip, bma->idx + 1, 1, state);
		if (bma->cur == NULL)
			rval = XFS_ILOG_DEXT;
		else {
			rval = 0;
			error = xfs_bmbt_lookup_eq(bma->cur, LEFT.br_startoff,
					LEFT.br_startblock, LEFT.br_blockcount,
					&i);
			if (error)
				goto done;
			XFS_WANT_CORRUPTED_GOTO(mp, i == 1, done);
			error = xfs_bmbt_update(bma->cur, LEFT.br_startoff,
					LEFT.br_startblock,
					LEFT.br_blockcount +
					PREV.br_blockcount, LEFT.br_state);
			if (error)
				goto done;
		}
		break;

	case BMAP_LEFT_FILLING | BMAP_RIGHT_FILLING | BMAP_RIGHT_CONTIG:
		/*
		 * Filling in all of a previously delayed allocation extent.
		 * The right neighbor is contiguous, the left is not.
		 */
		trace_xfs_bmap_pre_update(bma->ip, bma->idx, state, _THIS_IP_);
		xfs_bmbt_set_startblock(ep, new->br_startblock);
		xfs_bmbt_set_blockcount(ep,
			PREV.br_blockcount + RIGHT.br_blockcount);
		trace_xfs_bmap_post_update(bma->ip, bma->idx, state, _THIS_IP_);

		xfs_iext_remove(bma->ip, bma->idx + 1, 1, state);
		if (bma->cur == NULL)
			rval = XFS_ILOG_DEXT;
		else {
			rval = 0;
			error = xfs_bmbt_lookup_eq(bma->cur, RIGHT.br_startoff,
					RIGHT.br_startblock,
					RIGHT.br_blockcount, &i);
			if (error)
				goto done;
			XFS_WANT_CORRUPTED_GOTO(mp, i == 1, done);
			error = xfs_bmbt_update(bma->cur, PREV.br_startoff,
					new->br_startblock,
					PREV.br_blockcount +
					RIGHT.br_blockcount, PREV.br_state);
			if (error)
				goto done;
		}
		break;

	case BMAP_LEFT_FILLING | BMAP_RIGHT_FILLING:
		/*
		 * Filling in all of a previously delayed allocation extent.
		 * Neither the left nor right neighbors are contiguous with
		 * the new one.
		 */
		trace_xfs_bmap_pre_update(bma->ip, bma->idx, state, _THIS_IP_);
		xfs_bmbt_set_startblock(ep, new->br_startblock);
		trace_xfs_bmap_post_update(bma->ip, bma->idx, state, _THIS_IP_);

		(*nextents)++;
		if (bma->cur == NULL)
			rval = XFS_ILOG_CORE | XFS_ILOG_DEXT;
		else {
			rval = XFS_ILOG_CORE;
			error = xfs_bmbt_lookup_eq(bma->cur, new->br_startoff,
					new->br_startblock, new->br_blockcount,
					&i);
			if (error)
				goto done;
			XFS_WANT_CORRUPTED_GOTO(mp, i == 0, done);
			bma->cur->bc_rec.b.br_state = XFS_EXT_NORM;
			error = xfs_btree_insert(bma->cur, &i);
			if (error)
				goto done;
			XFS_WANT_CORRUPTED_GOTO(mp, i == 1, done);
		}
		break;

	case BMAP_LEFT_FILLING | BMAP_LEFT_CONTIG:
		/*
		 * Filling in the first part of a previous delayed allocation.
		 * The left neighbor is contiguous.
		 */
		trace_xfs_bmap_pre_update(bma->ip, bma->idx - 1, state, _THIS_IP_);
		xfs_bmbt_set_blockcount(xfs_iext_get_ext(ifp, bma->idx - 1),
			LEFT.br_blockcount + new->br_blockcount);
		xfs_bmbt_set_startoff(ep,
			PREV.br_startoff + new->br_blockcount);
		trace_xfs_bmap_post_update(bma->ip, bma->idx - 1, state, _THIS_IP_);

		temp = PREV.br_blockcount - new->br_blockcount;
		trace_xfs_bmap_pre_update(bma->ip, bma->idx, state, _THIS_IP_);
		xfs_bmbt_set_blockcount(ep, temp);
		if (bma->cur == NULL)
			rval = XFS_ILOG_DEXT;
		else {
			rval = 0;
			error = xfs_bmbt_lookup_eq(bma->cur, LEFT.br_startoff,
					LEFT.br_startblock, LEFT.br_blockcount,
					&i);
			if (error)
				goto done;
			XFS_WANT_CORRUPTED_GOTO(mp, i == 1, done);
			error = xfs_bmbt_update(bma->cur, LEFT.br_startoff,
					LEFT.br_startblock,
					LEFT.br_blockcount +
					new->br_blockcount,
					LEFT.br_state);
			if (error)
				goto done;
		}
		da_new = XFS_FILBLKS_MIN(xfs_bmap_worst_indlen(bma->ip, temp),
			startblockval(PREV.br_startblock));
		xfs_bmbt_set_startblock(ep, nullstartblock(da_new));
		trace_xfs_bmap_post_update(bma->ip, bma->idx, state, _THIS_IP_);

		bma->idx--;
		break;

	case BMAP_LEFT_FILLING:
		/*
		 * Filling in the first part of a previous delayed allocation.
		 * The left neighbor is not contiguous.
		 */
		trace_xfs_bmap_pre_update(bma->ip, bma->idx, state, _THIS_IP_);
		xfs_bmbt_set_startoff(ep, new_endoff);
		temp = PREV.br_blockcount - new->br_blockcount;
		xfs_bmbt_set_blockcount(ep, temp);
		xfs_iext_insert(bma->ip, bma->idx, 1, new, state);
		(*nextents)++;
		if (bma->cur == NULL)
			rval = XFS_ILOG_CORE | XFS_ILOG_DEXT;
		else {
			rval = XFS_ILOG_CORE;
			error = xfs_bmbt_lookup_eq(bma->cur, new->br_startoff,
					new->br_startblock, new->br_blockcount,
					&i);
			if (error)
				goto done;
			XFS_WANT_CORRUPTED_GOTO(mp, i == 0, done);
			bma->cur->bc_rec.b.br_state = XFS_EXT_NORM;
			error = xfs_btree_insert(bma->cur, &i);
			if (error)
				goto done;
			XFS_WANT_CORRUPTED_GOTO(mp, i == 1, done);
		}

		if (xfs_bmap_needs_btree(bma->ip, whichfork)) {
			error = xfs_bmap_extents_to_btree(bma->tp, bma->ip,
					bma->firstblock, bma->dfops,
					&bma->cur, 1, &tmp_rval, whichfork);
			rval |= tmp_rval;
			if (error)
				goto done;
		}
		da_new = XFS_FILBLKS_MIN(xfs_bmap_worst_indlen(bma->ip, temp),
			startblockval(PREV.br_startblock) -
			(bma->cur ? bma->cur->bc_private.b.allocated : 0));
		ep = xfs_iext_get_ext(ifp, bma->idx + 1);
		xfs_bmbt_set_startblock(ep, nullstartblock(da_new));
		trace_xfs_bmap_post_update(bma->ip, bma->idx + 1, state, _THIS_IP_);
		break;

	case BMAP_RIGHT_FILLING | BMAP_RIGHT_CONTIG:
		/*
		 * Filling in the last part of a previous delayed allocation.
		 * The right neighbor is contiguous with the new allocation.
		 */
		temp = PREV.br_blockcount - new->br_blockcount;
		trace_xfs_bmap_pre_update(bma->ip, bma->idx + 1, state, _THIS_IP_);
		xfs_bmbt_set_blockcount(ep, temp);
		xfs_bmbt_set_allf(xfs_iext_get_ext(ifp, bma->idx + 1),
			new->br_startoff, new->br_startblock,
			new->br_blockcount + RIGHT.br_blockcount,
			RIGHT.br_state);
		trace_xfs_bmap_post_update(bma->ip, bma->idx + 1, state, _THIS_IP_);
		if (bma->cur == NULL)
			rval = XFS_ILOG_DEXT;
		else {
			rval = 0;
			error = xfs_bmbt_lookup_eq(bma->cur, RIGHT.br_startoff,
					RIGHT.br_startblock,
					RIGHT.br_blockcount, &i);
			if (error)
				goto done;
			XFS_WANT_CORRUPTED_GOTO(mp, i == 1, done);
			error = xfs_bmbt_update(bma->cur, new->br_startoff,
					new->br_startblock,
					new->br_blockcount +
					RIGHT.br_blockcount,
					RIGHT.br_state);
			if (error)
				goto done;
		}

		da_new = XFS_FILBLKS_MIN(xfs_bmap_worst_indlen(bma->ip, temp),
			startblockval(PREV.br_startblock));
		trace_xfs_bmap_pre_update(bma->ip, bma->idx, state, _THIS_IP_);
		xfs_bmbt_set_startblock(ep, nullstartblock(da_new));
		trace_xfs_bmap_post_update(bma->ip, bma->idx, state, _THIS_IP_);

		bma->idx++;
		break;

	case BMAP_RIGHT_FILLING:
		/*
		 * Filling in the last part of a previous delayed allocation.
		 * The right neighbor is not contiguous.
		 */
		temp = PREV.br_blockcount - new->br_blockcount;
		trace_xfs_bmap_pre_update(bma->ip, bma->idx, state, _THIS_IP_);
		xfs_bmbt_set_blockcount(ep, temp);
		xfs_iext_insert(bma->ip, bma->idx + 1, 1, new, state);
		(*nextents)++;
		if (bma->cur == NULL)
			rval = XFS_ILOG_CORE | XFS_ILOG_DEXT;
		else {
			rval = XFS_ILOG_CORE;
			error = xfs_bmbt_lookup_eq(bma->cur, new->br_startoff,
					new->br_startblock, new->br_blockcount,
					&i);
			if (error)
				goto done;
			XFS_WANT_CORRUPTED_GOTO(mp, i == 0, done);
			bma->cur->bc_rec.b.br_state = XFS_EXT_NORM;
			error = xfs_btree_insert(bma->cur, &i);
			if (error)
				goto done;
			XFS_WANT_CORRUPTED_GOTO(mp, i == 1, done);
		}

		if (xfs_bmap_needs_btree(bma->ip, whichfork)) {
			error = xfs_bmap_extents_to_btree(bma->tp, bma->ip,
				bma->firstblock, bma->dfops, &bma->cur, 1,
				&tmp_rval, whichfork);
			rval |= tmp_rval;
			if (error)
				goto done;
		}
		da_new = XFS_FILBLKS_MIN(xfs_bmap_worst_indlen(bma->ip, temp),
			startblockval(PREV.br_startblock) -
			(bma->cur ? bma->cur->bc_private.b.allocated : 0));
		ep = xfs_iext_get_ext(ifp, bma->idx);
		xfs_bmbt_set_startblock(ep, nullstartblock(da_new));
		trace_xfs_bmap_post_update(bma->ip, bma->idx, state, _THIS_IP_);

		bma->idx++;
		break;

	case 0:
		/*
		 * Filling in the middle part of a previous delayed allocation.
		 * Contiguity is impossible here.
		 * This case is avoided almost all the time.
		 *
		 * We start with a delayed allocation:
		 *
		 * +ddddddddddddddddddddddddddddddddddddddddddddddddddddddd+
		 *  PREV @ idx
		 *
	         * and we are allocating:
		 *                     +rrrrrrrrrrrrrrrrr+
		 *			      new
		 *
		 * and we set it up for insertion as:
		 * +ddddddddddddddddddd+rrrrrrrrrrrrrrrrr+ddddddddddddddddd+
		 *                            new
		 *  PREV @ idx          LEFT              RIGHT
		 *                      inserted at idx + 1
		 */
		temp = new->br_startoff - PREV.br_startoff;
		temp2 = PREV.br_startoff + PREV.br_blockcount - new_endoff;
		trace_xfs_bmap_pre_update(bma->ip, bma->idx, 0, _THIS_IP_);
		xfs_bmbt_set_blockcount(ep, temp);	/* truncate PREV */
		LEFT = *new;
		RIGHT.br_state = PREV.br_state;
		RIGHT.br_startblock = nullstartblock(
				(int)xfs_bmap_worst_indlen(bma->ip, temp2));
		RIGHT.br_startoff = new_endoff;
		RIGHT.br_blockcount = temp2;
		/* insert LEFT (r[0]) and RIGHT (r[1]) at the same time */
		xfs_iext_insert(bma->ip, bma->idx + 1, 2, &LEFT, state);
		(*nextents)++;
		if (bma->cur == NULL)
			rval = XFS_ILOG_CORE | XFS_ILOG_DEXT;
		else {
			rval = XFS_ILOG_CORE;
			error = xfs_bmbt_lookup_eq(bma->cur, new->br_startoff,
					new->br_startblock, new->br_blockcount,
					&i);
			if (error)
				goto done;
			XFS_WANT_CORRUPTED_GOTO(mp, i == 0, done);
			bma->cur->bc_rec.b.br_state = XFS_EXT_NORM;
			error = xfs_btree_insert(bma->cur, &i);
			if (error)
				goto done;
			XFS_WANT_CORRUPTED_GOTO(mp, i == 1, done);
		}

		if (xfs_bmap_needs_btree(bma->ip, whichfork)) {
			error = xfs_bmap_extents_to_btree(bma->tp, bma->ip,
					bma->firstblock, bma->dfops, &bma->cur,
					1, &tmp_rval, whichfork);
			rval |= tmp_rval;
			if (error)
				goto done;
		}
		temp = xfs_bmap_worst_indlen(bma->ip, temp);
		temp2 = xfs_bmap_worst_indlen(bma->ip, temp2);
		diff = (int)(temp + temp2 - startblockval(PREV.br_startblock) -
			(bma->cur ? bma->cur->bc_private.b.allocated : 0));
		if (diff > 0) {
			error = xfs_mod_fdblocks(bma->ip->i_mount,
						 -((int64_t)diff), false);
			ASSERT(!error);
			if (error)
				goto done;
		}

		ep = xfs_iext_get_ext(ifp, bma->idx);
		xfs_bmbt_set_startblock(ep, nullstartblock((int)temp));
		trace_xfs_bmap_post_update(bma->ip, bma->idx, state, _THIS_IP_);
		trace_xfs_bmap_pre_update(bma->ip, bma->idx + 2, state, _THIS_IP_);
		xfs_bmbt_set_startblock(xfs_iext_get_ext(ifp, bma->idx + 2),
			nullstartblock((int)temp2));
		trace_xfs_bmap_post_update(bma->ip, bma->idx + 2, state, _THIS_IP_);

		bma->idx++;
		da_new = temp + temp2;
		break;

	case BMAP_LEFT_FILLING | BMAP_LEFT_CONTIG | BMAP_RIGHT_CONTIG:
	case BMAP_RIGHT_FILLING | BMAP_LEFT_CONTIG | BMAP_RIGHT_CONTIG:
	case BMAP_LEFT_FILLING | BMAP_RIGHT_CONTIG:
	case BMAP_RIGHT_FILLING | BMAP_LEFT_CONTIG:
	case BMAP_LEFT_CONTIG | BMAP_RIGHT_CONTIG:
	case BMAP_LEFT_CONTIG:
	case BMAP_RIGHT_CONTIG:
		/*
		 * These cases are all impossible.
		 */
		ASSERT(0);
	}

	/* add reverse mapping */
	error = xfs_rmap_map_extent(mp, bma->dfops, bma->ip, whichfork, new);
	if (error)
		goto done;

	/* convert to a btree if necessary */
	if (xfs_bmap_needs_btree(bma->ip, whichfork)) {
		int	tmp_logflags;	/* partial log flag return val */

		ASSERT(bma->cur == NULL);
		error = xfs_bmap_extents_to_btree(bma->tp, bma->ip,
				bma->firstblock, bma->dfops, &bma->cur,
				da_old > 0, &tmp_logflags, whichfork);
		bma->logflags |= tmp_logflags;
		if (error)
			goto done;
	}

	/* adjust for changes in reserved delayed indirect blocks */
	if (da_old || da_new) {
		temp = da_new;
		if (bma->cur)
			temp += bma->cur->bc_private.b.allocated;
		ASSERT(temp <= da_old);
		if (temp < da_old)
			xfs_mod_fdblocks(bma->ip->i_mount,
					(int64_t)(da_old - temp), false);
	}

	/* clear out the allocated field, done with it now in any case. */
	if (bma->cur)
		bma->cur->bc_private.b.allocated = 0;

	xfs_bmap_check_leaf_extents(bma->cur, bma->ip, whichfork);
done:
	if (whichfork != XFS_COW_FORK)
		bma->logflags |= rval;
	return error;
#undef	LEFT
#undef	RIGHT
#undef	PREV
}

/*
 * Convert an unwritten allocation to a real allocation or vice versa.
 */
STATIC int				/* error */
xfs_bmap_add_extent_unwritten_real(
	struct xfs_trans	*tp,
	xfs_inode_t		*ip,	/* incore inode pointer */
	xfs_extnum_t		*idx,	/* extent number to update/insert */
	xfs_btree_cur_t		**curp,	/* if *curp is null, not a btree */
	xfs_bmbt_irec_t		*new,	/* new data to add to file extents */
	xfs_fsblock_t		*first,	/* pointer to firstblock variable */
	struct xfs_defer_ops	*dfops,	/* list of extents to be freed */
	int			*logflagsp) /* inode logging flags */
{
	xfs_btree_cur_t		*cur;	/* btree cursor */
	xfs_bmbt_rec_host_t	*ep;	/* extent entry for idx */
	int			error;	/* error return value */
	int			i;	/* temp state */
	xfs_ifork_t		*ifp;	/* inode fork pointer */
	xfs_fileoff_t		new_endoff;	/* end offset of new entry */
	xfs_exntst_t		newext;	/* new extent state */
	xfs_exntst_t		oldext;	/* old extent state */
	xfs_bmbt_irec_t		r[3];	/* neighbor extent entries */
					/* left is 0, right is 1, prev is 2 */
	int			rval=0;	/* return value (logging flags) */
	int			state = 0;/* state bits, accessed thru macros */
	struct xfs_mount	*mp = tp->t_mountp;

	*logflagsp = 0;

	cur = *curp;
	ifp = XFS_IFORK_PTR(ip, XFS_DATA_FORK);

	ASSERT(*idx >= 0);
	ASSERT(*idx <= ifp->if_bytes / sizeof(struct xfs_bmbt_rec));
	ASSERT(!isnullstartblock(new->br_startblock));

	XFS_STATS_INC(mp, xs_add_exlist);

#define	LEFT		r[0]
#define	RIGHT		r[1]
#define	PREV		r[2]

	/*
	 * Set up a bunch of variables to make the tests simpler.
	 */
	error = 0;
	ep = xfs_iext_get_ext(ifp, *idx);
	xfs_bmbt_get_all(ep, &PREV);
	newext = new->br_state;
	oldext = (newext == XFS_EXT_UNWRITTEN) ?
		XFS_EXT_NORM : XFS_EXT_UNWRITTEN;
	ASSERT(PREV.br_state == oldext);
	new_endoff = new->br_startoff + new->br_blockcount;
	ASSERT(PREV.br_startoff <= new->br_startoff);
	ASSERT(PREV.br_startoff + PREV.br_blockcount >= new_endoff);

	/*
	 * Set flags determining what part of the previous oldext allocation
	 * extent is being replaced by a newext allocation.
	 */
	if (PREV.br_startoff == new->br_startoff)
		state |= BMAP_LEFT_FILLING;
	if (PREV.br_startoff + PREV.br_blockcount == new_endoff)
		state |= BMAP_RIGHT_FILLING;

	/*
	 * Check and set flags if this segment has a left neighbor.
	 * Don't set contiguous if the combined extent would be too large.
	 */
	if (*idx > 0) {
		state |= BMAP_LEFT_VALID;
		xfs_bmbt_get_all(xfs_iext_get_ext(ifp, *idx - 1), &LEFT);

		if (isnullstartblock(LEFT.br_startblock))
			state |= BMAP_LEFT_DELAY;
	}

	if ((state & BMAP_LEFT_VALID) && !(state & BMAP_LEFT_DELAY) &&
	    LEFT.br_startoff + LEFT.br_blockcount == new->br_startoff &&
	    LEFT.br_startblock + LEFT.br_blockcount == new->br_startblock &&
	    LEFT.br_state == newext &&
	    LEFT.br_blockcount + new->br_blockcount <= MAXEXTLEN)
		state |= BMAP_LEFT_CONTIG;

	/*
	 * Check and set flags if this segment has a right neighbor.
	 * Don't set contiguous if the combined extent would be too large.
	 * Also check for all-three-contiguous being too large.
	 */
	if (*idx < ip->i_df.if_bytes / (uint)sizeof(xfs_bmbt_rec_t) - 1) {
		state |= BMAP_RIGHT_VALID;
		xfs_bmbt_get_all(xfs_iext_get_ext(ifp, *idx + 1), &RIGHT);
		if (isnullstartblock(RIGHT.br_startblock))
			state |= BMAP_RIGHT_DELAY;
	}

	if ((state & BMAP_RIGHT_VALID) && !(state & BMAP_RIGHT_DELAY) &&
	    new_endoff == RIGHT.br_startoff &&
	    new->br_startblock + new->br_blockcount == RIGHT.br_startblock &&
	    newext == RIGHT.br_state &&
	    new->br_blockcount + RIGHT.br_blockcount <= MAXEXTLEN &&
	    ((state & (BMAP_LEFT_CONTIG | BMAP_LEFT_FILLING |
		       BMAP_RIGHT_FILLING)) !=
		      (BMAP_LEFT_CONTIG | BMAP_LEFT_FILLING |
		       BMAP_RIGHT_FILLING) ||
	     LEFT.br_blockcount + new->br_blockcount + RIGHT.br_blockcount
			<= MAXEXTLEN))
		state |= BMAP_RIGHT_CONTIG;

	/*
	 * Switch out based on the FILLING and CONTIG state bits.
	 */
	switch (state & (BMAP_LEFT_FILLING | BMAP_LEFT_CONTIG |
			 BMAP_RIGHT_FILLING | BMAP_RIGHT_CONTIG)) {
	case BMAP_LEFT_FILLING | BMAP_LEFT_CONTIG |
	     BMAP_RIGHT_FILLING | BMAP_RIGHT_CONTIG:
		/*
		 * Setting all of a previous oldext extent to newext.
		 * The left and right neighbors are both contiguous with new.
		 */
		--*idx;

		trace_xfs_bmap_pre_update(ip, *idx, state, _THIS_IP_);
		xfs_bmbt_set_blockcount(xfs_iext_get_ext(ifp, *idx),
			LEFT.br_blockcount + PREV.br_blockcount +
			RIGHT.br_blockcount);
		trace_xfs_bmap_post_update(ip, *idx, state, _THIS_IP_);

		xfs_iext_remove(ip, *idx + 1, 2, state);
		ip->i_d.di_nextents -= 2;
		if (cur == NULL)
			rval = XFS_ILOG_CORE | XFS_ILOG_DEXT;
		else {
			rval = XFS_ILOG_CORE;
			if ((error = xfs_bmbt_lookup_eq(cur, RIGHT.br_startoff,
					RIGHT.br_startblock,
					RIGHT.br_blockcount, &i)))
				goto done;
			XFS_WANT_CORRUPTED_GOTO(mp, i == 1, done);
			if ((error = xfs_btree_delete(cur, &i)))
				goto done;
			XFS_WANT_CORRUPTED_GOTO(mp, i == 1, done);
			if ((error = xfs_btree_decrement(cur, 0, &i)))
				goto done;
			XFS_WANT_CORRUPTED_GOTO(mp, i == 1, done);
			if ((error = xfs_btree_delete(cur, &i)))
				goto done;
			XFS_WANT_CORRUPTED_GOTO(mp, i == 1, done);
			if ((error = xfs_btree_decrement(cur, 0, &i)))
				goto done;
			XFS_WANT_CORRUPTED_GOTO(mp, i == 1, done);
			if ((error = xfs_bmbt_update(cur, LEFT.br_startoff,
				LEFT.br_startblock,
				LEFT.br_blockcount + PREV.br_blockcount +
				RIGHT.br_blockcount, LEFT.br_state)))
				goto done;
		}
		break;

	case BMAP_LEFT_FILLING | BMAP_RIGHT_FILLING | BMAP_LEFT_CONTIG:
		/*
		 * Setting all of a previous oldext extent to newext.
		 * The left neighbor is contiguous, the right is not.
		 */
		--*idx;

		trace_xfs_bmap_pre_update(ip, *idx, state, _THIS_IP_);
		xfs_bmbt_set_blockcount(xfs_iext_get_ext(ifp, *idx),
			LEFT.br_blockcount + PREV.br_blockcount);
		trace_xfs_bmap_post_update(ip, *idx, state, _THIS_IP_);

		xfs_iext_remove(ip, *idx + 1, 1, state);
		ip->i_d.di_nextents--;
		if (cur == NULL)
			rval = XFS_ILOG_CORE | XFS_ILOG_DEXT;
		else {
			rval = XFS_ILOG_CORE;
			if ((error = xfs_bmbt_lookup_eq(cur, PREV.br_startoff,
					PREV.br_startblock, PREV.br_blockcount,
					&i)))
				goto done;
			XFS_WANT_CORRUPTED_GOTO(mp, i == 1, done);
			if ((error = xfs_btree_delete(cur, &i)))
				goto done;
			XFS_WANT_CORRUPTED_GOTO(mp, i == 1, done);
			if ((error = xfs_btree_decrement(cur, 0, &i)))
				goto done;
			XFS_WANT_CORRUPTED_GOTO(mp, i == 1, done);
			if ((error = xfs_bmbt_update(cur, LEFT.br_startoff,
				LEFT.br_startblock,
				LEFT.br_blockcount + PREV.br_blockcount,
				LEFT.br_state)))
				goto done;
		}
		break;

	case BMAP_LEFT_FILLING | BMAP_RIGHT_FILLING | BMAP_RIGHT_CONTIG:
		/*
		 * Setting all of a previous oldext extent to newext.
		 * The right neighbor is contiguous, the left is not.
		 */
		trace_xfs_bmap_pre_update(ip, *idx, state, _THIS_IP_);
		xfs_bmbt_set_blockcount(ep,
			PREV.br_blockcount + RIGHT.br_blockcount);
		xfs_bmbt_set_state(ep, newext);
		trace_xfs_bmap_post_update(ip, *idx, state, _THIS_IP_);
		xfs_iext_remove(ip, *idx + 1, 1, state);
		ip->i_d.di_nextents--;
		if (cur == NULL)
			rval = XFS_ILOG_CORE | XFS_ILOG_DEXT;
		else {
			rval = XFS_ILOG_CORE;
			if ((error = xfs_bmbt_lookup_eq(cur, RIGHT.br_startoff,
					RIGHT.br_startblock,
					RIGHT.br_blockcount, &i)))
				goto done;
			XFS_WANT_CORRUPTED_GOTO(mp, i == 1, done);
			if ((error = xfs_btree_delete(cur, &i)))
				goto done;
			XFS_WANT_CORRUPTED_GOTO(mp, i == 1, done);
			if ((error = xfs_btree_decrement(cur, 0, &i)))
				goto done;
			XFS_WANT_CORRUPTED_GOTO(mp, i == 1, done);
			if ((error = xfs_bmbt_update(cur, new->br_startoff,
				new->br_startblock,
				new->br_blockcount + RIGHT.br_blockcount,
				newext)))
				goto done;
		}
		break;

	case BMAP_LEFT_FILLING | BMAP_RIGHT_FILLING:
		/*
		 * Setting all of a previous oldext extent to newext.
		 * Neither the left nor right neighbors are contiguous with
		 * the new one.
		 */
		trace_xfs_bmap_pre_update(ip, *idx, state, _THIS_IP_);
		xfs_bmbt_set_state(ep, newext);
		trace_xfs_bmap_post_update(ip, *idx, state, _THIS_IP_);

		if (cur == NULL)
			rval = XFS_ILOG_DEXT;
		else {
			rval = 0;
			if ((error = xfs_bmbt_lookup_eq(cur, new->br_startoff,
					new->br_startblock, new->br_blockcount,
					&i)))
				goto done;
			XFS_WANT_CORRUPTED_GOTO(mp, i == 1, done);
			if ((error = xfs_bmbt_update(cur, new->br_startoff,
				new->br_startblock, new->br_blockcount,
				newext)))
				goto done;
		}
		break;

	case BMAP_LEFT_FILLING | BMAP_LEFT_CONTIG:
		/*
		 * Setting the first part of a previous oldext extent to newext.
		 * The left neighbor is contiguous.
		 */
		trace_xfs_bmap_pre_update(ip, *idx - 1, state, _THIS_IP_);
		xfs_bmbt_set_blockcount(xfs_iext_get_ext(ifp, *idx - 1),
			LEFT.br_blockcount + new->br_blockcount);
		xfs_bmbt_set_startoff(ep,
			PREV.br_startoff + new->br_blockcount);
		trace_xfs_bmap_post_update(ip, *idx - 1, state, _THIS_IP_);

		trace_xfs_bmap_pre_update(ip, *idx, state, _THIS_IP_);
		xfs_bmbt_set_startblock(ep,
			new->br_startblock + new->br_blockcount);
		xfs_bmbt_set_blockcount(ep,
			PREV.br_blockcount - new->br_blockcount);
		trace_xfs_bmap_post_update(ip, *idx, state, _THIS_IP_);

		--*idx;

		if (cur == NULL)
			rval = XFS_ILOG_DEXT;
		else {
			rval = 0;
			if ((error = xfs_bmbt_lookup_eq(cur, PREV.br_startoff,
					PREV.br_startblock, PREV.br_blockcount,
					&i)))
				goto done;
			XFS_WANT_CORRUPTED_GOTO(mp, i == 1, done);
			if ((error = xfs_bmbt_update(cur,
				PREV.br_startoff + new->br_blockcount,
				PREV.br_startblock + new->br_blockcount,
				PREV.br_blockcount - new->br_blockcount,
				oldext)))
				goto done;
			if ((error = xfs_btree_decrement(cur, 0, &i)))
				goto done;
			error = xfs_bmbt_update(cur, LEFT.br_startoff,
				LEFT.br_startblock,
				LEFT.br_blockcount + new->br_blockcount,
				LEFT.br_state);
			if (error)
				goto done;
		}
		break;

	case BMAP_LEFT_FILLING:
		/*
		 * Setting the first part of a previous oldext extent to newext.
		 * The left neighbor is not contiguous.
		 */
		trace_xfs_bmap_pre_update(ip, *idx, state, _THIS_IP_);
		ASSERT(ep && xfs_bmbt_get_state(ep) == oldext);
		xfs_bmbt_set_startoff(ep, new_endoff);
		xfs_bmbt_set_blockcount(ep,
			PREV.br_blockcount - new->br_blockcount);
		xfs_bmbt_set_startblock(ep,
			new->br_startblock + new->br_blockcount);
		trace_xfs_bmap_post_update(ip, *idx, state, _THIS_IP_);

		xfs_iext_insert(ip, *idx, 1, new, state);
		ip->i_d.di_nextents++;
		if (cur == NULL)
			rval = XFS_ILOG_CORE | XFS_ILOG_DEXT;
		else {
			rval = XFS_ILOG_CORE;
			if ((error = xfs_bmbt_lookup_eq(cur, PREV.br_startoff,
					PREV.br_startblock, PREV.br_blockcount,
					&i)))
				goto done;
			XFS_WANT_CORRUPTED_GOTO(mp, i == 1, done);
			if ((error = xfs_bmbt_update(cur,
				PREV.br_startoff + new->br_blockcount,
				PREV.br_startblock + new->br_blockcount,
				PREV.br_blockcount - new->br_blockcount,
				oldext)))
				goto done;
			cur->bc_rec.b = *new;
			if ((error = xfs_btree_insert(cur, &i)))
				goto done;
			XFS_WANT_CORRUPTED_GOTO(mp, i == 1, done);
		}
		break;

	case BMAP_RIGHT_FILLING | BMAP_RIGHT_CONTIG:
		/*
		 * Setting the last part of a previous oldext extent to newext.
		 * The right neighbor is contiguous with the new allocation.
		 */
		trace_xfs_bmap_pre_update(ip, *idx, state, _THIS_IP_);
		xfs_bmbt_set_blockcount(ep,
			PREV.br_blockcount - new->br_blockcount);
		trace_xfs_bmap_post_update(ip, *idx, state, _THIS_IP_);

		++*idx;

		trace_xfs_bmap_pre_update(ip, *idx, state, _THIS_IP_);
		xfs_bmbt_set_allf(xfs_iext_get_ext(ifp, *idx),
			new->br_startoff, new->br_startblock,
			new->br_blockcount + RIGHT.br_blockcount, newext);
		trace_xfs_bmap_post_update(ip, *idx, state, _THIS_IP_);

		if (cur == NULL)
			rval = XFS_ILOG_DEXT;
		else {
			rval = 0;
			if ((error = xfs_bmbt_lookup_eq(cur, PREV.br_startoff,
					PREV.br_startblock,
					PREV.br_blockcount, &i)))
				goto done;
			XFS_WANT_CORRUPTED_GOTO(mp, i == 1, done);
			if ((error = xfs_bmbt_update(cur, PREV.br_startoff,
				PREV.br_startblock,
				PREV.br_blockcount - new->br_blockcount,
				oldext)))
				goto done;
			if ((error = xfs_btree_increment(cur, 0, &i)))
				goto done;
			if ((error = xfs_bmbt_update(cur, new->br_startoff,
				new->br_startblock,
				new->br_blockcount + RIGHT.br_blockcount,
				newext)))
				goto done;
		}
		break;

	case BMAP_RIGHT_FILLING:
		/*
		 * Setting the last part of a previous oldext extent to newext.
		 * The right neighbor is not contiguous.
		 */
		trace_xfs_bmap_pre_update(ip, *idx, state, _THIS_IP_);
		xfs_bmbt_set_blockcount(ep,
			PREV.br_blockcount - new->br_blockcount);
		trace_xfs_bmap_post_update(ip, *idx, state, _THIS_IP_);

		++*idx;
		xfs_iext_insert(ip, *idx, 1, new, state);

		ip->i_d.di_nextents++;
		if (cur == NULL)
			rval = XFS_ILOG_CORE | XFS_ILOG_DEXT;
		else {
			rval = XFS_ILOG_CORE;
			if ((error = xfs_bmbt_lookup_eq(cur, PREV.br_startoff,
					PREV.br_startblock, PREV.br_blockcount,
					&i)))
				goto done;
			XFS_WANT_CORRUPTED_GOTO(mp, i == 1, done);
			if ((error = xfs_bmbt_update(cur, PREV.br_startoff,
				PREV.br_startblock,
				PREV.br_blockcount - new->br_blockcount,
				oldext)))
				goto done;
			if ((error = xfs_bmbt_lookup_eq(cur, new->br_startoff,
					new->br_startblock, new->br_blockcount,
					&i)))
				goto done;
			XFS_WANT_CORRUPTED_GOTO(mp, i == 0, done);
			cur->bc_rec.b.br_state = XFS_EXT_NORM;
			if ((error = xfs_btree_insert(cur, &i)))
				goto done;
			XFS_WANT_CORRUPTED_GOTO(mp, i == 1, done);
		}
		break;

	case 0:
		/*
		 * Setting the middle part of a previous oldext extent to
		 * newext.  Contiguity is impossible here.
		 * One extent becomes three extents.
		 */
		trace_xfs_bmap_pre_update(ip, *idx, state, _THIS_IP_);
		xfs_bmbt_set_blockcount(ep,
			new->br_startoff - PREV.br_startoff);
		trace_xfs_bmap_post_update(ip, *idx, state, _THIS_IP_);

		r[0] = *new;
		r[1].br_startoff = new_endoff;
		r[1].br_blockcount =
			PREV.br_startoff + PREV.br_blockcount - new_endoff;
		r[1].br_startblock = new->br_startblock + new->br_blockcount;
		r[1].br_state = oldext;

		++*idx;
		xfs_iext_insert(ip, *idx, 2, &r[0], state);

		ip->i_d.di_nextents += 2;
		if (cur == NULL)
			rval = XFS_ILOG_CORE | XFS_ILOG_DEXT;
		else {
			rval = XFS_ILOG_CORE;
			if ((error = xfs_bmbt_lookup_eq(cur, PREV.br_startoff,
					PREV.br_startblock, PREV.br_blockcount,
					&i)))
				goto done;
			XFS_WANT_CORRUPTED_GOTO(mp, i == 1, done);
			/* new right extent - oldext */
			if ((error = xfs_bmbt_update(cur, r[1].br_startoff,
				r[1].br_startblock, r[1].br_blockcount,
				r[1].br_state)))
				goto done;
			/* new left extent - oldext */
			cur->bc_rec.b = PREV;
			cur->bc_rec.b.br_blockcount =
				new->br_startoff - PREV.br_startoff;
			if ((error = xfs_btree_insert(cur, &i)))
				goto done;
			XFS_WANT_CORRUPTED_GOTO(mp, i == 1, done);
			/*
			 * Reset the cursor to the position of the new extent
			 * we are about to insert as we can't trust it after
			 * the previous insert.
			 */
			if ((error = xfs_bmbt_lookup_eq(cur, new->br_startoff,
					new->br_startblock, new->br_blockcount,
					&i)))
				goto done;
			XFS_WANT_CORRUPTED_GOTO(mp, i == 0, done);
			/* new middle extent - newext */
			cur->bc_rec.b.br_state = new->br_state;
			if ((error = xfs_btree_insert(cur, &i)))
				goto done;
			XFS_WANT_CORRUPTED_GOTO(mp, i == 1, done);
		}
		break;

	case BMAP_LEFT_FILLING | BMAP_LEFT_CONTIG | BMAP_RIGHT_CONTIG:
	case BMAP_RIGHT_FILLING | BMAP_LEFT_CONTIG | BMAP_RIGHT_CONTIG:
	case BMAP_LEFT_FILLING | BMAP_RIGHT_CONTIG:
	case BMAP_RIGHT_FILLING | BMAP_LEFT_CONTIG:
	case BMAP_LEFT_CONTIG | BMAP_RIGHT_CONTIG:
	case BMAP_LEFT_CONTIG:
	case BMAP_RIGHT_CONTIG:
		/*
		 * These cases are all impossible.
		 */
		ASSERT(0);
	}

	/* update reverse mappings */
	error = xfs_rmap_convert_extent(mp, dfops, ip, XFS_DATA_FORK, new);
	if (error)
		goto done;

	/* convert to a btree if necessary */
	if (xfs_bmap_needs_btree(ip, XFS_DATA_FORK)) {
		int	tmp_logflags;	/* partial log flag return val */

		ASSERT(cur == NULL);
		error = xfs_bmap_extents_to_btree(tp, ip, first, dfops, &cur,
				0, &tmp_logflags, XFS_DATA_FORK);
		*logflagsp |= tmp_logflags;
		if (error)
			goto done;
	}

	/* clear out the allocated field, done with it now in any case. */
	if (cur) {
		cur->bc_private.b.allocated = 0;
		*curp = cur;
	}

	xfs_bmap_check_leaf_extents(*curp, ip, XFS_DATA_FORK);
done:
	*logflagsp |= rval;
	return error;
#undef	LEFT
#undef	RIGHT
#undef	PREV
}

/*
 * Convert a hole to a delayed allocation.
 */
STATIC void
xfs_bmap_add_extent_hole_delay(
	xfs_inode_t		*ip,	/* incore inode pointer */
	int			whichfork,
	xfs_extnum_t		*idx,	/* extent number to update/insert */
	xfs_bmbt_irec_t		*new)	/* new data to add to file extents */
{
	xfs_ifork_t		*ifp;	/* inode fork pointer */
	xfs_bmbt_irec_t		left;	/* left neighbor extent entry */
	xfs_filblks_t		newlen=0;	/* new indirect size */
	xfs_filblks_t		oldlen=0;	/* old indirect size */
	xfs_bmbt_irec_t		right;	/* right neighbor extent entry */
	int			state;  /* state bits, accessed thru macros */
	xfs_filblks_t		temp=0;	/* temp for indirect calculations */

	ifp = XFS_IFORK_PTR(ip, whichfork);
	state = 0;
	if (whichfork == XFS_COW_FORK)
		state |= BMAP_COWFORK;
	ASSERT(isnullstartblock(new->br_startblock));

	/*
	 * Check and set flags if this segment has a left neighbor
	 */
	if (*idx > 0) {
		state |= BMAP_LEFT_VALID;
		xfs_bmbt_get_all(xfs_iext_get_ext(ifp, *idx - 1), &left);

		if (isnullstartblock(left.br_startblock))
			state |= BMAP_LEFT_DELAY;
	}

	/*
	 * Check and set flags if the current (right) segment exists.
	 * If it doesn't exist, we're converting the hole at end-of-file.
	 */
	if (*idx < ifp->if_bytes / (uint)sizeof(xfs_bmbt_rec_t)) {
		state |= BMAP_RIGHT_VALID;
		xfs_bmbt_get_all(xfs_iext_get_ext(ifp, *idx), &right);

		if (isnullstartblock(right.br_startblock))
			state |= BMAP_RIGHT_DELAY;
	}

	/*
	 * Set contiguity flags on the left and right neighbors.
	 * Don't let extents get too large, even if the pieces are contiguous.
	 */
	if ((state & BMAP_LEFT_VALID) && (state & BMAP_LEFT_DELAY) &&
	    left.br_startoff + left.br_blockcount == new->br_startoff &&
	    left.br_blockcount + new->br_blockcount <= MAXEXTLEN)
		state |= BMAP_LEFT_CONTIG;

	if ((state & BMAP_RIGHT_VALID) && (state & BMAP_RIGHT_DELAY) &&
	    new->br_startoff + new->br_blockcount == right.br_startoff &&
	    new->br_blockcount + right.br_blockcount <= MAXEXTLEN &&
	    (!(state & BMAP_LEFT_CONTIG) ||
	     (left.br_blockcount + new->br_blockcount +
	      right.br_blockcount <= MAXEXTLEN)))
		state |= BMAP_RIGHT_CONTIG;

	/*
	 * Switch out based on the contiguity flags.
	 */
	switch (state & (BMAP_LEFT_CONTIG | BMAP_RIGHT_CONTIG)) {
	case BMAP_LEFT_CONTIG | BMAP_RIGHT_CONTIG:
		/*
		 * New allocation is contiguous with delayed allocations
		 * on the left and on the right.
		 * Merge all three into a single extent record.
		 */
		--*idx;
		temp = left.br_blockcount + new->br_blockcount +
			right.br_blockcount;

		trace_xfs_bmap_pre_update(ip, *idx, state, _THIS_IP_);
		xfs_bmbt_set_blockcount(xfs_iext_get_ext(ifp, *idx), temp);
		oldlen = startblockval(left.br_startblock) +
			startblockval(new->br_startblock) +
			startblockval(right.br_startblock);
		newlen = xfs_bmap_worst_indlen(ip, temp);
		xfs_bmbt_set_startblock(xfs_iext_get_ext(ifp, *idx),
			nullstartblock((int)newlen));
		trace_xfs_bmap_post_update(ip, *idx, state, _THIS_IP_);

		xfs_iext_remove(ip, *idx + 1, 1, state);
		break;

	case BMAP_LEFT_CONTIG:
		/*
		 * New allocation is contiguous with a delayed allocation
		 * on the left.
		 * Merge the new allocation with the left neighbor.
		 */
		--*idx;
		temp = left.br_blockcount + new->br_blockcount;

		trace_xfs_bmap_pre_update(ip, *idx, state, _THIS_IP_);
		xfs_bmbt_set_blockcount(xfs_iext_get_ext(ifp, *idx), temp);
		oldlen = startblockval(left.br_startblock) +
			startblockval(new->br_startblock);
		newlen = xfs_bmap_worst_indlen(ip, temp);
		xfs_bmbt_set_startblock(xfs_iext_get_ext(ifp, *idx),
			nullstartblock((int)newlen));
		trace_xfs_bmap_post_update(ip, *idx, state, _THIS_IP_);
		break;

	case BMAP_RIGHT_CONTIG:
		/*
		 * New allocation is contiguous with a delayed allocation
		 * on the right.
		 * Merge the new allocation with the right neighbor.
		 */
		trace_xfs_bmap_pre_update(ip, *idx, state, _THIS_IP_);
		temp = new->br_blockcount + right.br_blockcount;
		oldlen = startblockval(new->br_startblock) +
			startblockval(right.br_startblock);
		newlen = xfs_bmap_worst_indlen(ip, temp);
		xfs_bmbt_set_allf(xfs_iext_get_ext(ifp, *idx),
			new->br_startoff,
			nullstartblock((int)newlen), temp, right.br_state);
		trace_xfs_bmap_post_update(ip, *idx, state, _THIS_IP_);
		break;

	case 0:
		/*
		 * New allocation is not contiguous with another
		 * delayed allocation.
		 * Insert a new entry.
		 */
		oldlen = newlen = 0;
		xfs_iext_insert(ip, *idx, 1, new, state);
		break;
	}
	if (oldlen != newlen) {
		ASSERT(oldlen > newlen);
		xfs_mod_fdblocks(ip->i_mount, (int64_t)(oldlen - newlen),
				 false);
		/*
		 * Nothing to do for disk quota accounting here.
		 */
	}
}

/*
 * Convert a hole to a real allocation.
 */
STATIC int				/* error */
xfs_bmap_add_extent_hole_real(
	struct xfs_bmalloca	*bma,
	int			whichfork)
{
	struct xfs_bmbt_irec	*new = &bma->got;
	int			error;	/* error return value */
	int			i;	/* temp state */
	xfs_ifork_t		*ifp;	/* inode fork pointer */
	xfs_bmbt_irec_t		left;	/* left neighbor extent entry */
	xfs_bmbt_irec_t		right;	/* right neighbor extent entry */
	int			rval=0;	/* return value (logging flags) */
	int			state;	/* state bits, accessed thru macros */
	struct xfs_mount	*mp;

	mp = bma->ip->i_mount;
	ifp = XFS_IFORK_PTR(bma->ip, whichfork);

	ASSERT(bma->idx >= 0);
	ASSERT(bma->idx <= ifp->if_bytes / sizeof(struct xfs_bmbt_rec));
	ASSERT(!isnullstartblock(new->br_startblock));
	ASSERT(!bma->cur ||
	       !(bma->cur->bc_private.b.flags & XFS_BTCUR_BPRV_WASDEL));
	ASSERT(whichfork != XFS_COW_FORK);

	XFS_STATS_INC(mp, xs_add_exlist);

	state = 0;
	if (whichfork == XFS_ATTR_FORK)
		state |= BMAP_ATTRFORK;

	/*
	 * Check and set flags if this segment has a left neighbor.
	 */
	if (bma->idx > 0) {
		state |= BMAP_LEFT_VALID;
		xfs_bmbt_get_all(xfs_iext_get_ext(ifp, bma->idx - 1), &left);
		if (isnullstartblock(left.br_startblock))
			state |= BMAP_LEFT_DELAY;
	}

	/*
	 * Check and set flags if this segment has a current value.
	 * Not true if we're inserting into the "hole" at eof.
	 */
	if (bma->idx < ifp->if_bytes / (uint)sizeof(xfs_bmbt_rec_t)) {
		state |= BMAP_RIGHT_VALID;
		xfs_bmbt_get_all(xfs_iext_get_ext(ifp, bma->idx), &right);
		if (isnullstartblock(right.br_startblock))
			state |= BMAP_RIGHT_DELAY;
	}

	/*
	 * We're inserting a real allocation between "left" and "right".
	 * Set the contiguity flags.  Don't let extents get too large.
	 */
	if ((state & BMAP_LEFT_VALID) && !(state & BMAP_LEFT_DELAY) &&
	    left.br_startoff + left.br_blockcount == new->br_startoff &&
	    left.br_startblock + left.br_blockcount == new->br_startblock &&
	    left.br_state == new->br_state &&
	    left.br_blockcount + new->br_blockcount <= MAXEXTLEN)
		state |= BMAP_LEFT_CONTIG;

	if ((state & BMAP_RIGHT_VALID) && !(state & BMAP_RIGHT_DELAY) &&
	    new->br_startoff + new->br_blockcount == right.br_startoff &&
	    new->br_startblock + new->br_blockcount == right.br_startblock &&
	    new->br_state == right.br_state &&
	    new->br_blockcount + right.br_blockcount <= MAXEXTLEN &&
	    (!(state & BMAP_LEFT_CONTIG) ||
	     left.br_blockcount + new->br_blockcount +
	     right.br_blockcount <= MAXEXTLEN))
		state |= BMAP_RIGHT_CONTIG;

	error = 0;
	/*
	 * Select which case we're in here, and implement it.
	 */
	switch (state & (BMAP_LEFT_CONTIG | BMAP_RIGHT_CONTIG)) {
	case BMAP_LEFT_CONTIG | BMAP_RIGHT_CONTIG:
		/*
		 * New allocation is contiguous with real allocations on the
		 * left and on the right.
		 * Merge all three into a single extent record.
		 */
		--bma->idx;
		trace_xfs_bmap_pre_update(bma->ip, bma->idx, state, _THIS_IP_);
		xfs_bmbt_set_blockcount(xfs_iext_get_ext(ifp, bma->idx),
			left.br_blockcount + new->br_blockcount +
			right.br_blockcount);
		trace_xfs_bmap_post_update(bma->ip, bma->idx, state, _THIS_IP_);

		xfs_iext_remove(bma->ip, bma->idx + 1, 1, state);

		XFS_IFORK_NEXT_SET(bma->ip, whichfork,
			XFS_IFORK_NEXTENTS(bma->ip, whichfork) - 1);
		if (bma->cur == NULL) {
			rval = XFS_ILOG_CORE | xfs_ilog_fext(whichfork);
		} else {
			rval = XFS_ILOG_CORE;
			error = xfs_bmbt_lookup_eq(bma->cur, right.br_startoff,
					right.br_startblock, right.br_blockcount,
					&i);
			if (error)
				goto done;
			XFS_WANT_CORRUPTED_GOTO(mp, i == 1, done);
			error = xfs_btree_delete(bma->cur, &i);
			if (error)
				goto done;
			XFS_WANT_CORRUPTED_GOTO(mp, i == 1, done);
			error = xfs_btree_decrement(bma->cur, 0, &i);
			if (error)
				goto done;
			XFS_WANT_CORRUPTED_GOTO(mp, i == 1, done);
			error = xfs_bmbt_update(bma->cur, left.br_startoff,
					left.br_startblock,
					left.br_blockcount +
						new->br_blockcount +
						right.br_blockcount,
					left.br_state);
			if (error)
				goto done;
		}
		break;

	case BMAP_LEFT_CONTIG:
		/*
		 * New allocation is contiguous with a real allocation
		 * on the left.
		 * Merge the new allocation with the left neighbor.
		 */
		--bma->idx;
		trace_xfs_bmap_pre_update(bma->ip, bma->idx, state, _THIS_IP_);
		xfs_bmbt_set_blockcount(xfs_iext_get_ext(ifp, bma->idx),
			left.br_blockcount + new->br_blockcount);
		trace_xfs_bmap_post_update(bma->ip, bma->idx, state, _THIS_IP_);

		if (bma->cur == NULL) {
			rval = xfs_ilog_fext(whichfork);
		} else {
			rval = 0;
			error = xfs_bmbt_lookup_eq(bma->cur, left.br_startoff,
					left.br_startblock, left.br_blockcount,
					&i);
			if (error)
				goto done;
			XFS_WANT_CORRUPTED_GOTO(mp, i == 1, done);
			error = xfs_bmbt_update(bma->cur, left.br_startoff,
					left.br_startblock,
					left.br_blockcount +
						new->br_blockcount,
					left.br_state);
			if (error)
				goto done;
		}
		break;

	case BMAP_RIGHT_CONTIG:
		/*
		 * New allocation is contiguous with a real allocation
		 * on the right.
		 * Merge the new allocation with the right neighbor.
		 */
		trace_xfs_bmap_pre_update(bma->ip, bma->idx, state, _THIS_IP_);
		xfs_bmbt_set_allf(xfs_iext_get_ext(ifp, bma->idx),
			new->br_startoff, new->br_startblock,
			new->br_blockcount + right.br_blockcount,
			right.br_state);
		trace_xfs_bmap_post_update(bma->ip, bma->idx, state, _THIS_IP_);

		if (bma->cur == NULL) {
			rval = xfs_ilog_fext(whichfork);
		} else {
			rval = 0;
			error = xfs_bmbt_lookup_eq(bma->cur,
					right.br_startoff,
					right.br_startblock,
					right.br_blockcount, &i);
			if (error)
				goto done;
			XFS_WANT_CORRUPTED_GOTO(mp, i == 1, done);
			error = xfs_bmbt_update(bma->cur, new->br_startoff,
					new->br_startblock,
					new->br_blockcount +
						right.br_blockcount,
					right.br_state);
			if (error)
				goto done;
		}
		break;

	case 0:
		/*
		 * New allocation is not contiguous with another
		 * real allocation.
		 * Insert a new entry.
		 */
		xfs_iext_insert(bma->ip, bma->idx, 1, new, state);
		XFS_IFORK_NEXT_SET(bma->ip, whichfork,
			XFS_IFORK_NEXTENTS(bma->ip, whichfork) + 1);
		if (bma->cur == NULL) {
			rval = XFS_ILOG_CORE | xfs_ilog_fext(whichfork);
		} else {
			rval = XFS_ILOG_CORE;
			error = xfs_bmbt_lookup_eq(bma->cur,
					new->br_startoff,
					new->br_startblock,
					new->br_blockcount, &i);
			if (error)
				goto done;
			XFS_WANT_CORRUPTED_GOTO(mp, i == 0, done);
			bma->cur->bc_rec.b.br_state = new->br_state;
			error = xfs_btree_insert(bma->cur, &i);
			if (error)
				goto done;
			XFS_WANT_CORRUPTED_GOTO(mp, i == 1, done);
		}
		break;
	}

	/* add reverse mapping */
	error = xfs_rmap_map_extent(mp, bma->dfops, bma->ip, whichfork, new);
	if (error)
		goto done;

	/* convert to a btree if necessary */
	if (xfs_bmap_needs_btree(bma->ip, whichfork)) {
		int	tmp_logflags;	/* partial log flag return val */

		ASSERT(bma->cur == NULL);
		error = xfs_bmap_extents_to_btree(bma->tp, bma->ip,
				bma->firstblock, bma->dfops, &bma->cur,
				0, &tmp_logflags, whichfork);
		bma->logflags |= tmp_logflags;
		if (error)
			goto done;
	}

	/* clear out the allocated field, done with it now in any case. */
	if (bma->cur)
		bma->cur->bc_private.b.allocated = 0;

	xfs_bmap_check_leaf_extents(bma->cur, bma->ip, whichfork);
done:
	bma->logflags |= rval;
	return error;
}

/*
 * Functions used in the extent read, allocate and remove paths
 */

/*
 * Adjust the size of the new extent based on di_extsize and rt extsize.
 */
int
xfs_bmap_extsize_align(
	xfs_mount_t	*mp,
	xfs_bmbt_irec_t	*gotp,		/* next extent pointer */
	xfs_bmbt_irec_t	*prevp,		/* previous extent pointer */
	xfs_extlen_t	extsz,		/* align to this extent size */
	int		rt,		/* is this a realtime inode? */
	int		eof,		/* is extent at end-of-file? */
	int		delay,		/* creating delalloc extent? */
	int		convert,	/* overwriting unwritten extent? */
	xfs_fileoff_t	*offp,		/* in/out: aligned offset */
	xfs_extlen_t	*lenp)		/* in/out: aligned length */
{
	xfs_fileoff_t	orig_off;	/* original offset */
	xfs_extlen_t	orig_alen;	/* original length */
	xfs_fileoff_t	orig_end;	/* original off+len */
	xfs_fileoff_t	nexto;		/* next file offset */
	xfs_fileoff_t	prevo;		/* previous file offset */
	xfs_fileoff_t	align_off;	/* temp for offset */
	xfs_extlen_t	align_alen;	/* temp for length */
	xfs_extlen_t	temp;		/* temp for calculations */

	if (convert)
		return 0;

	orig_off = align_off = *offp;
	orig_alen = align_alen = *lenp;
	orig_end = orig_off + orig_alen;

	/*
	 * If this request overlaps an existing extent, then don't
	 * attempt to perform any additional alignment.
	 */
	if (!delay && !eof &&
	    (orig_off >= gotp->br_startoff) &&
	    (orig_end <= gotp->br_startoff + gotp->br_blockcount)) {
		return 0;
	}

	/*
	 * If the file offset is unaligned vs. the extent size
	 * we need to align it.  This will be possible unless
	 * the file was previously written with a kernel that didn't
	 * perform this alignment, or if a truncate shot us in the
	 * foot.
	 */
	temp = do_mod(orig_off, extsz);
	if (temp) {
		align_alen += temp;
		align_off -= temp;
	}

	/* Same adjustment for the end of the requested area. */
	temp = (align_alen % extsz);
	if (temp)
		align_alen += extsz - temp;

	/*
	 * For large extent hint sizes, the aligned extent might be larger than
	 * MAXEXTLEN. In that case, reduce the size by an extsz so that it pulls
	 * the length back under MAXEXTLEN. The outer allocation loops handle
	 * short allocation just fine, so it is safe to do this. We only want to
	 * do it when we are forced to, though, because it means more allocation
	 * operations are required.
	 */
	while (align_alen > MAXEXTLEN)
		align_alen -= extsz;
	ASSERT(align_alen <= MAXEXTLEN);

	/*
	 * If the previous block overlaps with this proposed allocation
	 * then move the start forward without adjusting the length.
	 */
	if (prevp->br_startoff != NULLFILEOFF) {
		if (prevp->br_startblock == HOLESTARTBLOCK)
			prevo = prevp->br_startoff;
		else
			prevo = prevp->br_startoff + prevp->br_blockcount;
	} else
		prevo = 0;
	if (align_off != orig_off && align_off < prevo)
		align_off = prevo;
	/*
	 * If the next block overlaps with this proposed allocation
	 * then move the start back without adjusting the length,
	 * but not before offset 0.
	 * This may of course make the start overlap previous block,
	 * and if we hit the offset 0 limit then the next block
	 * can still overlap too.
	 */
	if (!eof && gotp->br_startoff != NULLFILEOFF) {
		if ((delay && gotp->br_startblock == HOLESTARTBLOCK) ||
		    (!delay && gotp->br_startblock == DELAYSTARTBLOCK))
			nexto = gotp->br_startoff + gotp->br_blockcount;
		else
			nexto = gotp->br_startoff;
	} else
		nexto = NULLFILEOFF;
	if (!eof &&
	    align_off + align_alen != orig_end &&
	    align_off + align_alen > nexto)
		align_off = nexto > align_alen ? nexto - align_alen : 0;
	/*
	 * If we're now overlapping the next or previous extent that
	 * means we can't fit an extsz piece in this hole.  Just move
	 * the start forward to the first valid spot and set
	 * the length so we hit the end.
	 */
	if (align_off != orig_off && align_off < prevo)
		align_off = prevo;
	if (align_off + align_alen != orig_end &&
	    align_off + align_alen > nexto &&
	    nexto != NULLFILEOFF) {
		ASSERT(nexto > prevo);
		align_alen = nexto - align_off;
	}

	/*
	 * If realtime, and the result isn't a multiple of the realtime
	 * extent size we need to remove blocks until it is.
	 */
	if (rt && (temp = (align_alen % mp->m_sb.sb_rextsize))) {
		/*
		 * We're not covering the original request, or
		 * we won't be able to once we fix the length.
		 */
		if (orig_off < align_off ||
		    orig_end > align_off + align_alen ||
		    align_alen - temp < orig_alen)
			return -EINVAL;
		/*
		 * Try to fix it by moving the start up.
		 */
		if (align_off + temp <= orig_off) {
			align_alen -= temp;
			align_off += temp;
		}
		/*
		 * Try to fix it by moving the end in.
		 */
		else if (align_off + align_alen - temp >= orig_end)
			align_alen -= temp;
		/*
		 * Set the start to the minimum then trim the length.
		 */
		else {
			align_alen -= orig_off - align_off;
			align_off = orig_off;
			align_alen -= align_alen % mp->m_sb.sb_rextsize;
		}
		/*
		 * Result doesn't cover the request, fail it.
		 */
		if (orig_off < align_off || orig_end > align_off + align_alen)
			return -EINVAL;
	} else {
		ASSERT(orig_off >= align_off);
		/* see MAXEXTLEN handling above */
		ASSERT(orig_end <= align_off + align_alen ||
		       align_alen + extsz > MAXEXTLEN);
	}

#ifdef DEBUG
	if (!eof && gotp->br_startoff != NULLFILEOFF)
		ASSERT(align_off + align_alen <= gotp->br_startoff);
	if (prevp->br_startoff != NULLFILEOFF)
		ASSERT(align_off >= prevp->br_startoff + prevp->br_blockcount);
#endif

	*lenp = align_alen;
	*offp = align_off;
	return 0;
}

#define XFS_ALLOC_GAP_UNITS	4

void
xfs_bmap_adjacent(
	struct xfs_bmalloca	*ap)	/* bmap alloc argument struct */
{
	xfs_fsblock_t	adjust;		/* adjustment to block numbers */
	xfs_agnumber_t	fb_agno;	/* ag number of ap->firstblock */
	xfs_mount_t	*mp;		/* mount point structure */
	int		nullfb;		/* true if ap->firstblock isn't set */
	int		rt;		/* true if inode is realtime */

#define	ISVALID(x,y)	\
	(rt ? \
		(x) < mp->m_sb.sb_rblocks : \
		XFS_FSB_TO_AGNO(mp, x) == XFS_FSB_TO_AGNO(mp, y) && \
		XFS_FSB_TO_AGNO(mp, x) < mp->m_sb.sb_agcount && \
		XFS_FSB_TO_AGBNO(mp, x) < mp->m_sb.sb_agblocks)

	mp = ap->ip->i_mount;
	nullfb = *ap->firstblock == NULLFSBLOCK;
	rt = XFS_IS_REALTIME_INODE(ap->ip) &&
		xfs_alloc_is_userdata(ap->datatype);
	fb_agno = nullfb ? NULLAGNUMBER : XFS_FSB_TO_AGNO(mp, *ap->firstblock);
	/*
	 * If allocating at eof, and there's a previous real block,
	 * try to use its last block as our starting point.
	 */
	if (ap->eof && ap->prev.br_startoff != NULLFILEOFF &&
	    !isnullstartblock(ap->prev.br_startblock) &&
	    ISVALID(ap->prev.br_startblock + ap->prev.br_blockcount,
		    ap->prev.br_startblock)) {
		ap->blkno = ap->prev.br_startblock + ap->prev.br_blockcount;
		/*
		 * Adjust for the gap between prevp and us.
		 */
		adjust = ap->offset -
			(ap->prev.br_startoff + ap->prev.br_blockcount);
		if (adjust &&
		    ISVALID(ap->blkno + adjust, ap->prev.br_startblock))
			ap->blkno += adjust;
	}
	/*
	 * If not at eof, then compare the two neighbor blocks.
	 * Figure out whether either one gives us a good starting point,
	 * and pick the better one.
	 */
	else if (!ap->eof) {
		xfs_fsblock_t	gotbno;		/* right side block number */
		xfs_fsblock_t	gotdiff=0;	/* right side difference */
		xfs_fsblock_t	prevbno;	/* left side block number */
		xfs_fsblock_t	prevdiff=0;	/* left side difference */

		/*
		 * If there's a previous (left) block, select a requested
		 * start block based on it.
		 */
		if (ap->prev.br_startoff != NULLFILEOFF &&
		    !isnullstartblock(ap->prev.br_startblock) &&
		    (prevbno = ap->prev.br_startblock +
			       ap->prev.br_blockcount) &&
		    ISVALID(prevbno, ap->prev.br_startblock)) {
			/*
			 * Calculate gap to end of previous block.
			 */
			adjust = prevdiff = ap->offset -
				(ap->prev.br_startoff +
				 ap->prev.br_blockcount);
			/*
			 * Figure the startblock based on the previous block's
			 * end and the gap size.
			 * Heuristic!
			 * If the gap is large relative to the piece we're
			 * allocating, or using it gives us an invalid block
			 * number, then just use the end of the previous block.
			 */
			if (prevdiff <= XFS_ALLOC_GAP_UNITS * ap->length &&
			    ISVALID(prevbno + prevdiff,
				    ap->prev.br_startblock))
				prevbno += adjust;
			else
				prevdiff += adjust;
			/*
			 * If the firstblock forbids it, can't use it,
			 * must use default.
			 */
			if (!rt && !nullfb &&
			    XFS_FSB_TO_AGNO(mp, prevbno) != fb_agno)
				prevbno = NULLFSBLOCK;
		}
		/*
		 * No previous block or can't follow it, just default.
		 */
		else
			prevbno = NULLFSBLOCK;
		/*
		 * If there's a following (right) block, select a requested
		 * start block based on it.
		 */
		if (!isnullstartblock(ap->got.br_startblock)) {
			/*
			 * Calculate gap to start of next block.
			 */
			adjust = gotdiff = ap->got.br_startoff - ap->offset;
			/*
			 * Figure the startblock based on the next block's
			 * start and the gap size.
			 */
			gotbno = ap->got.br_startblock;
			/*
			 * Heuristic!
			 * If the gap is large relative to the piece we're
			 * allocating, or using it gives us an invalid block
			 * number, then just use the start of the next block
			 * offset by our length.
			 */
			if (gotdiff <= XFS_ALLOC_GAP_UNITS * ap->length &&
			    ISVALID(gotbno - gotdiff, gotbno))
				gotbno -= adjust;
			else if (ISVALID(gotbno - ap->length, gotbno)) {
				gotbno -= ap->length;
				gotdiff += adjust - ap->length;
			} else
				gotdiff += adjust;
			/*
			 * If the firstblock forbids it, can't use it,
			 * must use default.
			 */
			if (!rt && !nullfb &&
			    XFS_FSB_TO_AGNO(mp, gotbno) != fb_agno)
				gotbno = NULLFSBLOCK;
		}
		/*
		 * No next block, just default.
		 */
		else
			gotbno = NULLFSBLOCK;
		/*
		 * If both valid, pick the better one, else the only good
		 * one, else ap->blkno is already set (to 0 or the inode block).
		 */
		if (prevbno != NULLFSBLOCK && gotbno != NULLFSBLOCK)
			ap->blkno = prevdiff <= gotdiff ? prevbno : gotbno;
		else if (prevbno != NULLFSBLOCK)
			ap->blkno = prevbno;
		else if (gotbno != NULLFSBLOCK)
			ap->blkno = gotbno;
	}
#undef ISVALID
}

static int
xfs_bmap_longest_free_extent(
	struct xfs_trans	*tp,
	xfs_agnumber_t		ag,
	xfs_extlen_t		*blen,
	int			*notinit)
{
	struct xfs_mount	*mp = tp->t_mountp;
	struct xfs_perag	*pag;
	xfs_extlen_t		longest;
	int			error = 0;

	pag = xfs_perag_get(mp, ag);
	if (!pag->pagf_init) {
		error = xfs_alloc_pagf_init(mp, tp, ag, XFS_ALLOC_FLAG_TRYLOCK);
		if (error)
			goto out;

		if (!pag->pagf_init) {
			*notinit = 1;
			goto out;
		}
	}

	longest = xfs_alloc_longest_free_extent(mp, pag,
				xfs_alloc_min_freelist(mp, pag),
				xfs_ag_resv_needed(pag, XFS_AG_RESV_NONE));
	if (*blen < longest)
		*blen = longest;

out:
	xfs_perag_put(pag);
	return error;
}

static void
xfs_bmap_select_minlen(
	struct xfs_bmalloca	*ap,
	struct xfs_alloc_arg	*args,
	xfs_extlen_t		*blen,
	int			notinit)
{
	if (notinit || *blen < ap->minlen) {
		/*
		 * Since we did a BUF_TRYLOCK above, it is possible that
		 * there is space for this request.
		 */
		args->minlen = ap->minlen;
	} else if (*blen < args->maxlen) {
		/*
		 * If the best seen length is less than the request length,
		 * use the best as the minimum.
		 */
		args->minlen = *blen;
	} else {
		/*
		 * Otherwise we've seen an extent as big as maxlen, use that
		 * as the minimum.
		 */
		args->minlen = args->maxlen;
	}
}

STATIC int
xfs_bmap_btalloc_nullfb(
	struct xfs_bmalloca	*ap,
	struct xfs_alloc_arg	*args,
	xfs_extlen_t		*blen)
{
	struct xfs_mount	*mp = ap->ip->i_mount;
	xfs_agnumber_t		ag, startag;
	int			notinit = 0;
	int			error;

	args->type = XFS_ALLOCTYPE_START_BNO;
	args->total = ap->total;

	startag = ag = XFS_FSB_TO_AGNO(mp, args->fsbno);
	if (startag == NULLAGNUMBER)
		startag = ag = 0;

	while (*blen < args->maxlen) {
		error = xfs_bmap_longest_free_extent(args->tp, ag, blen,
						     &notinit);
		if (error)
			return error;

		if (++ag == mp->m_sb.sb_agcount)
			ag = 0;
		if (ag == startag)
			break;
	}

	xfs_bmap_select_minlen(ap, args, blen, notinit);
	return 0;
}

STATIC int
xfs_bmap_btalloc_filestreams(
	struct xfs_bmalloca	*ap,
	struct xfs_alloc_arg	*args,
	xfs_extlen_t		*blen)
{
	struct xfs_mount	*mp = ap->ip->i_mount;
	xfs_agnumber_t		ag;
	int			notinit = 0;
	int			error;

	args->type = XFS_ALLOCTYPE_NEAR_BNO;
	args->total = ap->total;

	ag = XFS_FSB_TO_AGNO(mp, args->fsbno);
	if (ag == NULLAGNUMBER)
		ag = 0;

	error = xfs_bmap_longest_free_extent(args->tp, ag, blen, &notinit);
	if (error)
		return error;

	if (*blen < args->maxlen) {
		error = xfs_filestream_new_ag(ap, &ag);
		if (error)
			return error;

		error = xfs_bmap_longest_free_extent(args->tp, ag, blen,
						     &notinit);
		if (error)
			return error;

	}

	xfs_bmap_select_minlen(ap, args, blen, notinit);

	/*
	 * Set the failure fallback case to look in the selected AG as stream
	 * may have moved.
	 */
	ap->blkno = args->fsbno = XFS_AGB_TO_FSB(mp, ag, 0);
	return 0;
}

STATIC int
xfs_bmap_btalloc(
	struct xfs_bmalloca	*ap)	/* bmap alloc argument struct */
{
	xfs_mount_t	*mp;		/* mount point structure */
	xfs_alloctype_t	atype = 0;	/* type for allocation routines */
	xfs_extlen_t	align = 0;	/* minimum allocation alignment */
	xfs_agnumber_t	fb_agno;	/* ag number of ap->firstblock */
	xfs_agnumber_t	ag;
	xfs_alloc_arg_t	args;
	xfs_extlen_t	blen;
	xfs_extlen_t	nextminlen = 0;
	int		nullfb;		/* true if ap->firstblock isn't set */
	int		isaligned;
	int		tryagain;
	int		error;
	int		stripe_align;

	ASSERT(ap->length);

	mp = ap->ip->i_mount;

	/* stripe alignment for allocation is determined by mount parameters */
	stripe_align = 0;
	if (mp->m_swidth && (mp->m_flags & XFS_MOUNT_SWALLOC))
		stripe_align = mp->m_swidth;
	else if (mp->m_dalign)
		stripe_align = mp->m_dalign;

	if (ap->flags & XFS_BMAPI_COWFORK)
		align = xfs_get_cowextsz_hint(ap->ip);
	else if (xfs_alloc_is_userdata(ap->datatype))
		align = xfs_get_extsz_hint(ap->ip);
	if (unlikely(align)) {
		error = xfs_bmap_extsize_align(mp, &ap->got, &ap->prev,
						align, 0, ap->eof, 0, ap->conv,
						&ap->offset, &ap->length);
		ASSERT(!error);
		ASSERT(ap->length);
	}


	nullfb = *ap->firstblock == NULLFSBLOCK;
	fb_agno = nullfb ? NULLAGNUMBER : XFS_FSB_TO_AGNO(mp, *ap->firstblock);
	if (nullfb) {
		if (xfs_alloc_is_userdata(ap->datatype) &&
		    xfs_inode_is_filestream(ap->ip)) {
			ag = xfs_filestream_lookup_ag(ap->ip);
			ag = (ag != NULLAGNUMBER) ? ag : 0;
			ap->blkno = XFS_AGB_TO_FSB(mp, ag, 0);
		} else {
			ap->blkno = XFS_INO_TO_FSB(mp, ap->ip->i_ino);
		}
	} else
		ap->blkno = *ap->firstblock;

	xfs_bmap_adjacent(ap);

	/*
	 * If allowed, use ap->blkno; otherwise must use firstblock since
	 * it's in the right allocation group.
	 */
	if (nullfb || XFS_FSB_TO_AGNO(mp, ap->blkno) == fb_agno)
		;
	else
		ap->blkno = *ap->firstblock;
	/*
	 * Normal allocation, done through xfs_alloc_vextent.
	 */
	tryagain = isaligned = 0;
	memset(&args, 0, sizeof(args));
	args.tp = ap->tp;
	args.mp = mp;
	args.fsbno = ap->blkno;
	xfs_rmap_skip_owner_update(&args.oinfo);

	/* Trim the allocation back to the maximum an AG can fit. */
	args.maxlen = MIN(ap->length, mp->m_ag_max_usable);
	args.firstblock = *ap->firstblock;
	blen = 0;
	if (nullfb) {
		/*
		 * Search for an allocation group with a single extent large
		 * enough for the request.  If one isn't found, then adjust
		 * the minimum allocation size to the largest space found.
		 */
		if (xfs_alloc_is_userdata(ap->datatype) &&
		    xfs_inode_is_filestream(ap->ip))
			error = xfs_bmap_btalloc_filestreams(ap, &args, &blen);
		else
			error = xfs_bmap_btalloc_nullfb(ap, &args, &blen);
		if (error)
			return error;
	} else if (ap->dfops->dop_low) {
		if (xfs_inode_is_filestream(ap->ip))
			args.type = XFS_ALLOCTYPE_FIRST_AG;
		else
			args.type = XFS_ALLOCTYPE_START_BNO;
		args.total = args.minlen = ap->minlen;
	} else {
		args.type = XFS_ALLOCTYPE_NEAR_BNO;
		args.total = ap->total;
		args.minlen = ap->minlen;
	}
	/* apply extent size hints if obtained earlier */
	if (unlikely(align)) {
		args.prod = align;
		if ((args.mod = (xfs_extlen_t)do_mod(ap->offset, args.prod)))
			args.mod = (xfs_extlen_t)(args.prod - args.mod);
	} else if (mp->m_sb.sb_blocksize >= PAGE_SIZE) {
		args.prod = 1;
		args.mod = 0;
	} else {
		args.prod = PAGE_SIZE >> mp->m_sb.sb_blocklog;
		if ((args.mod = (xfs_extlen_t)(do_mod(ap->offset, args.prod))))
			args.mod = (xfs_extlen_t)(args.prod - args.mod);
	}
	/*
	 * If we are not low on available data blocks, and the
	 * underlying logical volume manager is a stripe, and
	 * the file offset is zero then try to allocate data
	 * blocks on stripe unit boundary.
	 * NOTE: ap->aeof is only set if the allocation length
	 * is >= the stripe unit and the allocation offset is
	 * at the end of file.
	 */
	if (!ap->dfops->dop_low && ap->aeof) {
		if (!ap->offset) {
			args.alignment = stripe_align;
			atype = args.type;
			isaligned = 1;
			/*
			 * Adjust for alignment
			 */
			if (blen > args.alignment && blen <= args.maxlen)
				args.minlen = blen - args.alignment;
			args.minalignslop = 0;
		} else {
			/*
			 * First try an exact bno allocation.
			 * If it fails then do a near or start bno
			 * allocation with alignment turned on.
			 */
			atype = args.type;
			tryagain = 1;
			args.type = XFS_ALLOCTYPE_THIS_BNO;
			args.alignment = 1;
			/*
			 * Compute the minlen+alignment for the
			 * next case.  Set slop so that the value
			 * of minlen+alignment+slop doesn't go up
			 * between the calls.
			 */
			if (blen > stripe_align && blen <= args.maxlen)
				nextminlen = blen - stripe_align;
			else
				nextminlen = args.minlen;
			if (nextminlen + stripe_align > args.minlen + 1)
				args.minalignslop =
					nextminlen + stripe_align -
					args.minlen - 1;
			else
				args.minalignslop = 0;
		}
	} else {
		args.alignment = 1;
		args.minalignslop = 0;
	}
	args.minleft = ap->minleft;
	args.wasdel = ap->wasdel;
	args.resv = XFS_AG_RESV_NONE;
	args.datatype = ap->datatype;
	if (ap->datatype & XFS_ALLOC_USERDATA_ZERO)
		args.ip = ap->ip;

	error = xfs_alloc_vextent(&args);
	if (error)
		return error;

	if (tryagain && args.fsbno == NULLFSBLOCK) {
		/*
		 * Exact allocation failed. Now try with alignment
		 * turned on.
		 */
		args.type = atype;
		args.fsbno = ap->blkno;
		args.alignment = stripe_align;
		args.minlen = nextminlen;
		args.minalignslop = 0;
		isaligned = 1;
		if ((error = xfs_alloc_vextent(&args)))
			return error;
	}
	if (isaligned && args.fsbno == NULLFSBLOCK) {
		/*
		 * allocation failed, so turn off alignment and
		 * try again.
		 */
		args.type = atype;
		args.fsbno = ap->blkno;
		args.alignment = 0;
		if ((error = xfs_alloc_vextent(&args)))
			return error;
	}
	if (args.fsbno == NULLFSBLOCK && nullfb &&
	    args.minlen > ap->minlen) {
		args.minlen = ap->minlen;
		args.type = XFS_ALLOCTYPE_START_BNO;
		args.fsbno = ap->blkno;
		if ((error = xfs_alloc_vextent(&args)))
			return error;
	}
	if (args.fsbno == NULLFSBLOCK && nullfb) {
		args.fsbno = 0;
		args.type = XFS_ALLOCTYPE_FIRST_AG;
		args.total = ap->minlen;
		args.minleft = 0;
		if ((error = xfs_alloc_vextent(&args)))
			return error;
		ap->dfops->dop_low = true;
	}
	if (args.fsbno != NULLFSBLOCK) {
		/*
		 * check the allocation happened at the same or higher AG than
		 * the first block that was allocated.
		 */
		ASSERT(*ap->firstblock == NULLFSBLOCK ||
		       XFS_FSB_TO_AGNO(mp, *ap->firstblock) ==
		       XFS_FSB_TO_AGNO(mp, args.fsbno) ||
		       (ap->dfops->dop_low &&
			XFS_FSB_TO_AGNO(mp, *ap->firstblock) <
			XFS_FSB_TO_AGNO(mp, args.fsbno)));

		ap->blkno = args.fsbno;
		if (*ap->firstblock == NULLFSBLOCK)
			*ap->firstblock = args.fsbno;
		ASSERT(nullfb || fb_agno == args.agno ||
		       (ap->dfops->dop_low && fb_agno < args.agno));
		ap->length = args.len;
		if (!(ap->flags & XFS_BMAPI_COWFORK))
			ap->ip->i_d.di_nblocks += args.len;
		xfs_trans_log_inode(ap->tp, ap->ip, XFS_ILOG_CORE);
		if (ap->wasdel)
			ap->ip->i_delayed_blks -= args.len;
		/*
		 * Adjust the disk quota also. This was reserved
		 * earlier.
		 */
		xfs_trans_mod_dquot_byino(ap->tp, ap->ip,
			ap->wasdel ? XFS_TRANS_DQ_DELBCOUNT :
					XFS_TRANS_DQ_BCOUNT,
			(long) args.len);
	} else {
		ap->blkno = NULLFSBLOCK;
		ap->length = 0;
	}
	return 0;
}

/*
 * For a remap operation, just "allocate" an extent at the address that the
 * caller passed in, and ensure that the AGFL is the right size.  The caller
 * will then map the "allocated" extent into the file somewhere.
 */
STATIC int
xfs_bmap_remap_alloc(
	struct xfs_bmalloca	*ap)
{
	struct xfs_trans	*tp = ap->tp;
	struct xfs_mount	*mp = tp->t_mountp;
	xfs_agblock_t		bno;
	struct xfs_alloc_arg	args;
	int			error;

	/*
	 * validate that the block number is legal - the enables us to detect
	 * and handle a silent filesystem corruption rather than crashing.
	 */
	memset(&args, 0, sizeof(struct xfs_alloc_arg));
	args.tp = ap->tp;
	args.mp = ap->tp->t_mountp;
	bno = *ap->firstblock;
	args.agno = XFS_FSB_TO_AGNO(mp, bno);
	args.agbno = XFS_FSB_TO_AGBNO(mp, bno);
	if (args.agno >= mp->m_sb.sb_agcount ||
	    args.agbno >= mp->m_sb.sb_agblocks)
		return -EFSCORRUPTED;

	/* "Allocate" the extent from the range we passed in. */
	trace_xfs_bmap_remap_alloc(ap->ip, *ap->firstblock, ap->length);
	ap->blkno = bno;
	ap->ip->i_d.di_nblocks += ap->length;
	xfs_trans_log_inode(ap->tp, ap->ip, XFS_ILOG_CORE);

	/* Fix the freelist, like a real allocator does. */
	args.datatype = ap->datatype;
	args.pag = xfs_perag_get(args.mp, args.agno);
	ASSERT(args.pag);

	/*
	 * The freelist fixing code will decline the allocation if
	 * the size and shape of the free space doesn't allow for
	 * allocating the extent and updating all the metadata that
	 * happens during an allocation.  We're remapping, not
	 * allocating, so skip that check by pretending to be freeing.
	 */
	error = xfs_alloc_fix_freelist(&args, XFS_ALLOC_FLAG_FREEING);
<<<<<<< HEAD
	if (error)
		goto error0;
error0:
=======
>>>>>>> d06e622d
	xfs_perag_put(args.pag);
	if (error)
		trace_xfs_bmap_remap_alloc_error(ap->ip, error, _RET_IP_);
	return error;
}

/*
 * xfs_bmap_alloc is called by xfs_bmapi to allocate an extent for a file.
 * It figures out where to ask the underlying allocator to put the new extent.
 */
STATIC int
xfs_bmap_alloc(
	struct xfs_bmalloca	*ap)	/* bmap alloc argument struct */
{
	if (ap->flags & XFS_BMAPI_REMAP)
		return xfs_bmap_remap_alloc(ap);
	if (XFS_IS_REALTIME_INODE(ap->ip) &&
	    xfs_alloc_is_userdata(ap->datatype))
		return xfs_bmap_rtalloc(ap);
	return xfs_bmap_btalloc(ap);
}

/* Trim extent to fit a logical block range. */
void
xfs_trim_extent(
	struct xfs_bmbt_irec	*irec,
	xfs_fileoff_t		bno,
	xfs_filblks_t		len)
{
	xfs_fileoff_t		distance;
	xfs_fileoff_t		end = bno + len;

	if (irec->br_startoff + irec->br_blockcount <= bno ||
	    irec->br_startoff >= end) {
		irec->br_blockcount = 0;
		return;
	}

	if (irec->br_startoff < bno) {
		distance = bno - irec->br_startoff;
		if (isnullstartblock(irec->br_startblock))
			irec->br_startblock = DELAYSTARTBLOCK;
		if (irec->br_startblock != DELAYSTARTBLOCK &&
		    irec->br_startblock != HOLESTARTBLOCK)
			irec->br_startblock += distance;
		irec->br_startoff += distance;
		irec->br_blockcount -= distance;
	}

	if (end < irec->br_startoff + irec->br_blockcount) {
		distance = irec->br_startoff + irec->br_blockcount - end;
		irec->br_blockcount -= distance;
	}
}

/*
 * Trim the returned map to the required bounds
 */
STATIC void
xfs_bmapi_trim_map(
	struct xfs_bmbt_irec	*mval,
	struct xfs_bmbt_irec	*got,
	xfs_fileoff_t		*bno,
	xfs_filblks_t		len,
	xfs_fileoff_t		obno,
	xfs_fileoff_t		end,
	int			n,
	int			flags)
{
	if ((flags & XFS_BMAPI_ENTIRE) ||
	    got->br_startoff + got->br_blockcount <= obno) {
		*mval = *got;
		if (isnullstartblock(got->br_startblock))
			mval->br_startblock = DELAYSTARTBLOCK;
		return;
	}

	if (obno > *bno)
		*bno = obno;
	ASSERT((*bno >= obno) || (n == 0));
	ASSERT(*bno < end);
	mval->br_startoff = *bno;
	if (isnullstartblock(got->br_startblock))
		mval->br_startblock = DELAYSTARTBLOCK;
	else
		mval->br_startblock = got->br_startblock +
					(*bno - got->br_startoff);
	/*
	 * Return the minimum of what we got and what we asked for for
	 * the length.  We can use the len variable here because it is
	 * modified below and we could have been there before coming
	 * here if the first part of the allocation didn't overlap what
	 * was asked for.
	 */
	mval->br_blockcount = XFS_FILBLKS_MIN(end - *bno,
			got->br_blockcount - (*bno - got->br_startoff));
	mval->br_state = got->br_state;
	ASSERT(mval->br_blockcount <= len);
	return;
}

/*
 * Update and validate the extent map to return
 */
STATIC void
xfs_bmapi_update_map(
	struct xfs_bmbt_irec	**map,
	xfs_fileoff_t		*bno,
	xfs_filblks_t		*len,
	xfs_fileoff_t		obno,
	xfs_fileoff_t		end,
	int			*n,
	int			flags)
{
	xfs_bmbt_irec_t	*mval = *map;

	ASSERT((flags & XFS_BMAPI_ENTIRE) ||
	       ((mval->br_startoff + mval->br_blockcount) <= end));
	ASSERT((flags & XFS_BMAPI_ENTIRE) || (mval->br_blockcount <= *len) ||
	       (mval->br_startoff < obno));

	*bno = mval->br_startoff + mval->br_blockcount;
	*len = end - *bno;
	if (*n > 0 && mval->br_startoff == mval[-1].br_startoff) {
		/* update previous map with new information */
		ASSERT(mval->br_startblock == mval[-1].br_startblock);
		ASSERT(mval->br_blockcount > mval[-1].br_blockcount);
		ASSERT(mval->br_state == mval[-1].br_state);
		mval[-1].br_blockcount = mval->br_blockcount;
		mval[-1].br_state = mval->br_state;
	} else if (*n > 0 && mval->br_startblock != DELAYSTARTBLOCK &&
		   mval[-1].br_startblock != DELAYSTARTBLOCK &&
		   mval[-1].br_startblock != HOLESTARTBLOCK &&
		   mval->br_startblock == mval[-1].br_startblock +
					  mval[-1].br_blockcount &&
		   ((flags & XFS_BMAPI_IGSTATE) ||
			mval[-1].br_state == mval->br_state)) {
		ASSERT(mval->br_startoff ==
		       mval[-1].br_startoff + mval[-1].br_blockcount);
		mval[-1].br_blockcount += mval->br_blockcount;
	} else if (*n > 0 &&
		   mval->br_startblock == DELAYSTARTBLOCK &&
		   mval[-1].br_startblock == DELAYSTARTBLOCK &&
		   mval->br_startoff ==
		   mval[-1].br_startoff + mval[-1].br_blockcount) {
		mval[-1].br_blockcount += mval->br_blockcount;
		mval[-1].br_state = mval->br_state;
	} else if (!((*n == 0) &&
		     ((mval->br_startoff + mval->br_blockcount) <=
		      obno))) {
		mval++;
		(*n)++;
	}
	*map = mval;
}

/*
 * Map file blocks to filesystem blocks without allocation.
 */
int
xfs_bmapi_read(
	struct xfs_inode	*ip,
	xfs_fileoff_t		bno,
	xfs_filblks_t		len,
	struct xfs_bmbt_irec	*mval,
	int			*nmap,
	int			flags)
{
	struct xfs_mount	*mp = ip->i_mount;
	struct xfs_ifork	*ifp;
	struct xfs_bmbt_irec	got;
	struct xfs_bmbt_irec	prev;
	xfs_fileoff_t		obno;
	xfs_fileoff_t		end;
	xfs_extnum_t		lastx;
	int			error;
	int			eof;
	int			n = 0;
	int			whichfork = xfs_bmapi_whichfork(flags);

	ASSERT(*nmap >= 1);
	ASSERT(!(flags & ~(XFS_BMAPI_ATTRFORK|XFS_BMAPI_ENTIRE|
			   XFS_BMAPI_IGSTATE|XFS_BMAPI_COWFORK)));
	ASSERT(xfs_isilocked(ip, XFS_ILOCK_SHARED|XFS_ILOCK_EXCL));

	if (unlikely(XFS_TEST_ERROR(
	    (XFS_IFORK_FORMAT(ip, whichfork) != XFS_DINODE_FMT_EXTENTS &&
	     XFS_IFORK_FORMAT(ip, whichfork) != XFS_DINODE_FMT_BTREE),
	     mp, XFS_ERRTAG_BMAPIFORMAT, XFS_RANDOM_BMAPIFORMAT))) {
		XFS_ERROR_REPORT("xfs_bmapi_read", XFS_ERRLEVEL_LOW, mp);
		return -EFSCORRUPTED;
	}

	if (XFS_FORCED_SHUTDOWN(mp))
		return -EIO;

	XFS_STATS_INC(mp, xs_blk_mapr);

	ifp = XFS_IFORK_PTR(ip, whichfork);

	/* No CoW fork?  Return a hole. */
	if (whichfork == XFS_COW_FORK && !ifp) {
		mval->br_startoff = bno;
		mval->br_startblock = HOLESTARTBLOCK;
		mval->br_blockcount = len;
		mval->br_state = XFS_EXT_NORM;
		*nmap = 1;
		return 0;
	}

	if (!(ifp->if_flags & XFS_IFEXTENTS)) {
		error = xfs_iread_extents(NULL, ip, whichfork);
		if (error)
			return error;
	}

	xfs_bmap_search_extents(ip, bno, whichfork, &eof, &lastx, &got, &prev);
	end = bno + len;
	obno = bno;

	while (bno < end && n < *nmap) {
		/* Reading past eof, act as though there's a hole up to end. */
		if (eof)
			got.br_startoff = end;
		if (got.br_startoff > bno) {
			/* Reading in a hole.  */
			mval->br_startoff = bno;
			mval->br_startblock = HOLESTARTBLOCK;
			mval->br_blockcount =
				XFS_FILBLKS_MIN(len, got.br_startoff - bno);
			mval->br_state = XFS_EXT_NORM;
			bno += mval->br_blockcount;
			len -= mval->br_blockcount;
			mval++;
			n++;
			continue;
		}

		/* set up the extent map to return. */
		xfs_bmapi_trim_map(mval, &got, &bno, len, obno, end, n, flags);
		xfs_bmapi_update_map(&mval, &bno, &len, obno, end, &n, flags);

		/* If we're done, stop now. */
		if (bno >= end || n >= *nmap)
			break;

		/* Else go on to the next record. */
		if (++lastx < ifp->if_bytes / sizeof(xfs_bmbt_rec_t))
			xfs_bmbt_get_all(xfs_iext_get_ext(ifp, lastx), &got);
		else
			eof = 1;
	}
	*nmap = n;
	return 0;
}

int
xfs_bmapi_reserve_delalloc(
	struct xfs_inode	*ip,
	int			whichfork,
	xfs_fileoff_t		aoff,
	xfs_filblks_t		len,
	struct xfs_bmbt_irec	*got,
	struct xfs_bmbt_irec	*prev,
	xfs_extnum_t		*lastx,
	int			eof)
{
	struct xfs_mount	*mp = ip->i_mount;
	struct xfs_ifork	*ifp = XFS_IFORK_PTR(ip, whichfork);
	xfs_extlen_t		alen;
	xfs_extlen_t		indlen;
	char			rt = XFS_IS_REALTIME_INODE(ip);
	xfs_extlen_t		extsz;
	int			error;

	alen = XFS_FILBLKS_MIN(len, MAXEXTLEN);
	if (!eof)
		alen = XFS_FILBLKS_MIN(alen, got->br_startoff - aoff);

	/* Figure out the extent size, adjust alen */
	if (whichfork == XFS_COW_FORK)
		extsz = xfs_get_cowextsz_hint(ip);
	else
		extsz = xfs_get_extsz_hint(ip);
	if (extsz) {
		error = xfs_bmap_extsize_align(mp, got, prev, extsz, rt, eof,
					       1, 0, &aoff, &alen);
		ASSERT(!error);
	}

	if (rt)
		extsz = alen / mp->m_sb.sb_rextsize;

	/*
	 * Make a transaction-less quota reservation for delayed allocation
	 * blocks.  This number gets adjusted later.  We return if we haven't
	 * allocated blocks already inside this loop.
	 */
	error = xfs_trans_reserve_quota_nblks(NULL, ip, (long)alen, 0,
			rt ? XFS_QMOPT_RES_RTBLKS : XFS_QMOPT_RES_REGBLKS);
	if (error)
		return error;

	/*
	 * Split changing sb for alen and indlen since they could be coming
	 * from different places.
	 */
	indlen = (xfs_extlen_t)xfs_bmap_worst_indlen(ip, alen);
	ASSERT(indlen > 0);

	if (rt) {
		error = xfs_mod_frextents(mp, -((int64_t)extsz));
	} else {
		error = xfs_mod_fdblocks(mp, -((int64_t)alen), false);
	}

	if (error)
		goto out_unreserve_quota;

	error = xfs_mod_fdblocks(mp, -((int64_t)indlen), false);
	if (error)
		goto out_unreserve_blocks;


	ip->i_delayed_blks += alen;

	got->br_startoff = aoff;
	got->br_startblock = nullstartblock(indlen);
	got->br_blockcount = alen;
	got->br_state = XFS_EXT_NORM;
	xfs_bmap_add_extent_hole_delay(ip, whichfork, lastx, got);

	/*
	 * Update our extent pointer, given that xfs_bmap_add_extent_hole_delay
	 * might have merged it into one of the neighbouring ones.
	 */
	xfs_bmbt_get_all(xfs_iext_get_ext(ifp, *lastx), got);

	ASSERT(got->br_startoff <= aoff);
	ASSERT(got->br_startoff + got->br_blockcount >= aoff + alen);
	ASSERT(isnullstartblock(got->br_startblock));
	ASSERT(got->br_state == XFS_EXT_NORM);
	return 0;

out_unreserve_blocks:
	if (rt)
		xfs_mod_frextents(mp, extsz);
	else
		xfs_mod_fdblocks(mp, alen, false);
out_unreserve_quota:
	if (XFS_IS_QUOTA_ON(mp))
		xfs_trans_unreserve_quota_nblks(NULL, ip, (long)alen, 0, rt ?
				XFS_QMOPT_RES_RTBLKS : XFS_QMOPT_RES_REGBLKS);
	return error;
}

static int
xfs_bmapi_allocate(
	struct xfs_bmalloca	*bma)
{
	struct xfs_mount	*mp = bma->ip->i_mount;
	int			whichfork = xfs_bmapi_whichfork(bma->flags);
	struct xfs_ifork	*ifp = XFS_IFORK_PTR(bma->ip, whichfork);
	int			tmp_logflags = 0;
	int			error;

	ASSERT(bma->length > 0);

	/*
	 * For the wasdelay case, we could also just allocate the stuff asked
	 * for in this bmap call but that wouldn't be as good.
	 */
	if (bma->wasdel) {
		bma->length = (xfs_extlen_t)bma->got.br_blockcount;
		bma->offset = bma->got.br_startoff;
		if (bma->idx != NULLEXTNUM && bma->idx) {
			xfs_bmbt_get_all(xfs_iext_get_ext(ifp, bma->idx - 1),
					 &bma->prev);
		}
	} else {
		bma->length = XFS_FILBLKS_MIN(bma->length, MAXEXTLEN);
		if (!bma->eof)
			bma->length = XFS_FILBLKS_MIN(bma->length,
					bma->got.br_startoff - bma->offset);
	}

	/*
	 * Set the data type being allocated. For the data fork, the first data
	 * in the file is treated differently to all other allocations. For the
	 * attribute fork, we only need to ensure the allocated range is not on
	 * the busy list.
	 */
	if (!(bma->flags & XFS_BMAPI_METADATA)) {
		bma->datatype = XFS_ALLOC_NOBUSY;
		if (whichfork == XFS_DATA_FORK) {
			if (bma->offset == 0)
				bma->datatype |= XFS_ALLOC_INITIAL_USER_DATA;
			else
				bma->datatype |= XFS_ALLOC_USERDATA;
		}
		if (bma->flags & XFS_BMAPI_ZERO)
			bma->datatype |= XFS_ALLOC_USERDATA_ZERO;
	}

	bma->minlen = (bma->flags & XFS_BMAPI_CONTIG) ? bma->length : 1;

	/*
	 * Only want to do the alignment at the eof if it is userdata and
	 * allocation length is larger than a stripe unit.
	 */
	if (mp->m_dalign && bma->length >= mp->m_dalign &&
	    !(bma->flags & XFS_BMAPI_METADATA) && whichfork == XFS_DATA_FORK) {
		error = xfs_bmap_isaeof(bma, whichfork);
		if (error)
			return error;
	}

	error = xfs_bmap_alloc(bma);
	if (error)
		return error;

	if (bma->dfops->dop_low)
		bma->minleft = 0;
	if (bma->cur)
		bma->cur->bc_private.b.firstblock = *bma->firstblock;
	if (bma->blkno == NULLFSBLOCK)
		return 0;
	if ((ifp->if_flags & XFS_IFBROOT) && !bma->cur) {
		bma->cur = xfs_bmbt_init_cursor(mp, bma->tp, bma->ip, whichfork);
		bma->cur->bc_private.b.firstblock = *bma->firstblock;
		bma->cur->bc_private.b.dfops = bma->dfops;
	}
	/*
	 * Bump the number of extents we've allocated
	 * in this call.
	 */
	bma->nallocs++;

	if (bma->cur)
		bma->cur->bc_private.b.flags =
			bma->wasdel ? XFS_BTCUR_BPRV_WASDEL : 0;

	bma->got.br_startoff = bma->offset;
	bma->got.br_startblock = bma->blkno;
	bma->got.br_blockcount = bma->length;
	bma->got.br_state = XFS_EXT_NORM;

	/*
	 * A wasdelay extent has been initialized, so shouldn't be flagged
	 * as unwritten.
	 */
	if (!bma->wasdel && (bma->flags & XFS_BMAPI_PREALLOC) &&
	    xfs_sb_version_hasextflgbit(&mp->m_sb))
		bma->got.br_state = XFS_EXT_UNWRITTEN;

	if (bma->wasdel)
		error = xfs_bmap_add_extent_delay_real(bma, whichfork);
	else
		error = xfs_bmap_add_extent_hole_real(bma, whichfork);

	bma->logflags |= tmp_logflags;
	if (error)
		return error;

	/*
	 * Update our extent pointer, given that xfs_bmap_add_extent_delay_real
	 * or xfs_bmap_add_extent_hole_real might have merged it into one of
	 * the neighbouring ones.
	 */
	xfs_bmbt_get_all(xfs_iext_get_ext(ifp, bma->idx), &bma->got);

	ASSERT(bma->got.br_startoff <= bma->offset);
	ASSERT(bma->got.br_startoff + bma->got.br_blockcount >=
	       bma->offset + bma->length);
	ASSERT(bma->got.br_state == XFS_EXT_NORM ||
	       bma->got.br_state == XFS_EXT_UNWRITTEN);
	return 0;
}

STATIC int
xfs_bmapi_convert_unwritten(
	struct xfs_bmalloca	*bma,
	struct xfs_bmbt_irec	*mval,
	xfs_filblks_t		len,
	int			flags)
{
	int			whichfork = xfs_bmapi_whichfork(flags);
	struct xfs_ifork	*ifp = XFS_IFORK_PTR(bma->ip, whichfork);
	int			tmp_logflags = 0;
	int			error;

	/* check if we need to do unwritten->real conversion */
	if (mval->br_state == XFS_EXT_UNWRITTEN &&
	    (flags & XFS_BMAPI_PREALLOC))
		return 0;

	/* check if we need to do real->unwritten conversion */
	if (mval->br_state == XFS_EXT_NORM &&
	    (flags & (XFS_BMAPI_PREALLOC | XFS_BMAPI_CONVERT)) !=
			(XFS_BMAPI_PREALLOC | XFS_BMAPI_CONVERT))
		return 0;

	ASSERT(whichfork != XFS_COW_FORK);

	/*
	 * Modify (by adding) the state flag, if writing.
	 */
	ASSERT(mval->br_blockcount <= len);
	if ((ifp->if_flags & XFS_IFBROOT) && !bma->cur) {
		bma->cur = xfs_bmbt_init_cursor(bma->ip->i_mount, bma->tp,
					bma->ip, whichfork);
		bma->cur->bc_private.b.firstblock = *bma->firstblock;
		bma->cur->bc_private.b.dfops = bma->dfops;
	}
	mval->br_state = (mval->br_state == XFS_EXT_UNWRITTEN)
				? XFS_EXT_NORM : XFS_EXT_UNWRITTEN;

	/*
	 * Before insertion into the bmbt, zero the range being converted
	 * if required.
	 */
	if (flags & XFS_BMAPI_ZERO) {
		error = xfs_zero_extent(bma->ip, mval->br_startblock,
					mval->br_blockcount);
		if (error)
			return error;
	}

	error = xfs_bmap_add_extent_unwritten_real(bma->tp, bma->ip, &bma->idx,
			&bma->cur, mval, bma->firstblock, bma->dfops,
			&tmp_logflags);
	/*
	 * Log the inode core unconditionally in the unwritten extent conversion
	 * path because the conversion might not have done so (e.g., if the
	 * extent count hasn't changed). We need to make sure the inode is dirty
	 * in the transaction for the sake of fsync(), even if nothing has
	 * changed, because fsync() will not force the log for this transaction
	 * unless it sees the inode pinned.
	 */
	bma->logflags |= tmp_logflags | XFS_ILOG_CORE;
	if (error)
		return error;

	/*
	 * Update our extent pointer, given that
	 * xfs_bmap_add_extent_unwritten_real might have merged it into one
	 * of the neighbouring ones.
	 */
	xfs_bmbt_get_all(xfs_iext_get_ext(ifp, bma->idx), &bma->got);

	/*
	 * We may have combined previously unwritten space with written space,
	 * so generate another request.
	 */
	if (mval->br_blockcount < len)
		return -EAGAIN;
	return 0;
}

/*
 * Map file blocks to filesystem blocks, and allocate blocks or convert the
 * extent state if necessary.  Details behaviour is controlled by the flags
 * parameter.  Only allocates blocks from a single allocation group, to avoid
 * locking problems.
 *
 * The returned value in "firstblock" from the first call in a transaction
 * must be remembered and presented to subsequent calls in "firstblock".
 * An upper bound for the number of blocks to be allocated is supplied to
 * the first call in "total"; if no allocation group has that many free
 * blocks then the call will fail (return NULLFSBLOCK in "firstblock").
 */
int
xfs_bmapi_write(
	struct xfs_trans	*tp,		/* transaction pointer */
	struct xfs_inode	*ip,		/* incore inode */
	xfs_fileoff_t		bno,		/* starting file offs. mapped */
	xfs_filblks_t		len,		/* length to map in file */
	int			flags,		/* XFS_BMAPI_... */
	xfs_fsblock_t		*firstblock,	/* first allocated block
						   controls a.g. for allocs */
	xfs_extlen_t		total,		/* total blocks needed */
	struct xfs_bmbt_irec	*mval,		/* output: map values */
	int			*nmap,		/* i/o: mval size/count */
	struct xfs_defer_ops	*dfops)		/* i/o: list extents to free */
{
	struct xfs_mount	*mp = ip->i_mount;
	struct xfs_ifork	*ifp;
	struct xfs_bmalloca	bma = { NULL };	/* args for xfs_bmap_alloc */
	xfs_fileoff_t		end;		/* end of mapped file region */
	int			eof;		/* after the end of extents */
	int			error;		/* error return */
	int			n;		/* current extent index */
	xfs_fileoff_t		obno;		/* old block number (offset) */
	int			whichfork;	/* data or attr fork */
	char			inhole;		/* current location is hole in file */
	char			wasdelay;	/* old extent was delayed */

#ifdef DEBUG
	xfs_fileoff_t		orig_bno;	/* original block number value */
	int			orig_flags;	/* original flags arg value */
	xfs_filblks_t		orig_len;	/* original value of len arg */
	struct xfs_bmbt_irec	*orig_mval;	/* original value of mval */
	int			orig_nmap;	/* original value of *nmap */

	orig_bno = bno;
	orig_len = len;
	orig_flags = flags;
	orig_mval = mval;
	orig_nmap = *nmap;
#endif
	whichfork = xfs_bmapi_whichfork(flags);

	ASSERT(*nmap >= 1);
	ASSERT(*nmap <= XFS_BMAP_MAX_NMAP);
	ASSERT(!(flags & XFS_BMAPI_IGSTATE));
	ASSERT(tp != NULL);
	ASSERT(len > 0);
	ASSERT(XFS_IFORK_FORMAT(ip, whichfork) != XFS_DINODE_FMT_LOCAL);
	ASSERT(xfs_isilocked(ip, XFS_ILOCK_EXCL));
	ASSERT(!(flags & XFS_BMAPI_REMAP) || whichfork == XFS_DATA_FORK);
	ASSERT(!(flags & XFS_BMAPI_PREALLOC) || !(flags & XFS_BMAPI_REMAP));
	ASSERT(!(flags & XFS_BMAPI_CONVERT) || !(flags & XFS_BMAPI_REMAP));
	ASSERT(!(flags & XFS_BMAPI_PREALLOC) || whichfork != XFS_COW_FORK);
	ASSERT(!(flags & XFS_BMAPI_CONVERT) || whichfork != XFS_COW_FORK);

	/* zeroing is for currently only for data extents, not metadata */
	ASSERT((flags & (XFS_BMAPI_METADATA | XFS_BMAPI_ZERO)) !=
			(XFS_BMAPI_METADATA | XFS_BMAPI_ZERO));
	/*
	 * we can allocate unwritten extents or pre-zero allocated blocks,
	 * but it makes no sense to do both at once. This would result in
	 * zeroing the unwritten extent twice, but it still being an
	 * unwritten extent....
	 */
	ASSERT((flags & (XFS_BMAPI_PREALLOC | XFS_BMAPI_ZERO)) !=
			(XFS_BMAPI_PREALLOC | XFS_BMAPI_ZERO));

	if (unlikely(XFS_TEST_ERROR(
	    (XFS_IFORK_FORMAT(ip, whichfork) != XFS_DINODE_FMT_EXTENTS &&
	     XFS_IFORK_FORMAT(ip, whichfork) != XFS_DINODE_FMT_BTREE),
	     mp, XFS_ERRTAG_BMAPIFORMAT, XFS_RANDOM_BMAPIFORMAT))) {
		XFS_ERROR_REPORT("xfs_bmapi_write", XFS_ERRLEVEL_LOW, mp);
		return -EFSCORRUPTED;
	}

	if (XFS_FORCED_SHUTDOWN(mp))
		return -EIO;

	ifp = XFS_IFORK_PTR(ip, whichfork);

	XFS_STATS_INC(mp, xs_blk_mapw);

	if (*firstblock == NULLFSBLOCK) {
		if (XFS_IFORK_FORMAT(ip, whichfork) == XFS_DINODE_FMT_BTREE)
			bma.minleft = be16_to_cpu(ifp->if_broot->bb_level) + 1;
		else
			bma.minleft = 1;
	} else {
		bma.minleft = 0;
	}

	if (!(ifp->if_flags & XFS_IFEXTENTS)) {
		error = xfs_iread_extents(tp, ip, whichfork);
		if (error)
			goto error0;
	}

	xfs_bmap_search_extents(ip, bno, whichfork, &eof, &bma.idx, &bma.got,
				&bma.prev);
	n = 0;
	end = bno + len;
	obno = bno;

	bma.tp = tp;
	bma.ip = ip;
	bma.total = total;
	bma.datatype = 0;
	bma.dfops = dfops;
	bma.firstblock = firstblock;

	while (bno < end && n < *nmap) {
		inhole = eof || bma.got.br_startoff > bno;
		wasdelay = !inhole && isnullstartblock(bma.got.br_startblock);

		/*
		 * Make sure we only reflink into a hole.
		 */
		if (flags & XFS_BMAPI_REMAP)
			ASSERT(inhole);
		if (flags & XFS_BMAPI_COWFORK)
			ASSERT(!inhole);

		/*
		 * First, deal with the hole before the allocated space
		 * that we found, if any.
		 */
		if (inhole || wasdelay) {
			bma.eof = eof;
			bma.conv = !!(flags & XFS_BMAPI_CONVERT);
			bma.wasdel = wasdelay;
			bma.offset = bno;
			bma.flags = flags;

			/*
			 * There's a 32/64 bit type mismatch between the
			 * allocation length request (which can be 64 bits in
			 * length) and the bma length request, which is
			 * xfs_extlen_t and therefore 32 bits. Hence we have to
			 * check for 32-bit overflows and handle them here.
			 */
			if (len > (xfs_filblks_t)MAXEXTLEN)
				bma.length = MAXEXTLEN;
			else
				bma.length = len;

			ASSERT(len > 0);
			ASSERT(bma.length > 0);
			error = xfs_bmapi_allocate(&bma);
			if (error)
				goto error0;
			if (bma.blkno == NULLFSBLOCK)
				break;

			/*
			 * If this is a CoW allocation, record the data in
			 * the refcount btree for orphan recovery.
			 */
			if (whichfork == XFS_COW_FORK) {
				error = xfs_refcount_alloc_cow_extent(mp, dfops,
						bma.blkno, bma.length);
				if (error)
					goto error0;
			}
		}

		/* Deal with the allocated space we found.  */
		xfs_bmapi_trim_map(mval, &bma.got, &bno, len, obno,
							end, n, flags);

		/* Execute unwritten extent conversion if necessary */
		error = xfs_bmapi_convert_unwritten(&bma, mval, len, flags);
		if (error == -EAGAIN)
			continue;
		if (error)
			goto error0;

		/* update the extent map to return */
		xfs_bmapi_update_map(&mval, &bno, &len, obno, end, &n, flags);

		/*
		 * If we're done, stop now.  Stop when we've allocated
		 * XFS_BMAP_MAX_NMAP extents no matter what.  Otherwise
		 * the transaction may get too big.
		 */
		if (bno >= end || n >= *nmap || bma.nallocs >= *nmap)
			break;

		/* Else go on to the next record. */
		bma.prev = bma.got;
		if (++bma.idx < ifp->if_bytes / sizeof(xfs_bmbt_rec_t)) {
			xfs_bmbt_get_all(xfs_iext_get_ext(ifp, bma.idx),
					 &bma.got);
		} else
			eof = 1;
	}
	*nmap = n;

	/*
	 * Transform from btree to extents, give it cur.
	 */
	if (xfs_bmap_wants_extents(ip, whichfork)) {
		int		tmp_logflags = 0;

		ASSERT(bma.cur);
		error = xfs_bmap_btree_to_extents(tp, ip, bma.cur,
			&tmp_logflags, whichfork);
		bma.logflags |= tmp_logflags;
		if (error)
			goto error0;
	}

	ASSERT(XFS_IFORK_FORMAT(ip, whichfork) != XFS_DINODE_FMT_BTREE ||
	       XFS_IFORK_NEXTENTS(ip, whichfork) >
		XFS_IFORK_MAXEXT(ip, whichfork));
	error = 0;
error0:
	/*
	 * Log everything.  Do this after conversion, there's no point in
	 * logging the extent records if we've converted to btree format.
	 */
	if ((bma.logflags & xfs_ilog_fext(whichfork)) &&
	    XFS_IFORK_FORMAT(ip, whichfork) != XFS_DINODE_FMT_EXTENTS)
		bma.logflags &= ~xfs_ilog_fext(whichfork);
	else if ((bma.logflags & xfs_ilog_fbroot(whichfork)) &&
		 XFS_IFORK_FORMAT(ip, whichfork) != XFS_DINODE_FMT_BTREE)
		bma.logflags &= ~xfs_ilog_fbroot(whichfork);
	/*
	 * Log whatever the flags say, even if error.  Otherwise we might miss
	 * detecting a case where the data is changed, there's an error,
	 * and it's not logged so we don't shutdown when we should.
	 */
	if (bma.logflags)
		xfs_trans_log_inode(tp, ip, bma.logflags);

	if (bma.cur) {
		if (!error) {
			ASSERT(*firstblock == NULLFSBLOCK ||
			       XFS_FSB_TO_AGNO(mp, *firstblock) ==
			       XFS_FSB_TO_AGNO(mp,
				       bma.cur->bc_private.b.firstblock) ||
			       (dfops->dop_low &&
				XFS_FSB_TO_AGNO(mp, *firstblock) <
				XFS_FSB_TO_AGNO(mp,
					bma.cur->bc_private.b.firstblock)));
			*firstblock = bma.cur->bc_private.b.firstblock;
		}
		xfs_btree_del_cursor(bma.cur,
			error ? XFS_BTREE_ERROR : XFS_BTREE_NOERROR);
	}
	if (!error)
		xfs_bmap_validate_ret(orig_bno, orig_len, orig_flags, orig_mval,
			orig_nmap, *nmap);
	return error;
}

/*
 * When a delalloc extent is split (e.g., due to a hole punch), the original
 * indlen reservation must be shared across the two new extents that are left
 * behind.
 *
 * Given the original reservation and the worst case indlen for the two new
 * extents (as calculated by xfs_bmap_worst_indlen()), split the original
 * reservation fairly across the two new extents. If necessary, steal available
 * blocks from a deleted extent to make up a reservation deficiency (e.g., if
 * ores == 1). The number of stolen blocks is returned. The availability and
 * subsequent accounting of stolen blocks is the responsibility of the caller.
 */
static xfs_filblks_t
xfs_bmap_split_indlen(
	xfs_filblks_t			ores,		/* original res. */
	xfs_filblks_t			*indlen1,	/* ext1 worst indlen */
	xfs_filblks_t			*indlen2,	/* ext2 worst indlen */
	xfs_filblks_t			avail)		/* stealable blocks */
{
	xfs_filblks_t			len1 = *indlen1;
	xfs_filblks_t			len2 = *indlen2;
	xfs_filblks_t			nres = len1 + len2; /* new total res. */
	xfs_filblks_t			stolen = 0;

	/*
	 * Steal as many blocks as we can to try and satisfy the worst case
	 * indlen for both new extents.
	 */
	while (nres > ores && avail) {
		nres--;
		avail--;
		stolen++;
	}

	/*
	 * The only blocks available are those reserved for the original
	 * extent and what we can steal from the extent being removed.
	 * If this still isn't enough to satisfy the combined
	 * requirements for the two new extents, skim blocks off of each
	 * of the new reservations until they match what is available.
	 */
	while (nres > ores) {
		if (len1) {
			len1--;
			nres--;
		}
		if (nres == ores)
			break;
		if (len2) {
			len2--;
			nres--;
		}
	}

	*indlen1 = len1;
	*indlen2 = len2;

	return stolen;
}

int
xfs_bmap_del_extent_delay(
	struct xfs_inode	*ip,
	int			whichfork,
	xfs_extnum_t		*idx,
	struct xfs_bmbt_irec	*got,
	struct xfs_bmbt_irec	*del)
{
	struct xfs_mount	*mp = ip->i_mount;
	struct xfs_ifork	*ifp = XFS_IFORK_PTR(ip, whichfork);
	struct xfs_bmbt_irec	new;
	int64_t			da_old, da_new, da_diff = 0;
	xfs_fileoff_t		del_endoff, got_endoff;
	xfs_filblks_t		got_indlen, new_indlen, stolen;
	int			error = 0, state = 0;
	bool			isrt;

	XFS_STATS_INC(mp, xs_del_exlist);

	isrt = (whichfork == XFS_DATA_FORK) && XFS_IS_REALTIME_INODE(ip);
	del_endoff = del->br_startoff + del->br_blockcount;
	got_endoff = got->br_startoff + got->br_blockcount;
	da_old = startblockval(got->br_startblock);
	da_new = 0;

	ASSERT(*idx >= 0);
	ASSERT(*idx < ifp->if_bytes / sizeof(struct xfs_bmbt_rec));
	ASSERT(del->br_blockcount > 0);
	ASSERT(got->br_startoff <= del->br_startoff);
	ASSERT(got_endoff >= del_endoff);

	if (isrt) {
		int64_t rtexts = XFS_FSB_TO_B(mp, del->br_blockcount);

		do_div(rtexts, mp->m_sb.sb_rextsize);
		xfs_mod_frextents(mp, rtexts);
	}

	/*
	 * Update the inode delalloc counter now and wait to update the
	 * sb counters as we might have to borrow some blocks for the
	 * indirect block accounting.
	 */
	xfs_trans_reserve_quota_nblks(NULL, ip, -((long)del->br_blockcount), 0,
			isrt ? XFS_QMOPT_RES_RTBLKS : XFS_QMOPT_RES_REGBLKS);
	ip->i_delayed_blks -= del->br_blockcount;

	if (whichfork == XFS_COW_FORK)
		state |= BMAP_COWFORK;

	if (got->br_startoff == del->br_startoff)
		state |= BMAP_LEFT_CONTIG;
	if (got_endoff == del_endoff)
		state |= BMAP_RIGHT_CONTIG;

	switch (state & (BMAP_LEFT_CONTIG | BMAP_RIGHT_CONTIG)) {
	case BMAP_LEFT_CONTIG | BMAP_RIGHT_CONTIG:
		/*
		 * Matches the whole extent.  Delete the entry.
		 */
		xfs_iext_remove(ip, *idx, 1, state);
		--*idx;
		break;
	case BMAP_LEFT_CONTIG:
		/*
		 * Deleting the first part of the extent.
		 */
		trace_xfs_bmap_pre_update(ip, *idx, state, _THIS_IP_);
		got->br_startoff = del_endoff;
		got->br_blockcount -= del->br_blockcount;
		da_new = XFS_FILBLKS_MIN(xfs_bmap_worst_indlen(ip,
				got->br_blockcount), da_old);
		got->br_startblock = nullstartblock((int)da_new);
		xfs_bmbt_set_all(xfs_iext_get_ext(ifp, *idx), got);
		trace_xfs_bmap_post_update(ip, *idx, state, _THIS_IP_);
		break;
	case BMAP_RIGHT_CONTIG:
		/*
		 * Deleting the last part of the extent.
		 */
		trace_xfs_bmap_pre_update(ip, *idx, state, _THIS_IP_);
		got->br_blockcount = got->br_blockcount - del->br_blockcount;
		da_new = XFS_FILBLKS_MIN(xfs_bmap_worst_indlen(ip,
				got->br_blockcount), da_old);
		got->br_startblock = nullstartblock((int)da_new);
		xfs_bmbt_set_all(xfs_iext_get_ext(ifp, *idx), got);
		trace_xfs_bmap_post_update(ip, *idx, state, _THIS_IP_);
		break;
	case 0:
		/*
		 * Deleting the middle of the extent.
		 *
		 * Distribute the original indlen reservation across the two new
		 * extents.  Steal blocks from the deleted extent if necessary.
		 * Stealing blocks simply fudges the fdblocks accounting below.
		 * Warn if either of the new indlen reservations is zero as this
		 * can lead to delalloc problems.
		 */
		trace_xfs_bmap_pre_update(ip, *idx, state, _THIS_IP_);

		got->br_blockcount = del->br_startoff - got->br_startoff;
		got_indlen = xfs_bmap_worst_indlen(ip, got->br_blockcount);

		new.br_blockcount = got_endoff - del_endoff;
		new_indlen = xfs_bmap_worst_indlen(ip, new.br_blockcount);

		WARN_ON_ONCE(!got_indlen || !new_indlen);
		stolen = xfs_bmap_split_indlen(da_old, &got_indlen, &new_indlen,
						       del->br_blockcount);

		got->br_startblock = nullstartblock((int)got_indlen);
		xfs_bmbt_set_all(xfs_iext_get_ext(ifp, *idx), got);
		trace_xfs_bmap_post_update(ip, *idx, 0, _THIS_IP_);

		new.br_startoff = del_endoff;
		new.br_state = got->br_state;
		new.br_startblock = nullstartblock((int)new_indlen);

		++*idx;
		xfs_iext_insert(ip, *idx, 1, &new, state);

		da_new = got_indlen + new_indlen - stolen;
		del->br_blockcount -= stolen;
		break;
	}

	ASSERT(da_old >= da_new);
	da_diff = da_old - da_new;
	if (!isrt)
		da_diff += del->br_blockcount;
	if (da_diff)
		xfs_mod_fdblocks(mp, da_diff, false);
	return error;
}

void
xfs_bmap_del_extent_cow(
	struct xfs_inode	*ip,
	xfs_extnum_t		*idx,
	struct xfs_bmbt_irec	*got,
	struct xfs_bmbt_irec	*del)
{
	struct xfs_mount	*mp = ip->i_mount;
	struct xfs_ifork	*ifp = XFS_IFORK_PTR(ip, XFS_COW_FORK);
	struct xfs_bmbt_irec	new;
	xfs_fileoff_t		del_endoff, got_endoff;
	int			state = BMAP_COWFORK;

	XFS_STATS_INC(mp, xs_del_exlist);

	del_endoff = del->br_startoff + del->br_blockcount;
	got_endoff = got->br_startoff + got->br_blockcount;

	ASSERT(*idx >= 0);
	ASSERT(*idx < ifp->if_bytes / sizeof(struct xfs_bmbt_rec));
	ASSERT(del->br_blockcount > 0);
	ASSERT(got->br_startoff <= del->br_startoff);
	ASSERT(got_endoff >= del_endoff);
	ASSERT(!isnullstartblock(got->br_startblock));

	if (got->br_startoff == del->br_startoff)
		state |= BMAP_LEFT_CONTIG;
	if (got_endoff == del_endoff)
		state |= BMAP_RIGHT_CONTIG;

	switch (state & (BMAP_LEFT_CONTIG | BMAP_RIGHT_CONTIG)) {
	case BMAP_LEFT_CONTIG | BMAP_RIGHT_CONTIG:
		/*
		 * Matches the whole extent.  Delete the entry.
		 */
		xfs_iext_remove(ip, *idx, 1, state);
		--*idx;
		break;
	case BMAP_LEFT_CONTIG:
		/*
		 * Deleting the first part of the extent.
		 */
		trace_xfs_bmap_pre_update(ip, *idx, state, _THIS_IP_);
		got->br_startoff = del_endoff;
		got->br_blockcount -= del->br_blockcount;
		got->br_startblock = del->br_startblock + del->br_blockcount;
		xfs_bmbt_set_all(xfs_iext_get_ext(ifp, *idx), got);
		trace_xfs_bmap_post_update(ip, *idx, state, _THIS_IP_);
		break;
	case BMAP_RIGHT_CONTIG:
		/*
		 * Deleting the last part of the extent.
		 */
		trace_xfs_bmap_pre_update(ip, *idx, state, _THIS_IP_);
		got->br_blockcount -= del->br_blockcount;
		xfs_bmbt_set_all(xfs_iext_get_ext(ifp, *idx), got);
		trace_xfs_bmap_post_update(ip, *idx, state, _THIS_IP_);
		break;
	case 0:
		/*
		 * Deleting the middle of the extent.
		 */
		trace_xfs_bmap_pre_update(ip, *idx, state, _THIS_IP_);
		got->br_blockcount = del->br_startoff - got->br_startoff;
		xfs_bmbt_set_all(xfs_iext_get_ext(ifp, *idx), got);
		trace_xfs_bmap_post_update(ip, *idx, state, _THIS_IP_);

		new.br_startoff = del_endoff;
		new.br_blockcount = got_endoff - del_endoff;
		new.br_state = got->br_state;
		new.br_startblock = del->br_startblock + del->br_blockcount;

		++*idx;
		xfs_iext_insert(ip, *idx, 1, &new, state);
		break;
	}
}

/*
 * Called by xfs_bmapi to update file extent records and the btree
 * after removing space (or undoing a delayed allocation).
 */
STATIC int				/* error */
xfs_bmap_del_extent(
	xfs_inode_t		*ip,	/* incore inode pointer */
	xfs_trans_t		*tp,	/* current transaction pointer */
	xfs_extnum_t		*idx,	/* extent number to update/delete */
	struct xfs_defer_ops	*dfops,	/* list of extents to be freed */
	xfs_btree_cur_t		*cur,	/* if null, not a btree */
	xfs_bmbt_irec_t		*del,	/* data to remove from extents */
	int			*logflagsp, /* inode logging flags */
	int			whichfork, /* data or attr fork */
	int			bflags)	/* bmapi flags */
{
	xfs_filblks_t		da_new;	/* new delay-alloc indirect blocks */
	xfs_filblks_t		da_old;	/* old delay-alloc indirect blocks */
	xfs_fsblock_t		del_endblock=0;	/* first block past del */
	xfs_fileoff_t		del_endoff;	/* first offset past del */
	int			delay;	/* current block is delayed allocated */
	int			do_fx;	/* free extent at end of routine */
	xfs_bmbt_rec_host_t	*ep;	/* current extent entry pointer */
	int			error;	/* error return value */
	int			flags;	/* inode logging flags */
	xfs_bmbt_irec_t		got;	/* current extent entry */
	xfs_fileoff_t		got_endoff;	/* first offset past got */
	int			i;	/* temp state */
	xfs_ifork_t		*ifp;	/* inode fork pointer */
	xfs_mount_t		*mp;	/* mount structure */
	xfs_filblks_t		nblks;	/* quota/sb block count */
	xfs_bmbt_irec_t		new;	/* new record to be inserted */
	/* REFERENCED */
	uint			qfield;	/* quota field to update */
	xfs_filblks_t		temp;	/* for indirect length calculations */
	xfs_filblks_t		temp2;	/* for indirect length calculations */
	int			state = 0;

	mp = ip->i_mount;
	XFS_STATS_INC(mp, xs_del_exlist);

	if (whichfork == XFS_ATTR_FORK)
		state |= BMAP_ATTRFORK;
	else if (whichfork == XFS_COW_FORK)
		state |= BMAP_COWFORK;

	ifp = XFS_IFORK_PTR(ip, whichfork);
	ASSERT((*idx >= 0) && (*idx < ifp->if_bytes /
		(uint)sizeof(xfs_bmbt_rec_t)));
	ASSERT(del->br_blockcount > 0);
	ep = xfs_iext_get_ext(ifp, *idx);
	xfs_bmbt_get_all(ep, &got);
	ASSERT(got.br_startoff <= del->br_startoff);
	del_endoff = del->br_startoff + del->br_blockcount;
	got_endoff = got.br_startoff + got.br_blockcount;
	ASSERT(got_endoff >= del_endoff);
	delay = isnullstartblock(got.br_startblock);
	ASSERT(isnullstartblock(del->br_startblock) == delay);
	flags = 0;
	qfield = 0;
	error = 0;
	/*
	 * If deleting a real allocation, must free up the disk space.
	 */
	if (!delay) {
		flags = XFS_ILOG_CORE;
		/*
		 * Realtime allocation.  Free it and record di_nblocks update.
		 */
		if (whichfork == XFS_DATA_FORK && XFS_IS_REALTIME_INODE(ip)) {
			xfs_fsblock_t	bno;
			xfs_filblks_t	len;

			ASSERT(do_mod(del->br_blockcount,
				      mp->m_sb.sb_rextsize) == 0);
			ASSERT(do_mod(del->br_startblock,
				      mp->m_sb.sb_rextsize) == 0);
			bno = del->br_startblock;
			len = del->br_blockcount;
			do_div(bno, mp->m_sb.sb_rextsize);
			do_div(len, mp->m_sb.sb_rextsize);
			error = xfs_rtfree_extent(tp, bno, (xfs_extlen_t)len);
			if (error)
				goto done;
			do_fx = 0;
			nblks = len * mp->m_sb.sb_rextsize;
			qfield = XFS_TRANS_DQ_RTBCOUNT;
		}
		/*
		 * Ordinary allocation.
		 */
		else {
			do_fx = 1;
			nblks = del->br_blockcount;
			qfield = XFS_TRANS_DQ_BCOUNT;
		}
		/*
		 * Set up del_endblock and cur for later.
		 */
		del_endblock = del->br_startblock + del->br_blockcount;
		if (cur) {
			if ((error = xfs_bmbt_lookup_eq(cur, got.br_startoff,
					got.br_startblock, got.br_blockcount,
					&i)))
				goto done;
			XFS_WANT_CORRUPTED_GOTO(mp, i == 1, done);
		}
		da_old = da_new = 0;
	} else {
		da_old = startblockval(got.br_startblock);
		da_new = 0;
		nblks = 0;
		do_fx = 0;
	}

	/*
	 * Set flag value to use in switch statement.
	 * Left-contig is 2, right-contig is 1.
	 */
	switch (((got.br_startoff == del->br_startoff) << 1) |
		(got_endoff == del_endoff)) {
	case 3:
		/*
		 * Matches the whole extent.  Delete the entry.
		 */
		trace_xfs_bmap_pre_update(ip, *idx, state, _THIS_IP_);
		xfs_iext_remove(ip, *idx, 1,
				whichfork == XFS_ATTR_FORK ? BMAP_ATTRFORK : 0);
		--*idx;
		if (delay)
			break;

		XFS_IFORK_NEXT_SET(ip, whichfork,
			XFS_IFORK_NEXTENTS(ip, whichfork) - 1);
		flags |= XFS_ILOG_CORE;
		if (!cur) {
			flags |= xfs_ilog_fext(whichfork);
			break;
		}
		if ((error = xfs_btree_delete(cur, &i)))
			goto done;
		XFS_WANT_CORRUPTED_GOTO(mp, i == 1, done);
		break;

	case 2:
		/*
		 * Deleting the first part of the extent.
		 */
		trace_xfs_bmap_pre_update(ip, *idx, state, _THIS_IP_);
		xfs_bmbt_set_startoff(ep, del_endoff);
		temp = got.br_blockcount - del->br_blockcount;
		xfs_bmbt_set_blockcount(ep, temp);
		if (delay) {
			temp = XFS_FILBLKS_MIN(xfs_bmap_worst_indlen(ip, temp),
				da_old);
			xfs_bmbt_set_startblock(ep, nullstartblock((int)temp));
			trace_xfs_bmap_post_update(ip, *idx, state, _THIS_IP_);
			da_new = temp;
			break;
		}
		xfs_bmbt_set_startblock(ep, del_endblock);
		trace_xfs_bmap_post_update(ip, *idx, state, _THIS_IP_);
		if (!cur) {
			flags |= xfs_ilog_fext(whichfork);
			break;
		}
		if ((error = xfs_bmbt_update(cur, del_endoff, del_endblock,
				got.br_blockcount - del->br_blockcount,
				got.br_state)))
			goto done;
		break;

	case 1:
		/*
		 * Deleting the last part of the extent.
		 */
		temp = got.br_blockcount - del->br_blockcount;
		trace_xfs_bmap_pre_update(ip, *idx, state, _THIS_IP_);
		xfs_bmbt_set_blockcount(ep, temp);
		if (delay) {
			temp = XFS_FILBLKS_MIN(xfs_bmap_worst_indlen(ip, temp),
				da_old);
			xfs_bmbt_set_startblock(ep, nullstartblock((int)temp));
			trace_xfs_bmap_post_update(ip, *idx, state, _THIS_IP_);
			da_new = temp;
			break;
		}
		trace_xfs_bmap_post_update(ip, *idx, state, _THIS_IP_);
		if (!cur) {
			flags |= xfs_ilog_fext(whichfork);
			break;
		}
		if ((error = xfs_bmbt_update(cur, got.br_startoff,
				got.br_startblock,
				got.br_blockcount - del->br_blockcount,
				got.br_state)))
			goto done;
		break;

	case 0:
		/*
		 * Deleting the middle of the extent.
		 */
		temp = del->br_startoff - got.br_startoff;
		trace_xfs_bmap_pre_update(ip, *idx, state, _THIS_IP_);
		xfs_bmbt_set_blockcount(ep, temp);
		new.br_startoff = del_endoff;
		temp2 = got_endoff - del_endoff;
		new.br_blockcount = temp2;
		new.br_state = got.br_state;
		if (!delay) {
			new.br_startblock = del_endblock;
			flags |= XFS_ILOG_CORE;
			if (cur) {
				if ((error = xfs_bmbt_update(cur,
						got.br_startoff,
						got.br_startblock, temp,
						got.br_state)))
					goto done;
				if ((error = xfs_btree_increment(cur, 0, &i)))
					goto done;
				cur->bc_rec.b = new;
				error = xfs_btree_insert(cur, &i);
				if (error && error != -ENOSPC)
					goto done;
				/*
				 * If get no-space back from btree insert,
				 * it tried a split, and we have a zero
				 * block reservation.
				 * Fix up our state and return the error.
				 */
				if (error == -ENOSPC) {
					/*
					 * Reset the cursor, don't trust
					 * it after any insert operation.
					 */
					if ((error = xfs_bmbt_lookup_eq(cur,
							got.br_startoff,
							got.br_startblock,
							temp, &i)))
						goto done;
					XFS_WANT_CORRUPTED_GOTO(mp,
								i == 1, done);
					/*
					 * Update the btree record back
					 * to the original value.
					 */
					if ((error = xfs_bmbt_update(cur,
							got.br_startoff,
							got.br_startblock,
							got.br_blockcount,
							got.br_state)))
						goto done;
					/*
					 * Reset the extent record back
					 * to the original value.
					 */
					xfs_bmbt_set_blockcount(ep,
						got.br_blockcount);
					flags = 0;
					error = -ENOSPC;
					goto done;
				}
				XFS_WANT_CORRUPTED_GOTO(mp, i == 1, done);
			} else
				flags |= xfs_ilog_fext(whichfork);
			XFS_IFORK_NEXT_SET(ip, whichfork,
				XFS_IFORK_NEXTENTS(ip, whichfork) + 1);
		} else {
			xfs_filblks_t	stolen;
			ASSERT(whichfork == XFS_DATA_FORK);

			/*
			 * Distribute the original indlen reservation across the
			 * two new extents. Steal blocks from the deleted extent
			 * if necessary. Stealing blocks simply fudges the
			 * fdblocks accounting in xfs_bunmapi().
			 */
			temp = xfs_bmap_worst_indlen(ip, got.br_blockcount);
			temp2 = xfs_bmap_worst_indlen(ip, new.br_blockcount);
			stolen = xfs_bmap_split_indlen(da_old, &temp, &temp2,
						       del->br_blockcount);
			da_new = temp + temp2 - stolen;
			del->br_blockcount -= stolen;

			/*
			 * Set the reservation for each extent. Warn if either
			 * is zero as this can lead to delalloc problems.
			 */
			WARN_ON_ONCE(!temp || !temp2);
			xfs_bmbt_set_startblock(ep, nullstartblock((int)temp));
			new.br_startblock = nullstartblock((int)temp2);
		}
		trace_xfs_bmap_post_update(ip, *idx, state, _THIS_IP_);
		xfs_iext_insert(ip, *idx + 1, 1, &new, state);
		++*idx;
		break;
	}

	/* remove reverse mapping */
	if (!delay) {
		error = xfs_rmap_unmap_extent(mp, dfops, ip, whichfork, del);
		if (error)
			goto done;
	}

	/*
	 * If we need to, add to list of extents to delete.
	 */
	if (do_fx && !(bflags & XFS_BMAPI_REMAP)) {
		if (xfs_is_reflink_inode(ip) && whichfork == XFS_DATA_FORK) {
			error = xfs_refcount_decrease_extent(mp, dfops, del);
			if (error)
				goto done;
		} else
			xfs_bmap_add_free(mp, dfops, del->br_startblock,
					del->br_blockcount, NULL);
	}

	/*
	 * Adjust inode # blocks in the file.
	 */
	if (nblks)
		ip->i_d.di_nblocks -= nblks;
	/*
	 * Adjust quota data.
	 */
	if (qfield && !(bflags & XFS_BMAPI_REMAP))
		xfs_trans_mod_dquot_byino(tp, ip, qfield, (long)-nblks);

	/*
	 * Account for change in delayed indirect blocks.
	 * Nothing to do for disk quota accounting here.
	 */
	ASSERT(da_old >= da_new);
	if (da_old > da_new)
		xfs_mod_fdblocks(mp, (int64_t)(da_old - da_new), false);
done:
	*logflagsp = flags;
	return error;
}

/* Remove an extent from the CoW fork.  Similar to xfs_bmap_del_extent. */
int
xfs_bunmapi_cow(
	struct xfs_inode		*ip,
	struct xfs_bmbt_irec		*del)
{
	xfs_filblks_t			da_new;
	xfs_filblks_t			da_old;
	xfs_fsblock_t			del_endblock = 0;
	xfs_fileoff_t			del_endoff;
	int				delay;
	struct xfs_bmbt_rec_host	*ep;
	int				error;
	struct xfs_bmbt_irec		got;
	xfs_fileoff_t			got_endoff;
	struct xfs_ifork		*ifp;
	struct xfs_mount		*mp;
	xfs_filblks_t			nblks;
	struct xfs_bmbt_irec		new;
	/* REFERENCED */
	uint				qfield;
	xfs_filblks_t			temp;
	xfs_filblks_t			temp2;
	int				state = BMAP_COWFORK;
	int				eof;
	xfs_extnum_t			eidx;

	mp = ip->i_mount;
	XFS_STATS_INC(mp, xs_del_exlist);

	ep = xfs_bmap_search_extents(ip, del->br_startoff, XFS_COW_FORK, &eof,
			&eidx, &got, &new);

	ifp = XFS_IFORK_PTR(ip, XFS_COW_FORK); ifp = ifp;
	ASSERT((eidx >= 0) && (eidx < ifp->if_bytes /
		(uint)sizeof(xfs_bmbt_rec_t)));
	ASSERT(del->br_blockcount > 0);
	ASSERT(got.br_startoff <= del->br_startoff);
	del_endoff = del->br_startoff + del->br_blockcount;
	got_endoff = got.br_startoff + got.br_blockcount;
	ASSERT(got_endoff >= del_endoff);
	delay = isnullstartblock(got.br_startblock);
	ASSERT(isnullstartblock(del->br_startblock) == delay);
	qfield = 0;
	error = 0;
	/*
	 * If deleting a real allocation, must free up the disk space.
	 */
	if (!delay) {
		nblks = del->br_blockcount;
		qfield = XFS_TRANS_DQ_BCOUNT;
		/*
		 * Set up del_endblock and cur for later.
		 */
		del_endblock = del->br_startblock + del->br_blockcount;
		da_old = da_new = 0;
	} else {
		da_old = startblockval(got.br_startblock);
		da_new = 0;
		nblks = 0;
	}
	qfield = qfield;
	nblks = nblks;

	/*
	 * Set flag value to use in switch statement.
	 * Left-contig is 2, right-contig is 1.
	 */
	switch (((got.br_startoff == del->br_startoff) << 1) |
		(got_endoff == del_endoff)) {
	case 3:
		/*
		 * Matches the whole extent.  Delete the entry.
		 */
		xfs_iext_remove(ip, eidx, 1, BMAP_COWFORK);
		--eidx;
		break;

	case 2:
		/*
		 * Deleting the first part of the extent.
		 */
		trace_xfs_bmap_pre_update(ip, eidx, state, _THIS_IP_);
		xfs_bmbt_set_startoff(ep, del_endoff);
		temp = got.br_blockcount - del->br_blockcount;
		xfs_bmbt_set_blockcount(ep, temp);
		if (delay) {
			temp = XFS_FILBLKS_MIN(xfs_bmap_worst_indlen(ip, temp),
				da_old);
			xfs_bmbt_set_startblock(ep, nullstartblock((int)temp));
			trace_xfs_bmap_post_update(ip, eidx, state, _THIS_IP_);
			da_new = temp;
			break;
		}
		xfs_bmbt_set_startblock(ep, del_endblock);
		trace_xfs_bmap_post_update(ip, eidx, state, _THIS_IP_);
		break;

	case 1:
		/*
		 * Deleting the last part of the extent.
		 */
		temp = got.br_blockcount - del->br_blockcount;
		trace_xfs_bmap_pre_update(ip, eidx, state, _THIS_IP_);
		xfs_bmbt_set_blockcount(ep, temp);
		if (delay) {
			temp = XFS_FILBLKS_MIN(xfs_bmap_worst_indlen(ip, temp),
				da_old);
			xfs_bmbt_set_startblock(ep, nullstartblock((int)temp));
			trace_xfs_bmap_post_update(ip, eidx, state, _THIS_IP_);
			da_new = temp;
			break;
		}
		trace_xfs_bmap_post_update(ip, eidx, state, _THIS_IP_);
		break;

	case 0:
		/*
		 * Deleting the middle of the extent.
		 */
		temp = del->br_startoff - got.br_startoff;
		trace_xfs_bmap_pre_update(ip, eidx, state, _THIS_IP_);
		xfs_bmbt_set_blockcount(ep, temp);
		new.br_startoff = del_endoff;
		temp2 = got_endoff - del_endoff;
		new.br_blockcount = temp2;
		new.br_state = got.br_state;
		if (!delay) {
			new.br_startblock = del_endblock;
		} else {
			temp = xfs_bmap_worst_indlen(ip, temp);
			xfs_bmbt_set_startblock(ep, nullstartblock((int)temp));
			temp2 = xfs_bmap_worst_indlen(ip, temp2);
			new.br_startblock = nullstartblock((int)temp2);
			da_new = temp + temp2;
			while (da_new > da_old) {
				if (temp) {
					temp--;
					da_new--;
					xfs_bmbt_set_startblock(ep,
						nullstartblock((int)temp));
				}
				if (da_new == da_old)
					break;
				if (temp2) {
					temp2--;
					da_new--;
					new.br_startblock =
						nullstartblock((int)temp2);
				}
			}
		}
		trace_xfs_bmap_post_update(ip, eidx, state, _THIS_IP_);
		xfs_iext_insert(ip, eidx + 1, 1, &new, state);
		++eidx;
		break;
	}

	/*
	 * Account for change in delayed indirect blocks.
	 * Nothing to do for disk quota accounting here.
	 */
	ASSERT(da_old >= da_new);
	if (da_old > da_new)
		xfs_mod_fdblocks(mp, (int64_t)(da_old - da_new), false);

	return error;
}

/*
 * Unmap (remove) blocks from a file.
 * If nexts is nonzero then the number of extents to remove is limited to
 * that value.  If not all extents in the block range can be removed then
 * *done is set.
 */
int						/* error */
__xfs_bunmapi(
	xfs_trans_t		*tp,		/* transaction pointer */
	struct xfs_inode	*ip,		/* incore inode */
	xfs_fileoff_t		bno,		/* starting offset to unmap */
	xfs_filblks_t		*rlen,		/* i/o: amount remaining */
	int			flags,		/* misc flags */
	xfs_extnum_t		nexts,		/* number of extents max */
	xfs_fsblock_t		*firstblock,	/* first allocated block
						   controls a.g. for allocs */
	struct xfs_defer_ops	*dfops)		/* i/o: deferred updates */
{
	xfs_btree_cur_t		*cur;		/* bmap btree cursor */
	xfs_bmbt_irec_t		del;		/* extent being deleted */
	int			eof;		/* is deleting at eof */
	xfs_bmbt_rec_host_t	*ep;		/* extent record pointer */
	int			error;		/* error return value */
	xfs_extnum_t		extno;		/* extent number in list */
	xfs_bmbt_irec_t		got;		/* current extent record */
	xfs_ifork_t		*ifp;		/* inode fork pointer */
	int			isrt;		/* freeing in rt area */
	xfs_extnum_t		lastx;		/* last extent index used */
	int			logflags;	/* transaction logging flags */
	xfs_extlen_t		mod;		/* rt extent offset */
	xfs_mount_t		*mp;		/* mount structure */
	xfs_extnum_t		nextents;	/* number of file extents */
	xfs_bmbt_irec_t		prev;		/* previous extent record */
	xfs_fileoff_t		start;		/* first file offset deleted */
	int			tmp_logflags;	/* partial logging flags */
	int			wasdel;		/* was a delayed alloc extent */
	int			whichfork;	/* data or attribute fork */
	xfs_fsblock_t		sum;
	xfs_filblks_t		len = *rlen;	/* length to unmap in file */

	trace_xfs_bunmap(ip, bno, len, flags, _RET_IP_);

	whichfork = xfs_bmapi_whichfork(flags);
	ASSERT(whichfork != XFS_COW_FORK);
	ifp = XFS_IFORK_PTR(ip, whichfork);
	if (unlikely(
	    XFS_IFORK_FORMAT(ip, whichfork) != XFS_DINODE_FMT_EXTENTS &&
	    XFS_IFORK_FORMAT(ip, whichfork) != XFS_DINODE_FMT_BTREE)) {
		XFS_ERROR_REPORT("xfs_bunmapi", XFS_ERRLEVEL_LOW,
				 ip->i_mount);
		return -EFSCORRUPTED;
	}
	mp = ip->i_mount;
	if (XFS_FORCED_SHUTDOWN(mp))
		return -EIO;

	ASSERT(xfs_isilocked(ip, XFS_ILOCK_EXCL));
	ASSERT(len > 0);
	ASSERT(nexts >= 0);

	if (!(ifp->if_flags & XFS_IFEXTENTS) &&
	    (error = xfs_iread_extents(tp, ip, whichfork)))
		return error;
	nextents = ifp->if_bytes / (uint)sizeof(xfs_bmbt_rec_t);
	if (nextents == 0) {
		*rlen = 0;
		return 0;
	}
	XFS_STATS_INC(mp, xs_blk_unmap);
	isrt = (whichfork == XFS_DATA_FORK) && XFS_IS_REALTIME_INODE(ip);
	start = bno;
	bno = start + len - 1;
	ep = xfs_bmap_search_extents(ip, bno, whichfork, &eof, &lastx, &got,
		&prev);

	/*
	 * Check to see if the given block number is past the end of the
	 * file, back up to the last block if so...
	 */
	if (eof) {
		ep = xfs_iext_get_ext(ifp, --lastx);
		xfs_bmbt_get_all(ep, &got);
		bno = got.br_startoff + got.br_blockcount - 1;
	}
	logflags = 0;
	if (ifp->if_flags & XFS_IFBROOT) {
		ASSERT(XFS_IFORK_FORMAT(ip, whichfork) == XFS_DINODE_FMT_BTREE);
		cur = xfs_bmbt_init_cursor(mp, tp, ip, whichfork);
		cur->bc_private.b.firstblock = *firstblock;
		cur->bc_private.b.dfops = dfops;
		cur->bc_private.b.flags = 0;
	} else
		cur = NULL;

	if (isrt) {
		/*
		 * Synchronize by locking the bitmap inode.
		 */
		xfs_ilock(mp->m_rbmip, XFS_ILOCK_EXCL|XFS_ILOCK_RTBITMAP);
		xfs_trans_ijoin(tp, mp->m_rbmip, XFS_ILOCK_EXCL);
		xfs_ilock(mp->m_rsumip, XFS_ILOCK_EXCL|XFS_ILOCK_RTSUM);
		xfs_trans_ijoin(tp, mp->m_rsumip, XFS_ILOCK_EXCL);
	}

	extno = 0;
	while (bno != (xfs_fileoff_t)-1 && bno >= start && lastx >= 0 &&
	       (nexts == 0 || extno < nexts)) {
		/*
		 * Is the found extent after a hole in which bno lives?
		 * Just back up to the previous extent, if so.
		 */
		if (got.br_startoff > bno) {
			if (--lastx < 0)
				break;
			ep = xfs_iext_get_ext(ifp, lastx);
			xfs_bmbt_get_all(ep, &got);
		}
		/*
		 * Is the last block of this extent before the range
		 * we're supposed to delete?  If so, we're done.
		 */
		bno = XFS_FILEOFF_MIN(bno,
			got.br_startoff + got.br_blockcount - 1);
		if (bno < start)
			break;
		/*
		 * Then deal with the (possibly delayed) allocated space
		 * we found.
		 */
		ASSERT(ep != NULL);
		del = got;
		wasdel = isnullstartblock(del.br_startblock);
		if (got.br_startoff < start) {
			del.br_startoff = start;
			del.br_blockcount -= start - got.br_startoff;
			if (!wasdel)
				del.br_startblock += start - got.br_startoff;
		}
		if (del.br_startoff + del.br_blockcount > bno + 1)
			del.br_blockcount = bno + 1 - del.br_startoff;
		sum = del.br_startblock + del.br_blockcount;
		if (isrt &&
		    (mod = do_mod(sum, mp->m_sb.sb_rextsize))) {
			/*
			 * Realtime extent not lined up at the end.
			 * The extent could have been split into written
			 * and unwritten pieces, or we could just be
			 * unmapping part of it.  But we can't really
			 * get rid of part of a realtime extent.
			 */
			if (del.br_state == XFS_EXT_UNWRITTEN ||
			    !xfs_sb_version_hasextflgbit(&mp->m_sb)) {
				/*
				 * This piece is unwritten, or we're not
				 * using unwritten extents.  Skip over it.
				 */
				ASSERT(bno >= mod);
				bno -= mod > del.br_blockcount ?
					del.br_blockcount : mod;
				if (bno < got.br_startoff) {
					if (--lastx >= 0)
						xfs_bmbt_get_all(xfs_iext_get_ext(
							ifp, lastx), &got);
				}
				continue;
			}
			/*
			 * It's written, turn it unwritten.
			 * This is better than zeroing it.
			 */
			ASSERT(del.br_state == XFS_EXT_NORM);
			ASSERT(tp->t_blk_res > 0);
			/*
			 * If this spans a realtime extent boundary,
			 * chop it back to the start of the one we end at.
			 */
			if (del.br_blockcount > mod) {
				del.br_startoff += del.br_blockcount - mod;
				del.br_startblock += del.br_blockcount - mod;
				del.br_blockcount = mod;
			}
			del.br_state = XFS_EXT_UNWRITTEN;
			error = xfs_bmap_add_extent_unwritten_real(tp, ip,
					&lastx, &cur, &del, firstblock, dfops,
					&logflags);
			if (error)
				goto error0;
			goto nodelete;
		}
		if (isrt && (mod = do_mod(del.br_startblock, mp->m_sb.sb_rextsize))) {
			/*
			 * Realtime extent is lined up at the end but not
			 * at the front.  We'll get rid of full extents if
			 * we can.
			 */
			mod = mp->m_sb.sb_rextsize - mod;
			if (del.br_blockcount > mod) {
				del.br_blockcount -= mod;
				del.br_startoff += mod;
				del.br_startblock += mod;
			} else if ((del.br_startoff == start &&
				    (del.br_state == XFS_EXT_UNWRITTEN ||
				     tp->t_blk_res == 0)) ||
				   !xfs_sb_version_hasextflgbit(&mp->m_sb)) {
				/*
				 * Can't make it unwritten.  There isn't
				 * a full extent here so just skip it.
				 */
				ASSERT(bno >= del.br_blockcount);
				bno -= del.br_blockcount;
				if (got.br_startoff > bno) {
					if (--lastx >= 0) {
						ep = xfs_iext_get_ext(ifp,
								      lastx);
						xfs_bmbt_get_all(ep, &got);
					}
				}
				continue;
			} else if (del.br_state == XFS_EXT_UNWRITTEN) {
				/*
				 * This one is already unwritten.
				 * It must have a written left neighbor.
				 * Unwrite the killed part of that one and
				 * try again.
				 */
				ASSERT(lastx > 0);
				xfs_bmbt_get_all(xfs_iext_get_ext(ifp,
						lastx - 1), &prev);
				ASSERT(prev.br_state == XFS_EXT_NORM);
				ASSERT(!isnullstartblock(prev.br_startblock));
				ASSERT(del.br_startblock ==
				       prev.br_startblock + prev.br_blockcount);
				if (prev.br_startoff < start) {
					mod = start - prev.br_startoff;
					prev.br_blockcount -= mod;
					prev.br_startblock += mod;
					prev.br_startoff = start;
				}
				prev.br_state = XFS_EXT_UNWRITTEN;
				lastx--;
				error = xfs_bmap_add_extent_unwritten_real(tp,
						ip, &lastx, &cur, &prev,
						firstblock, dfops, &logflags);
				if (error)
					goto error0;
				goto nodelete;
			} else {
				ASSERT(del.br_state == XFS_EXT_NORM);
				del.br_state = XFS_EXT_UNWRITTEN;
				error = xfs_bmap_add_extent_unwritten_real(tp,
						ip, &lastx, &cur, &del,
						firstblock, dfops, &logflags);
				if (error)
					goto error0;
				goto nodelete;
			}
		}

		/*
		 * If it's the case where the directory code is running
		 * with no block reservation, and the deleted block is in
		 * the middle of its extent, and the resulting insert
		 * of an extent would cause transformation to btree format,
		 * then reject it.  The calling code will then swap
		 * blocks around instead.
		 * We have to do this now, rather than waiting for the
		 * conversion to btree format, since the transaction
		 * will be dirty.
		 */
		if (!wasdel && tp->t_blk_res == 0 &&
		    XFS_IFORK_FORMAT(ip, whichfork) == XFS_DINODE_FMT_EXTENTS &&
		    XFS_IFORK_NEXTENTS(ip, whichfork) >= /* Note the >= */
			XFS_IFORK_MAXEXT(ip, whichfork) &&
		    del.br_startoff > got.br_startoff &&
		    del.br_startoff + del.br_blockcount <
		    got.br_startoff + got.br_blockcount) {
			error = -ENOSPC;
			goto error0;
		}

		/*
		 * Unreserve quota and update realtime free space, if
		 * appropriate. If delayed allocation, update the inode delalloc
		 * counter now and wait to update the sb counters as
		 * xfs_bmap_del_extent() might need to borrow some blocks.
		 */
		if (wasdel) {
			ASSERT(startblockval(del.br_startblock) > 0);
			if (isrt) {
				xfs_filblks_t rtexts;

				rtexts = XFS_FSB_TO_B(mp, del.br_blockcount);
				do_div(rtexts, mp->m_sb.sb_rextsize);
				xfs_mod_frextents(mp, (int64_t)rtexts);
				(void)xfs_trans_reserve_quota_nblks(NULL,
					ip, -((long)del.br_blockcount), 0,
					XFS_QMOPT_RES_RTBLKS);
			} else {
				(void)xfs_trans_reserve_quota_nblks(NULL,
					ip, -((long)del.br_blockcount), 0,
					XFS_QMOPT_RES_REGBLKS);
			}
			ip->i_delayed_blks -= del.br_blockcount;
			if (cur)
				cur->bc_private.b.flags |=
					XFS_BTCUR_BPRV_WASDEL;
		} else if (cur)
			cur->bc_private.b.flags &= ~XFS_BTCUR_BPRV_WASDEL;

		error = xfs_bmap_del_extent(ip, tp, &lastx, dfops, cur, &del,
				&tmp_logflags, whichfork, flags);
		logflags |= tmp_logflags;
		if (error)
			goto error0;

		if (!isrt && wasdel)
			xfs_mod_fdblocks(mp, (int64_t)del.br_blockcount, false);

		bno = del.br_startoff - 1;
nodelete:
		/*
		 * If not done go on to the next (previous) record.
		 */
		if (bno != (xfs_fileoff_t)-1 && bno >= start) {
			if (lastx >= 0) {
				ep = xfs_iext_get_ext(ifp, lastx);
				if (xfs_bmbt_get_startoff(ep) > bno) {
					if (--lastx >= 0)
						ep = xfs_iext_get_ext(ifp,
								      lastx);
				}
				xfs_bmbt_get_all(ep, &got);
			}
			extno++;
		}
	}
	if (bno == (xfs_fileoff_t)-1 || bno < start || lastx < 0)
		*rlen = 0;
	else
		*rlen = bno - start + 1;

	/*
	 * Convert to a btree if necessary.
	 */
	if (xfs_bmap_needs_btree(ip, whichfork)) {
		ASSERT(cur == NULL);
		error = xfs_bmap_extents_to_btree(tp, ip, firstblock, dfops,
			&cur, 0, &tmp_logflags, whichfork);
		logflags |= tmp_logflags;
		if (error)
			goto error0;
	}
	/*
	 * transform from btree to extents, give it cur
	 */
	else if (xfs_bmap_wants_extents(ip, whichfork)) {
		ASSERT(cur != NULL);
		error = xfs_bmap_btree_to_extents(tp, ip, cur, &tmp_logflags,
			whichfork);
		logflags |= tmp_logflags;
		if (error)
			goto error0;
	}
	/*
	 * transform from extents to local?
	 */
	error = 0;
error0:
	/*
	 * Log everything.  Do this after conversion, there's no point in
	 * logging the extent records if we've converted to btree format.
	 */
	if ((logflags & xfs_ilog_fext(whichfork)) &&
	    XFS_IFORK_FORMAT(ip, whichfork) != XFS_DINODE_FMT_EXTENTS)
		logflags &= ~xfs_ilog_fext(whichfork);
	else if ((logflags & xfs_ilog_fbroot(whichfork)) &&
		 XFS_IFORK_FORMAT(ip, whichfork) != XFS_DINODE_FMT_BTREE)
		logflags &= ~xfs_ilog_fbroot(whichfork);
	/*
	 * Log inode even in the error case, if the transaction
	 * is dirty we'll need to shut down the filesystem.
	 */
	if (logflags)
		xfs_trans_log_inode(tp, ip, logflags);
	if (cur) {
		if (!error) {
			*firstblock = cur->bc_private.b.firstblock;
			cur->bc_private.b.allocated = 0;
		}
		xfs_btree_del_cursor(cur,
			error ? XFS_BTREE_ERROR : XFS_BTREE_NOERROR);
	}
	return error;
}

/* Unmap a range of a file. */
int
xfs_bunmapi(
	xfs_trans_t		*tp,
	struct xfs_inode	*ip,
	xfs_fileoff_t		bno,
	xfs_filblks_t		len,
	int			flags,
	xfs_extnum_t		nexts,
	xfs_fsblock_t		*firstblock,
	struct xfs_defer_ops	*dfops,
	int			*done)
{
	int			error;

	error = __xfs_bunmapi(tp, ip, bno, &len, flags, nexts, firstblock,
			dfops);
	*done = (len == 0);
	return error;
}

/*
 * Determine whether an extent shift can be accomplished by a merge with the
 * extent that precedes the target hole of the shift.
 */
STATIC bool
xfs_bmse_can_merge(
	struct xfs_bmbt_irec	*left,	/* preceding extent */
	struct xfs_bmbt_irec	*got,	/* current extent to shift */
	xfs_fileoff_t		shift)	/* shift fsb */
{
	xfs_fileoff_t		startoff;

	startoff = got->br_startoff - shift;

	/*
	 * The extent, once shifted, must be adjacent in-file and on-disk with
	 * the preceding extent.
	 */
	if ((left->br_startoff + left->br_blockcount != startoff) ||
	    (left->br_startblock + left->br_blockcount != got->br_startblock) ||
	    (left->br_state != got->br_state) ||
	    (left->br_blockcount + got->br_blockcount > MAXEXTLEN))
		return false;

	return true;
}

/*
 * A bmap extent shift adjusts the file offset of an extent to fill a preceding
 * hole in the file. If an extent shift would result in the extent being fully
 * adjacent to the extent that currently precedes the hole, we can merge with
 * the preceding extent rather than do the shift.
 *
 * This function assumes the caller has verified a shift-by-merge is possible
 * with the provided extents via xfs_bmse_can_merge().
 */
STATIC int
xfs_bmse_merge(
	struct xfs_inode		*ip,
	int				whichfork,
	xfs_fileoff_t			shift,		/* shift fsb */
	int				current_ext,	/* idx of gotp */
	struct xfs_bmbt_rec_host	*gotp,		/* extent to shift */
	struct xfs_bmbt_rec_host	*leftp,		/* preceding extent */
	struct xfs_btree_cur		*cur,
	int				*logflags)	/* output */
{
	struct xfs_bmbt_irec		got;
	struct xfs_bmbt_irec		left;
	xfs_filblks_t			blockcount;
	int				error, i;
	struct xfs_mount		*mp = ip->i_mount;

	xfs_bmbt_get_all(gotp, &got);
	xfs_bmbt_get_all(leftp, &left);
	blockcount = left.br_blockcount + got.br_blockcount;

	ASSERT(xfs_isilocked(ip, XFS_IOLOCK_EXCL));
	ASSERT(xfs_isilocked(ip, XFS_ILOCK_EXCL));
	ASSERT(xfs_bmse_can_merge(&left, &got, shift));

	/*
	 * Merge the in-core extents. Note that the host record pointers and
	 * current_ext index are invalid once the extent has been removed via
	 * xfs_iext_remove().
	 */
	xfs_bmbt_set_blockcount(leftp, blockcount);
	xfs_iext_remove(ip, current_ext, 1, 0);

	/*
	 * Update the on-disk extent count, the btree if necessary and log the
	 * inode.
	 */
	XFS_IFORK_NEXT_SET(ip, whichfork,
			   XFS_IFORK_NEXTENTS(ip, whichfork) - 1);
	*logflags |= XFS_ILOG_CORE;
	if (!cur) {
		*logflags |= XFS_ILOG_DEXT;
		return 0;
	}

	/* lookup and remove the extent to merge */
	error = xfs_bmbt_lookup_eq(cur, got.br_startoff, got.br_startblock,
				   got.br_blockcount, &i);
	if (error)
		return error;
	XFS_WANT_CORRUPTED_RETURN(mp, i == 1);

	error = xfs_btree_delete(cur, &i);
	if (error)
		return error;
	XFS_WANT_CORRUPTED_RETURN(mp, i == 1);

	/* lookup and update size of the previous extent */
	error = xfs_bmbt_lookup_eq(cur, left.br_startoff, left.br_startblock,
				   left.br_blockcount, &i);
	if (error)
		return error;
	XFS_WANT_CORRUPTED_RETURN(mp, i == 1);

	left.br_blockcount = blockcount;

	return xfs_bmbt_update(cur, left.br_startoff, left.br_startblock,
			       left.br_blockcount, left.br_state);
}

/*
 * Shift a single extent.
 */
STATIC int
xfs_bmse_shift_one(
	struct xfs_inode		*ip,
	int				whichfork,
	xfs_fileoff_t			offset_shift_fsb,
	int				*current_ext,
	struct xfs_bmbt_rec_host	*gotp,
	struct xfs_btree_cur		*cur,
	int				*logflags,
	enum shift_direction		direction,
	struct xfs_defer_ops		*dfops)
{
	struct xfs_ifork		*ifp;
	struct xfs_mount		*mp;
	xfs_fileoff_t			startoff;
	struct xfs_bmbt_rec_host	*adj_irecp;
	struct xfs_bmbt_irec		got;
	struct xfs_bmbt_irec		adj_irec;
	int				error;
	int				i;
	int				total_extents;

	mp = ip->i_mount;
	ifp = XFS_IFORK_PTR(ip, whichfork);
	total_extents = ifp->if_bytes / sizeof(xfs_bmbt_rec_t);

	xfs_bmbt_get_all(gotp, &got);

	/* delalloc extents should be prevented by caller */
	XFS_WANT_CORRUPTED_RETURN(mp, !isnullstartblock(got.br_startblock));

	if (direction == SHIFT_LEFT) {
		startoff = got.br_startoff - offset_shift_fsb;

		/*
		 * Check for merge if we've got an extent to the left,
		 * otherwise make sure there's enough room at the start
		 * of the file for the shift.
		 */
		if (!*current_ext) {
			if (got.br_startoff < offset_shift_fsb)
				return -EINVAL;
			goto update_current_ext;
		}
		/*
		 * grab the left extent and check for a large
		 * enough hole.
		 */
		adj_irecp = xfs_iext_get_ext(ifp, *current_ext - 1);
		xfs_bmbt_get_all(adj_irecp, &adj_irec);

		if (startoff <
		    adj_irec.br_startoff + adj_irec.br_blockcount)
			return -EINVAL;

		/* check whether to merge the extent or shift it down */
		if (xfs_bmse_can_merge(&adj_irec, &got,
				       offset_shift_fsb)) {
			error = xfs_bmse_merge(ip, whichfork, offset_shift_fsb,
					       *current_ext, gotp, adj_irecp,
					       cur, logflags);
			if (error)
				return error;
			adj_irec = got;
			goto update_rmap;
		}
	} else {
		startoff = got.br_startoff + offset_shift_fsb;
		/* nothing to move if this is the last extent */
		if (*current_ext >= (total_extents - 1))
			goto update_current_ext;
		/*
		 * If this is not the last extent in the file, make sure there
		 * is enough room between current extent and next extent for
		 * accommodating the shift.
		 */
		adj_irecp = xfs_iext_get_ext(ifp, *current_ext + 1);
		xfs_bmbt_get_all(adj_irecp, &adj_irec);
		if (startoff + got.br_blockcount > adj_irec.br_startoff)
			return -EINVAL;
		/*
		 * Unlike a left shift (which involves a hole punch),
		 * a right shift does not modify extent neighbors
		 * in any way. We should never find mergeable extents
		 * in this scenario. Check anyways and warn if we
		 * encounter two extents that could be one.
		 */
		if (xfs_bmse_can_merge(&got, &adj_irec, offset_shift_fsb))
			WARN_ON_ONCE(1);
	}
	/*
	 * Increment the extent index for the next iteration, update the start
	 * offset of the in-core extent and update the btree if applicable.
	 */
update_current_ext:
	if (direction == SHIFT_LEFT)
		(*current_ext)++;
	else
		(*current_ext)--;
	xfs_bmbt_set_startoff(gotp, startoff);
	*logflags |= XFS_ILOG_CORE;
	adj_irec = got;
	if (!cur) {
		*logflags |= XFS_ILOG_DEXT;
		goto update_rmap;
	}

	error = xfs_bmbt_lookup_eq(cur, got.br_startoff, got.br_startblock,
				   got.br_blockcount, &i);
	if (error)
		return error;
	XFS_WANT_CORRUPTED_RETURN(mp, i == 1);

	got.br_startoff = startoff;
	error = xfs_bmbt_update(cur, got.br_startoff, got.br_startblock,
			got.br_blockcount, got.br_state);
	if (error)
		return error;

update_rmap:
	/* update reverse mapping */
	error = xfs_rmap_unmap_extent(mp, dfops, ip, whichfork, &adj_irec);
	if (error)
		return error;
	adj_irec.br_startoff = startoff;
	return xfs_rmap_map_extent(mp, dfops, ip, whichfork, &adj_irec);
}

/*
 * Shift extent records to the left/right to cover/create a hole.
 *
 * The maximum number of extents to be shifted in a single operation is
 * @num_exts. @stop_fsb specifies the file offset at which to stop shift and the
 * file offset where we've left off is returned in @next_fsb. @offset_shift_fsb
 * is the length by which each extent is shifted. If there is no hole to shift
 * the extents into, this will be considered invalid operation and we abort
 * immediately.
 */
int
xfs_bmap_shift_extents(
	struct xfs_trans	*tp,
	struct xfs_inode	*ip,
	xfs_fileoff_t		*next_fsb,
	xfs_fileoff_t		offset_shift_fsb,
	int			*done,
	xfs_fileoff_t		stop_fsb,
	xfs_fsblock_t		*firstblock,
	struct xfs_defer_ops	*dfops,
	enum shift_direction	direction,
	int			num_exts)
{
	struct xfs_btree_cur		*cur = NULL;
	struct xfs_bmbt_rec_host	*gotp;
	struct xfs_bmbt_irec            got;
	struct xfs_mount		*mp = ip->i_mount;
	struct xfs_ifork		*ifp;
	xfs_extnum_t			nexts = 0;
	xfs_extnum_t			current_ext;
	xfs_extnum_t			total_extents;
	xfs_extnum_t			stop_extent;
	int				error = 0;
	int				whichfork = XFS_DATA_FORK;
	int				logflags = 0;

	if (unlikely(XFS_TEST_ERROR(
	    (XFS_IFORK_FORMAT(ip, whichfork) != XFS_DINODE_FMT_EXTENTS &&
	     XFS_IFORK_FORMAT(ip, whichfork) != XFS_DINODE_FMT_BTREE),
	     mp, XFS_ERRTAG_BMAPIFORMAT, XFS_RANDOM_BMAPIFORMAT))) {
		XFS_ERROR_REPORT("xfs_bmap_shift_extents",
				 XFS_ERRLEVEL_LOW, mp);
		return -EFSCORRUPTED;
	}

	if (XFS_FORCED_SHUTDOWN(mp))
		return -EIO;

	ASSERT(xfs_isilocked(ip, XFS_IOLOCK_EXCL));
	ASSERT(xfs_isilocked(ip, XFS_ILOCK_EXCL));
	ASSERT(direction == SHIFT_LEFT || direction == SHIFT_RIGHT);
	ASSERT(*next_fsb != NULLFSBLOCK || direction == SHIFT_RIGHT);

	ifp = XFS_IFORK_PTR(ip, whichfork);
	if (!(ifp->if_flags & XFS_IFEXTENTS)) {
		/* Read in all the extents */
		error = xfs_iread_extents(tp, ip, whichfork);
		if (error)
			return error;
	}

	if (ifp->if_flags & XFS_IFBROOT) {
		cur = xfs_bmbt_init_cursor(mp, tp, ip, whichfork);
		cur->bc_private.b.firstblock = *firstblock;
		cur->bc_private.b.dfops = dfops;
		cur->bc_private.b.flags = 0;
	}

	/*
	 * There may be delalloc extents in the data fork before the range we
	 * are collapsing out, so we cannot use the count of real extents here.
	 * Instead we have to calculate it from the incore fork.
	 */
	total_extents = ifp->if_bytes / sizeof(xfs_bmbt_rec_t);
	if (total_extents == 0) {
		*done = 1;
		goto del_cursor;
	}

	/*
	 * In case of first right shift, we need to initialize next_fsb
	 */
	if (*next_fsb == NULLFSBLOCK) {
		gotp = xfs_iext_get_ext(ifp, total_extents - 1);
		xfs_bmbt_get_all(gotp, &got);
		*next_fsb = got.br_startoff;
		if (stop_fsb > *next_fsb) {
			*done = 1;
			goto del_cursor;
		}
	}

	/* Lookup the extent index at which we have to stop */
	if (direction == SHIFT_RIGHT) {
		gotp = xfs_iext_bno_to_ext(ifp, stop_fsb, &stop_extent);
		/* Make stop_extent exclusive of shift range */
		stop_extent--;
	} else
		stop_extent = total_extents;

	/*
	 * Look up the extent index for the fsb where we start shifting. We can
	 * henceforth iterate with current_ext as extent list changes are locked
	 * out via ilock.
	 *
	 * gotp can be null in 2 cases: 1) if there are no extents or 2)
	 * *next_fsb lies in a hole beyond which there are no extents. Either
	 * way, we are done.
	 */
	gotp = xfs_iext_bno_to_ext(ifp, *next_fsb, &current_ext);
	if (!gotp) {
		*done = 1;
		goto del_cursor;
	}

	/* some sanity checking before we finally start shifting extents */
	if ((direction == SHIFT_LEFT && current_ext >= stop_extent) ||
	     (direction == SHIFT_RIGHT && current_ext <= stop_extent)) {
		error = -EIO;
		goto del_cursor;
	}

	while (nexts++ < num_exts) {
		error = xfs_bmse_shift_one(ip, whichfork, offset_shift_fsb,
					   &current_ext, gotp, cur, &logflags,
					   direction, dfops);
		if (error)
			goto del_cursor;
		/*
		 * If there was an extent merge during the shift, the extent
		 * count can change. Update the total and grade the next record.
		 */
		if (direction == SHIFT_LEFT) {
			total_extents = ifp->if_bytes / sizeof(xfs_bmbt_rec_t);
			stop_extent = total_extents;
		}

		if (current_ext == stop_extent) {
			*done = 1;
			*next_fsb = NULLFSBLOCK;
			break;
		}
		gotp = xfs_iext_get_ext(ifp, current_ext);
	}

	if (!*done) {
		xfs_bmbt_get_all(gotp, &got);
		*next_fsb = got.br_startoff;
	}

del_cursor:
	if (cur)
		xfs_btree_del_cursor(cur,
			error ? XFS_BTREE_ERROR : XFS_BTREE_NOERROR);

	if (logflags)
		xfs_trans_log_inode(tp, ip, logflags);

	return error;
}

/*
 * Splits an extent into two extents at split_fsb block such that it is
 * the first block of the current_ext. @current_ext is a target extent
 * to be split. @split_fsb is a block where the extents is split.
 * If split_fsb lies in a hole or the first block of extents, just return 0.
 */
STATIC int
xfs_bmap_split_extent_at(
	struct xfs_trans	*tp,
	struct xfs_inode	*ip,
	xfs_fileoff_t		split_fsb,
	xfs_fsblock_t		*firstfsb,
	struct xfs_defer_ops	*dfops)
{
	int				whichfork = XFS_DATA_FORK;
	struct xfs_btree_cur		*cur = NULL;
	struct xfs_bmbt_rec_host	*gotp;
	struct xfs_bmbt_irec		got;
	struct xfs_bmbt_irec		new; /* split extent */
	struct xfs_mount		*mp = ip->i_mount;
	struct xfs_ifork		*ifp;
	xfs_fsblock_t			gotblkcnt; /* new block count for got */
	xfs_extnum_t			current_ext;
	int				error = 0;
	int				logflags = 0;
	int				i = 0;

	if (unlikely(XFS_TEST_ERROR(
	    (XFS_IFORK_FORMAT(ip, whichfork) != XFS_DINODE_FMT_EXTENTS &&
	     XFS_IFORK_FORMAT(ip, whichfork) != XFS_DINODE_FMT_BTREE),
	     mp, XFS_ERRTAG_BMAPIFORMAT, XFS_RANDOM_BMAPIFORMAT))) {
		XFS_ERROR_REPORT("xfs_bmap_split_extent_at",
				 XFS_ERRLEVEL_LOW, mp);
		return -EFSCORRUPTED;
	}

	if (XFS_FORCED_SHUTDOWN(mp))
		return -EIO;

	ifp = XFS_IFORK_PTR(ip, whichfork);
	if (!(ifp->if_flags & XFS_IFEXTENTS)) {
		/* Read in all the extents */
		error = xfs_iread_extents(tp, ip, whichfork);
		if (error)
			return error;
	}

	/*
	 * gotp can be null in 2 cases: 1) if there are no extents
	 * or 2) split_fsb lies in a hole beyond which there are
	 * no extents. Either way, we are done.
	 */
	gotp = xfs_iext_bno_to_ext(ifp, split_fsb, &current_ext);
	if (!gotp)
		return 0;

	xfs_bmbt_get_all(gotp, &got);

	/*
	 * Check split_fsb lies in a hole or the start boundary offset
	 * of the extent.
	 */
	if (got.br_startoff >= split_fsb)
		return 0;

	gotblkcnt = split_fsb - got.br_startoff;
	new.br_startoff = split_fsb;
	new.br_startblock = got.br_startblock + gotblkcnt;
	new.br_blockcount = got.br_blockcount - gotblkcnt;
	new.br_state = got.br_state;

	if (ifp->if_flags & XFS_IFBROOT) {
		cur = xfs_bmbt_init_cursor(mp, tp, ip, whichfork);
		cur->bc_private.b.firstblock = *firstfsb;
		cur->bc_private.b.dfops = dfops;
		cur->bc_private.b.flags = 0;
		error = xfs_bmbt_lookup_eq(cur, got.br_startoff,
				got.br_startblock,
				got.br_blockcount,
				&i);
		if (error)
			goto del_cursor;
		XFS_WANT_CORRUPTED_GOTO(mp, i == 1, del_cursor);
	}

	xfs_bmbt_set_blockcount(gotp, gotblkcnt);
	got.br_blockcount = gotblkcnt;

	logflags = XFS_ILOG_CORE;
	if (cur) {
		error = xfs_bmbt_update(cur, got.br_startoff,
				got.br_startblock,
				got.br_blockcount,
				got.br_state);
		if (error)
			goto del_cursor;
	} else
		logflags |= XFS_ILOG_DEXT;

	/* Add new extent */
	current_ext++;
	xfs_iext_insert(ip, current_ext, 1, &new, 0);
	XFS_IFORK_NEXT_SET(ip, whichfork,
			   XFS_IFORK_NEXTENTS(ip, whichfork) + 1);

	if (cur) {
		error = xfs_bmbt_lookup_eq(cur, new.br_startoff,
				new.br_startblock, new.br_blockcount,
				&i);
		if (error)
			goto del_cursor;
		XFS_WANT_CORRUPTED_GOTO(mp, i == 0, del_cursor);
		cur->bc_rec.b.br_state = new.br_state;

		error = xfs_btree_insert(cur, &i);
		if (error)
			goto del_cursor;
		XFS_WANT_CORRUPTED_GOTO(mp, i == 1, del_cursor);
	}

	/*
	 * Convert to a btree if necessary.
	 */
	if (xfs_bmap_needs_btree(ip, whichfork)) {
		int tmp_logflags; /* partial log flag return val */

		ASSERT(cur == NULL);
		error = xfs_bmap_extents_to_btree(tp, ip, firstfsb, dfops,
				&cur, 0, &tmp_logflags, whichfork);
		logflags |= tmp_logflags;
	}

del_cursor:
	if (cur) {
		cur->bc_private.b.allocated = 0;
		xfs_btree_del_cursor(cur,
				error ? XFS_BTREE_ERROR : XFS_BTREE_NOERROR);
	}

	if (logflags)
		xfs_trans_log_inode(tp, ip, logflags);
	return error;
}

int
xfs_bmap_split_extent(
	struct xfs_inode        *ip,
	xfs_fileoff_t           split_fsb)
{
	struct xfs_mount        *mp = ip->i_mount;
	struct xfs_trans        *tp;
	struct xfs_defer_ops    dfops;
	xfs_fsblock_t           firstfsb;
	int                     error;

	error = xfs_trans_alloc(mp, &M_RES(mp)->tr_write,
			XFS_DIOSTRAT_SPACE_RES(mp, 0), 0, 0, &tp);
	if (error)
		return error;

	xfs_ilock(ip, XFS_ILOCK_EXCL);
	xfs_trans_ijoin(tp, ip, XFS_ILOCK_EXCL);

	xfs_defer_init(&dfops, &firstfsb);

	error = xfs_bmap_split_extent_at(tp, ip, split_fsb,
			&firstfsb, &dfops);
	if (error)
		goto out;

	error = xfs_defer_finish(&tp, &dfops, NULL);
	if (error)
		goto out;

	return xfs_trans_commit(tp);

out:
	xfs_defer_cancel(&dfops);
	xfs_trans_cancel(tp);
	return error;
}

/* Deferred mapping is only for real extents in the data fork. */
static bool
xfs_bmap_is_update_needed(
	struct xfs_bmbt_irec	*bmap)
{
	return  bmap->br_startblock != HOLESTARTBLOCK &&
		bmap->br_startblock != DELAYSTARTBLOCK;
}

/* Record a bmap intent. */
static int
__xfs_bmap_add(
	struct xfs_mount		*mp,
	struct xfs_defer_ops		*dfops,
	enum xfs_bmap_intent_type	type,
	struct xfs_inode		*ip,
	int				whichfork,
	struct xfs_bmbt_irec		*bmap)
{
	int				error;
	struct xfs_bmap_intent		*bi;

	trace_xfs_bmap_defer(mp,
			XFS_FSB_TO_AGNO(mp, bmap->br_startblock),
			type,
			XFS_FSB_TO_AGBNO(mp, bmap->br_startblock),
			ip->i_ino, whichfork,
			bmap->br_startoff,
			bmap->br_blockcount,
			bmap->br_state);

	bi = kmem_alloc(sizeof(struct xfs_bmap_intent), KM_SLEEP | KM_NOFS);
	INIT_LIST_HEAD(&bi->bi_list);
	bi->bi_type = type;
	bi->bi_owner = ip;
	bi->bi_whichfork = whichfork;
	bi->bi_bmap = *bmap;

	error = xfs_defer_join(dfops, bi->bi_owner);
	if (error) {
		kmem_free(bi);
		return error;
	}

	xfs_defer_add(dfops, XFS_DEFER_OPS_TYPE_BMAP, &bi->bi_list);
	return 0;
}

/* Map an extent into a file. */
int
xfs_bmap_map_extent(
	struct xfs_mount	*mp,
	struct xfs_defer_ops	*dfops,
	struct xfs_inode	*ip,
	struct xfs_bmbt_irec	*PREV)
{
	if (!xfs_bmap_is_update_needed(PREV))
		return 0;

	return __xfs_bmap_add(mp, dfops, XFS_BMAP_MAP, ip,
			XFS_DATA_FORK, PREV);
}

/* Unmap an extent out of a file. */
int
xfs_bmap_unmap_extent(
	struct xfs_mount	*mp,
	struct xfs_defer_ops	*dfops,
	struct xfs_inode	*ip,
	struct xfs_bmbt_irec	*PREV)
{
	if (!xfs_bmap_is_update_needed(PREV))
		return 0;

	return __xfs_bmap_add(mp, dfops, XFS_BMAP_UNMAP, ip,
			XFS_DATA_FORK, PREV);
}

/*
 * Process one of the deferred bmap operations.  We pass back the
 * btree cursor to maintain our lock on the bmapbt between calls.
 */
int
xfs_bmap_finish_one(
	struct xfs_trans		*tp,
	struct xfs_defer_ops		*dfops,
	struct xfs_inode		*ip,
	enum xfs_bmap_intent_type	type,
	int				whichfork,
	xfs_fileoff_t			startoff,
	xfs_fsblock_t			startblock,
	xfs_filblks_t			blockcount,
	xfs_exntst_t			state)
{
	struct xfs_bmbt_irec		bmap;
	int				nimaps = 1;
	xfs_fsblock_t			firstfsb;
	int				flags = XFS_BMAPI_REMAP;
	int				done;
	int				error = 0;

	bmap.br_startblock = startblock;
	bmap.br_startoff = startoff;
	bmap.br_blockcount = blockcount;
	bmap.br_state = state;

	trace_xfs_bmap_deferred(tp->t_mountp,
			XFS_FSB_TO_AGNO(tp->t_mountp, startblock), type,
			XFS_FSB_TO_AGBNO(tp->t_mountp, startblock),
			ip->i_ino, whichfork, startoff, blockcount, state);

	if (whichfork != XFS_DATA_FORK && whichfork != XFS_ATTR_FORK)
		return -EFSCORRUPTED;
	if (whichfork == XFS_ATTR_FORK)
		flags |= XFS_BMAPI_ATTRFORK;

	if (XFS_TEST_ERROR(false, tp->t_mountp,
			XFS_ERRTAG_BMAP_FINISH_ONE,
			XFS_RANDOM_BMAP_FINISH_ONE))
		return -EIO;

	switch (type) {
	case XFS_BMAP_MAP:
		firstfsb = bmap.br_startblock;
		error = xfs_bmapi_write(tp, ip, bmap.br_startoff,
					bmap.br_blockcount, flags, &firstfsb,
					bmap.br_blockcount, &bmap, &nimaps,
					dfops);
		break;
	case XFS_BMAP_UNMAP:
		error = xfs_bunmapi(tp, ip, bmap.br_startoff,
				bmap.br_blockcount, flags, 1, &firstfsb,
				dfops, &done);
		ASSERT(done);
		break;
	default:
		ASSERT(0);
		error = -EFSCORRUPTED;
	}

	return error;
}<|MERGE_RESOLUTION|>--- conflicted
+++ resolved
@@ -3974,12 +3974,6 @@
 	 * allocating, so skip that check by pretending to be freeing.
 	 */
 	error = xfs_alloc_fix_freelist(&args, XFS_ALLOC_FLAG_FREEING);
-<<<<<<< HEAD
-	if (error)
-		goto error0;
-error0:
-=======
->>>>>>> d06e622d
 	xfs_perag_put(args.pag);
 	if (error)
 		trace_xfs_bmap_remap_alloc_error(ap->ip, error, _RET_IP_);
@@ -5420,175 +5414,6 @@
 	return error;
 }
 
-/* Remove an extent from the CoW fork.  Similar to xfs_bmap_del_extent. */
-int
-xfs_bunmapi_cow(
-	struct xfs_inode		*ip,
-	struct xfs_bmbt_irec		*del)
-{
-	xfs_filblks_t			da_new;
-	xfs_filblks_t			da_old;
-	xfs_fsblock_t			del_endblock = 0;
-	xfs_fileoff_t			del_endoff;
-	int				delay;
-	struct xfs_bmbt_rec_host	*ep;
-	int				error;
-	struct xfs_bmbt_irec		got;
-	xfs_fileoff_t			got_endoff;
-	struct xfs_ifork		*ifp;
-	struct xfs_mount		*mp;
-	xfs_filblks_t			nblks;
-	struct xfs_bmbt_irec		new;
-	/* REFERENCED */
-	uint				qfield;
-	xfs_filblks_t			temp;
-	xfs_filblks_t			temp2;
-	int				state = BMAP_COWFORK;
-	int				eof;
-	xfs_extnum_t			eidx;
-
-	mp = ip->i_mount;
-	XFS_STATS_INC(mp, xs_del_exlist);
-
-	ep = xfs_bmap_search_extents(ip, del->br_startoff, XFS_COW_FORK, &eof,
-			&eidx, &got, &new);
-
-	ifp = XFS_IFORK_PTR(ip, XFS_COW_FORK); ifp = ifp;
-	ASSERT((eidx >= 0) && (eidx < ifp->if_bytes /
-		(uint)sizeof(xfs_bmbt_rec_t)));
-	ASSERT(del->br_blockcount > 0);
-	ASSERT(got.br_startoff <= del->br_startoff);
-	del_endoff = del->br_startoff + del->br_blockcount;
-	got_endoff = got.br_startoff + got.br_blockcount;
-	ASSERT(got_endoff >= del_endoff);
-	delay = isnullstartblock(got.br_startblock);
-	ASSERT(isnullstartblock(del->br_startblock) == delay);
-	qfield = 0;
-	error = 0;
-	/*
-	 * If deleting a real allocation, must free up the disk space.
-	 */
-	if (!delay) {
-		nblks = del->br_blockcount;
-		qfield = XFS_TRANS_DQ_BCOUNT;
-		/*
-		 * Set up del_endblock and cur for later.
-		 */
-		del_endblock = del->br_startblock + del->br_blockcount;
-		da_old = da_new = 0;
-	} else {
-		da_old = startblockval(got.br_startblock);
-		da_new = 0;
-		nblks = 0;
-	}
-	qfield = qfield;
-	nblks = nblks;
-
-	/*
-	 * Set flag value to use in switch statement.
-	 * Left-contig is 2, right-contig is 1.
-	 */
-	switch (((got.br_startoff == del->br_startoff) << 1) |
-		(got_endoff == del_endoff)) {
-	case 3:
-		/*
-		 * Matches the whole extent.  Delete the entry.
-		 */
-		xfs_iext_remove(ip, eidx, 1, BMAP_COWFORK);
-		--eidx;
-		break;
-
-	case 2:
-		/*
-		 * Deleting the first part of the extent.
-		 */
-		trace_xfs_bmap_pre_update(ip, eidx, state, _THIS_IP_);
-		xfs_bmbt_set_startoff(ep, del_endoff);
-		temp = got.br_blockcount - del->br_blockcount;
-		xfs_bmbt_set_blockcount(ep, temp);
-		if (delay) {
-			temp = XFS_FILBLKS_MIN(xfs_bmap_worst_indlen(ip, temp),
-				da_old);
-			xfs_bmbt_set_startblock(ep, nullstartblock((int)temp));
-			trace_xfs_bmap_post_update(ip, eidx, state, _THIS_IP_);
-			da_new = temp;
-			break;
-		}
-		xfs_bmbt_set_startblock(ep, del_endblock);
-		trace_xfs_bmap_post_update(ip, eidx, state, _THIS_IP_);
-		break;
-
-	case 1:
-		/*
-		 * Deleting the last part of the extent.
-		 */
-		temp = got.br_blockcount - del->br_blockcount;
-		trace_xfs_bmap_pre_update(ip, eidx, state, _THIS_IP_);
-		xfs_bmbt_set_blockcount(ep, temp);
-		if (delay) {
-			temp = XFS_FILBLKS_MIN(xfs_bmap_worst_indlen(ip, temp),
-				da_old);
-			xfs_bmbt_set_startblock(ep, nullstartblock((int)temp));
-			trace_xfs_bmap_post_update(ip, eidx, state, _THIS_IP_);
-			da_new = temp;
-			break;
-		}
-		trace_xfs_bmap_post_update(ip, eidx, state, _THIS_IP_);
-		break;
-
-	case 0:
-		/*
-		 * Deleting the middle of the extent.
-		 */
-		temp = del->br_startoff - got.br_startoff;
-		trace_xfs_bmap_pre_update(ip, eidx, state, _THIS_IP_);
-		xfs_bmbt_set_blockcount(ep, temp);
-		new.br_startoff = del_endoff;
-		temp2 = got_endoff - del_endoff;
-		new.br_blockcount = temp2;
-		new.br_state = got.br_state;
-		if (!delay) {
-			new.br_startblock = del_endblock;
-		} else {
-			temp = xfs_bmap_worst_indlen(ip, temp);
-			xfs_bmbt_set_startblock(ep, nullstartblock((int)temp));
-			temp2 = xfs_bmap_worst_indlen(ip, temp2);
-			new.br_startblock = nullstartblock((int)temp2);
-			da_new = temp + temp2;
-			while (da_new > da_old) {
-				if (temp) {
-					temp--;
-					da_new--;
-					xfs_bmbt_set_startblock(ep,
-						nullstartblock((int)temp));
-				}
-				if (da_new == da_old)
-					break;
-				if (temp2) {
-					temp2--;
-					da_new--;
-					new.br_startblock =
-						nullstartblock((int)temp2);
-				}
-			}
-		}
-		trace_xfs_bmap_post_update(ip, eidx, state, _THIS_IP_);
-		xfs_iext_insert(ip, eidx + 1, 1, &new, state);
-		++eidx;
-		break;
-	}
-
-	/*
-	 * Account for change in delayed indirect blocks.
-	 * Nothing to do for disk quota accounting here.
-	 */
-	ASSERT(da_old >= da_new);
-	if (da_old > da_new)
-		xfs_mod_fdblocks(mp, (int64_t)(da_old - da_new), false);
-
-	return error;
-}
-
 /*
  * Unmap (remove) blocks from a file.
  * If nexts is nonzero then the number of extents to remove is limited to
