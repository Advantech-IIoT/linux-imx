// SPDX-License-Identifier: GPL-2.0-only
/*
 * Copyright (c) 2007-2009 Patrick McHardy <kaber@trash.net>
 *
 * Development of this code funded by Astaro AG (http://www.astaro.com/)
 */

#include <linux/module.h>
#include <linux/init.h>
#include <linux/list.h>
#include <linux/skbuff.h>
#include <linux/netlink.h>
#include <linux/vmalloc.h>
#include <linux/rhashtable.h>
#include <linux/audit.h>
#include <linux/netfilter.h>
#include <linux/netfilter/nfnetlink.h>
#include <linux/netfilter/nf_tables.h>
#include <net/netfilter/nf_flow_table.h>
#include <net/netfilter/nf_tables_core.h>
#include <net/netfilter/nf_tables.h>
#include <net/netfilter/nf_tables_offload.h>
#include <net/net_namespace.h>
#include <net/sock.h>

#define NFT_MODULE_AUTOLOAD_LIMIT (MODULE_NAME_LEN - sizeof("nft-expr-255-"))

unsigned int nf_tables_net_id __read_mostly;

static LIST_HEAD(nf_tables_expressions);
static LIST_HEAD(nf_tables_objects);
static LIST_HEAD(nf_tables_flowtables);
static LIST_HEAD(nf_tables_destroy_list);
static DEFINE_SPINLOCK(nf_tables_destroy_list_lock);
static u64 table_handle;

enum {
	NFT_VALIDATE_SKIP	= 0,
	NFT_VALIDATE_NEED,
	NFT_VALIDATE_DO,
};

static struct rhltable nft_objname_ht;

static u32 nft_chain_hash(const void *data, u32 len, u32 seed);
static u32 nft_chain_hash_obj(const void *data, u32 len, u32 seed);
static int nft_chain_hash_cmp(struct rhashtable_compare_arg *, const void *);

static u32 nft_objname_hash(const void *data, u32 len, u32 seed);
static u32 nft_objname_hash_obj(const void *data, u32 len, u32 seed);
static int nft_objname_hash_cmp(struct rhashtable_compare_arg *, const void *);

static const struct rhashtable_params nft_chain_ht_params = {
	.head_offset		= offsetof(struct nft_chain, rhlhead),
	.key_offset		= offsetof(struct nft_chain, name),
	.hashfn			= nft_chain_hash,
	.obj_hashfn		= nft_chain_hash_obj,
	.obj_cmpfn		= nft_chain_hash_cmp,
	.automatic_shrinking	= true,
};

static const struct rhashtable_params nft_objname_ht_params = {
	.head_offset		= offsetof(struct nft_object, rhlhead),
	.key_offset		= offsetof(struct nft_object, key),
	.hashfn			= nft_objname_hash,
	.obj_hashfn		= nft_objname_hash_obj,
	.obj_cmpfn		= nft_objname_hash_cmp,
	.automatic_shrinking	= true,
};

struct nft_audit_data {
	struct nft_table *table;
	int entries;
	int op;
	struct list_head list;
};

static const u8 nft2audit_op[NFT_MSG_MAX] = { // enum nf_tables_msg_types
	[NFT_MSG_NEWTABLE]	= AUDIT_NFT_OP_TABLE_REGISTER,
	[NFT_MSG_GETTABLE]	= AUDIT_NFT_OP_INVALID,
	[NFT_MSG_DELTABLE]	= AUDIT_NFT_OP_TABLE_UNREGISTER,
	[NFT_MSG_NEWCHAIN]	= AUDIT_NFT_OP_CHAIN_REGISTER,
	[NFT_MSG_GETCHAIN]	= AUDIT_NFT_OP_INVALID,
	[NFT_MSG_DELCHAIN]	= AUDIT_NFT_OP_CHAIN_UNREGISTER,
	[NFT_MSG_NEWRULE]	= AUDIT_NFT_OP_RULE_REGISTER,
	[NFT_MSG_GETRULE]	= AUDIT_NFT_OP_INVALID,
	[NFT_MSG_DELRULE]	= AUDIT_NFT_OP_RULE_UNREGISTER,
	[NFT_MSG_NEWSET]	= AUDIT_NFT_OP_SET_REGISTER,
	[NFT_MSG_GETSET]	= AUDIT_NFT_OP_INVALID,
	[NFT_MSG_DELSET]	= AUDIT_NFT_OP_SET_UNREGISTER,
	[NFT_MSG_NEWSETELEM]	= AUDIT_NFT_OP_SETELEM_REGISTER,
	[NFT_MSG_GETSETELEM]	= AUDIT_NFT_OP_INVALID,
	[NFT_MSG_DELSETELEM]	= AUDIT_NFT_OP_SETELEM_UNREGISTER,
	[NFT_MSG_NEWGEN]	= AUDIT_NFT_OP_GEN_REGISTER,
	[NFT_MSG_GETGEN]	= AUDIT_NFT_OP_INVALID,
	[NFT_MSG_TRACE]		= AUDIT_NFT_OP_INVALID,
	[NFT_MSG_NEWOBJ]	= AUDIT_NFT_OP_OBJ_REGISTER,
	[NFT_MSG_GETOBJ]	= AUDIT_NFT_OP_INVALID,
	[NFT_MSG_DELOBJ]	= AUDIT_NFT_OP_OBJ_UNREGISTER,
	[NFT_MSG_GETOBJ_RESET]	= AUDIT_NFT_OP_OBJ_RESET,
	[NFT_MSG_NEWFLOWTABLE]	= AUDIT_NFT_OP_FLOWTABLE_REGISTER,
	[NFT_MSG_GETFLOWTABLE]	= AUDIT_NFT_OP_INVALID,
	[NFT_MSG_DELFLOWTABLE]	= AUDIT_NFT_OP_FLOWTABLE_UNREGISTER,
};

static void nft_validate_state_update(struct net *net, u8 new_validate_state)
{
	struct nftables_pernet *nft_net = nft_pernet(net);

	switch (nft_net->validate_state) {
	case NFT_VALIDATE_SKIP:
		WARN_ON_ONCE(new_validate_state == NFT_VALIDATE_DO);
		break;
	case NFT_VALIDATE_NEED:
		break;
	case NFT_VALIDATE_DO:
		if (new_validate_state == NFT_VALIDATE_NEED)
			return;
	}

	nft_net->validate_state = new_validate_state;
}
static void nf_tables_trans_destroy_work(struct work_struct *w);
static DECLARE_WORK(trans_destroy_work, nf_tables_trans_destroy_work);

static void nft_ctx_init(struct nft_ctx *ctx,
			 struct net *net,
			 const struct sk_buff *skb,
			 const struct nlmsghdr *nlh,
			 u8 family,
			 struct nft_table *table,
			 struct nft_chain *chain,
			 const struct nlattr * const *nla)
{
	ctx->net	= net;
	ctx->family	= family;
	ctx->level	= 0;
	ctx->table	= table;
	ctx->chain	= chain;
	ctx->nla   	= nla;
	ctx->portid	= NETLINK_CB(skb).portid;
	ctx->report	= nlmsg_report(nlh);
	ctx->flags	= nlh->nlmsg_flags;
	ctx->seq	= nlh->nlmsg_seq;
}

static struct nft_trans *nft_trans_alloc_gfp(const struct nft_ctx *ctx,
					     int msg_type, u32 size, gfp_t gfp)
{
	struct nft_trans *trans;

	trans = kzalloc(sizeof(struct nft_trans) + size, gfp);
	if (trans == NULL)
		return NULL;

	trans->msg_type = msg_type;
	trans->ctx	= *ctx;

	return trans;
}

static struct nft_trans *nft_trans_alloc(const struct nft_ctx *ctx,
					 int msg_type, u32 size)
{
	return nft_trans_alloc_gfp(ctx, msg_type, size, GFP_KERNEL);
}

static void nft_trans_destroy(struct nft_trans *trans)
{
	list_del(&trans->list);
	kfree(trans);
}

static void nft_set_trans_bind(const struct nft_ctx *ctx, struct nft_set *set)
{
	struct nftables_pernet *nft_net;
	struct net *net = ctx->net;
	struct nft_trans *trans;

	if (!nft_set_is_anonymous(set))
		return;

	nft_net = nft_pernet(net);
	list_for_each_entry_reverse(trans, &nft_net->commit_list, list) {
		switch (trans->msg_type) {
		case NFT_MSG_NEWSET:
			if (nft_trans_set(trans) == set)
				nft_trans_set_bound(trans) = true;
			break;
		case NFT_MSG_NEWSETELEM:
			if (nft_trans_elem_set(trans) == set)
				nft_trans_elem_set_bound(trans) = true;
			break;
		}
	}
}

static int nft_netdev_register_hooks(struct net *net,
				     struct list_head *hook_list)
{
	struct nft_hook *hook;
	int err, j;

	j = 0;
	list_for_each_entry(hook, hook_list, list) {
		err = nf_register_net_hook(net, &hook->ops);
		if (err < 0)
			goto err_register;

		j++;
	}
	return 0;

err_register:
	list_for_each_entry(hook, hook_list, list) {
		if (j-- <= 0)
			break;

		nf_unregister_net_hook(net, &hook->ops);
	}
	return err;
}

static void nft_netdev_unregister_hooks(struct net *net,
					struct list_head *hook_list)
{
	struct nft_hook *hook;

	list_for_each_entry(hook, hook_list, list)
		nf_unregister_net_hook(net, &hook->ops);
}

static int nf_tables_register_hook(struct net *net,
				   const struct nft_table *table,
				   struct nft_chain *chain)
{
	struct nft_base_chain *basechain;
	const struct nf_hook_ops *ops;

	if (table->flags & NFT_TABLE_F_DORMANT ||
	    !nft_is_base_chain(chain))
		return 0;

	basechain = nft_base_chain(chain);
	ops = &basechain->ops;

	if (basechain->type->ops_register)
		return basechain->type->ops_register(net, ops);

	if (nft_base_chain_netdev(table->family, basechain->ops.hooknum))
		return nft_netdev_register_hooks(net, &basechain->hook_list);

	return nf_register_net_hook(net, &basechain->ops);
}

static void nf_tables_unregister_hook(struct net *net,
				      const struct nft_table *table,
				      struct nft_chain *chain)
{
	struct nft_base_chain *basechain;
	const struct nf_hook_ops *ops;

	if (table->flags & NFT_TABLE_F_DORMANT ||
	    !nft_is_base_chain(chain))
		return;
	basechain = nft_base_chain(chain);
	ops = &basechain->ops;

	if (basechain->type->ops_unregister)
		return basechain->type->ops_unregister(net, ops);

	if (nft_base_chain_netdev(table->family, basechain->ops.hooknum))
		nft_netdev_unregister_hooks(net, &basechain->hook_list);
	else
		nf_unregister_net_hook(net, &basechain->ops);
}

static void nft_trans_commit_list_add_tail(struct net *net, struct nft_trans *trans)
{
	struct nftables_pernet *nft_net = nft_pernet(net);

	list_add_tail(&trans->list, &nft_net->commit_list);
}

static int nft_trans_table_add(struct nft_ctx *ctx, int msg_type)
{
	struct nft_trans *trans;

	trans = nft_trans_alloc(ctx, msg_type, sizeof(struct nft_trans_table));
	if (trans == NULL)
		return -ENOMEM;

	if (msg_type == NFT_MSG_NEWTABLE)
		nft_activate_next(ctx->net, ctx->table);

	nft_trans_commit_list_add_tail(ctx->net, trans);
	return 0;
}

static int nft_deltable(struct nft_ctx *ctx)
{
	int err;

	err = nft_trans_table_add(ctx, NFT_MSG_DELTABLE);
	if (err < 0)
		return err;

	nft_deactivate_next(ctx->net, ctx->table);
	return err;
}

static struct nft_trans *nft_trans_chain_add(struct nft_ctx *ctx, int msg_type)
{
	struct nft_trans *trans;

	trans = nft_trans_alloc(ctx, msg_type, sizeof(struct nft_trans_chain));
	if (trans == NULL)
		return ERR_PTR(-ENOMEM);

	if (msg_type == NFT_MSG_NEWCHAIN) {
		nft_activate_next(ctx->net, ctx->chain);

		if (ctx->nla[NFTA_CHAIN_ID]) {
			nft_trans_chain_id(trans) =
				ntohl(nla_get_be32(ctx->nla[NFTA_CHAIN_ID]));
		}
	}

	nft_trans_commit_list_add_tail(ctx->net, trans);
	return trans;
}

static int nft_delchain(struct nft_ctx *ctx)
{
	struct nft_trans *trans;

	trans = nft_trans_chain_add(ctx, NFT_MSG_DELCHAIN);
	if (IS_ERR(trans))
		return PTR_ERR(trans);

	ctx->table->use--;
	nft_deactivate_next(ctx->net, ctx->chain);

	return 0;
}

static void nft_rule_expr_activate(const struct nft_ctx *ctx,
				   struct nft_rule *rule)
{
	struct nft_expr *expr;

	expr = nft_expr_first(rule);
	while (nft_expr_more(rule, expr)) {
		if (expr->ops->activate)
			expr->ops->activate(ctx, expr);

		expr = nft_expr_next(expr);
	}
}

static void nft_rule_expr_deactivate(const struct nft_ctx *ctx,
				     struct nft_rule *rule,
				     enum nft_trans_phase phase)
{
	struct nft_expr *expr;

	expr = nft_expr_first(rule);
	while (nft_expr_more(rule, expr)) {
		if (expr->ops->deactivate)
			expr->ops->deactivate(ctx, expr, phase);

		expr = nft_expr_next(expr);
	}
}

static int
nf_tables_delrule_deactivate(struct nft_ctx *ctx, struct nft_rule *rule)
{
	/* You cannot delete the same rule twice */
	if (nft_is_active_next(ctx->net, rule)) {
		nft_deactivate_next(ctx->net, rule);
		ctx->chain->use--;
		return 0;
	}
	return -ENOENT;
}

static struct nft_trans *nft_trans_rule_add(struct nft_ctx *ctx, int msg_type,
					    struct nft_rule *rule)
{
	struct nft_trans *trans;

	trans = nft_trans_alloc(ctx, msg_type, sizeof(struct nft_trans_rule));
	if (trans == NULL)
		return NULL;

	if (msg_type == NFT_MSG_NEWRULE && ctx->nla[NFTA_RULE_ID] != NULL) {
		nft_trans_rule_id(trans) =
			ntohl(nla_get_be32(ctx->nla[NFTA_RULE_ID]));
	}
	nft_trans_rule(trans) = rule;
	nft_trans_commit_list_add_tail(ctx->net, trans);

	return trans;
}

static int nft_delrule(struct nft_ctx *ctx, struct nft_rule *rule)
{
	struct nft_flow_rule *flow;
	struct nft_trans *trans;
	int err;

	trans = nft_trans_rule_add(ctx, NFT_MSG_DELRULE, rule);
	if (trans == NULL)
		return -ENOMEM;

	if (ctx->chain->flags & NFT_CHAIN_HW_OFFLOAD) {
		flow = nft_flow_rule_create(ctx->net, rule);
		if (IS_ERR(flow)) {
			nft_trans_destroy(trans);
			return PTR_ERR(flow);
		}

		nft_trans_flow_rule(trans) = flow;
	}

	err = nf_tables_delrule_deactivate(ctx, rule);
	if (err < 0) {
		nft_trans_destroy(trans);
		return err;
	}
	nft_rule_expr_deactivate(ctx, rule, NFT_TRANS_PREPARE);

	return 0;
}

static int nft_delrule_by_chain(struct nft_ctx *ctx)
{
	struct nft_rule *rule;
	int err;

	list_for_each_entry(rule, &ctx->chain->rules, list) {
		if (!nft_is_active_next(ctx->net, rule))
			continue;

		err = nft_delrule(ctx, rule);
		if (err < 0)
			return err;
	}
	return 0;
}

static int nft_trans_set_add(const struct nft_ctx *ctx, int msg_type,
			     struct nft_set *set)
{
	struct nft_trans *trans;

	trans = nft_trans_alloc(ctx, msg_type, sizeof(struct nft_trans_set));
	if (trans == NULL)
		return -ENOMEM;

	if (msg_type == NFT_MSG_NEWSET && ctx->nla[NFTA_SET_ID] != NULL) {
		nft_trans_set_id(trans) =
			ntohl(nla_get_be32(ctx->nla[NFTA_SET_ID]));
		nft_activate_next(ctx->net, set);
	}
	nft_trans_set(trans) = set;
	nft_trans_commit_list_add_tail(ctx->net, trans);

	return 0;
}

static int nft_delset(const struct nft_ctx *ctx, struct nft_set *set)
{
	int err;

	err = nft_trans_set_add(ctx, NFT_MSG_DELSET, set);
	if (err < 0)
		return err;

	nft_deactivate_next(ctx->net, set);
	ctx->table->use--;

	return err;
}

static int nft_trans_obj_add(struct nft_ctx *ctx, int msg_type,
			     struct nft_object *obj)
{
	struct nft_trans *trans;

	trans = nft_trans_alloc(ctx, msg_type, sizeof(struct nft_trans_obj));
	if (trans == NULL)
		return -ENOMEM;

	if (msg_type == NFT_MSG_NEWOBJ)
		nft_activate_next(ctx->net, obj);

	nft_trans_obj(trans) = obj;
	nft_trans_commit_list_add_tail(ctx->net, trans);

	return 0;
}

static int nft_delobj(struct nft_ctx *ctx, struct nft_object *obj)
{
	int err;

	err = nft_trans_obj_add(ctx, NFT_MSG_DELOBJ, obj);
	if (err < 0)
		return err;

	nft_deactivate_next(ctx->net, obj);
	ctx->table->use--;

	return err;
}

static int nft_trans_flowtable_add(struct nft_ctx *ctx, int msg_type,
				   struct nft_flowtable *flowtable)
{
	struct nft_trans *trans;

	trans = nft_trans_alloc(ctx, msg_type,
				sizeof(struct nft_trans_flowtable));
	if (trans == NULL)
		return -ENOMEM;

	if (msg_type == NFT_MSG_NEWFLOWTABLE)
		nft_activate_next(ctx->net, flowtable);

	nft_trans_flowtable(trans) = flowtable;
	nft_trans_commit_list_add_tail(ctx->net, trans);

	return 0;
}

static int nft_delflowtable(struct nft_ctx *ctx,
			    struct nft_flowtable *flowtable)
{
	int err;

	err = nft_trans_flowtable_add(ctx, NFT_MSG_DELFLOWTABLE, flowtable);
	if (err < 0)
		return err;

	nft_deactivate_next(ctx->net, flowtable);
	ctx->table->use--;

	return err;
}

/*
 * Tables
 */

static struct nft_table *nft_table_lookup(const struct net *net,
					  const struct nlattr *nla,
					  u8 family, u8 genmask, u32 nlpid)
{
	struct nftables_pernet *nft_net;
	struct nft_table *table;

	if (nla == NULL)
		return ERR_PTR(-EINVAL);

	nft_net = nft_pernet(net);
	list_for_each_entry_rcu(table, &nft_net->tables, list,
				lockdep_is_held(&nft_net->commit_mutex)) {
		if (!nla_strcmp(nla, table->name) &&
		    table->family == family &&
		    nft_active_genmask(table, genmask)) {
			if (nft_table_has_owner(table) &&
			    nlpid && table->nlpid != nlpid)
				return ERR_PTR(-EPERM);

			return table;
		}
	}

	return ERR_PTR(-ENOENT);
}

static struct nft_table *nft_table_lookup_byhandle(const struct net *net,
						   const struct nlattr *nla,
						   u8 genmask, u32 nlpid)
{
	struct nftables_pernet *nft_net;
	struct nft_table *table;

	nft_net = nft_pernet(net);
	list_for_each_entry(table, &nft_net->tables, list) {
		if (be64_to_cpu(nla_get_be64(nla)) == table->handle &&
		    nft_active_genmask(table, genmask)) {
			if (nft_table_has_owner(table) &&
			    nlpid && table->nlpid != nlpid)
				return ERR_PTR(-EPERM);

			return table;
		}
	}

	return ERR_PTR(-ENOENT);
}

static inline u64 nf_tables_alloc_handle(struct nft_table *table)
{
	return ++table->hgenerator;
}

static const struct nft_chain_type *chain_type[NFPROTO_NUMPROTO][NFT_CHAIN_T_MAX];

static const struct nft_chain_type *
__nft_chain_type_get(u8 family, enum nft_chain_types type)
{
	if (family >= NFPROTO_NUMPROTO ||
	    type >= NFT_CHAIN_T_MAX)
		return NULL;

	return chain_type[family][type];
}

static const struct nft_chain_type *
__nf_tables_chain_type_lookup(const struct nlattr *nla, u8 family)
{
	const struct nft_chain_type *type;
	int i;

	for (i = 0; i < NFT_CHAIN_T_MAX; i++) {
		type = __nft_chain_type_get(family, i);
		if (!type)
			continue;
		if (!nla_strcmp(nla, type->name))
			return type;
	}
	return NULL;
}

struct nft_module_request {
	struct list_head	list;
	char			module[MODULE_NAME_LEN];
	bool			done;
};

#ifdef CONFIG_MODULES
__printf(2, 3) int nft_request_module(struct net *net, const char *fmt,
				      ...)
{
	char module_name[MODULE_NAME_LEN];
	struct nftables_pernet *nft_net;
	struct nft_module_request *req;
	va_list args;
	int ret;

	va_start(args, fmt);
	ret = vsnprintf(module_name, MODULE_NAME_LEN, fmt, args);
	va_end(args);
	if (ret >= MODULE_NAME_LEN)
		return 0;

	nft_net = nft_pernet(net);
	list_for_each_entry(req, &nft_net->module_list, list) {
		if (!strcmp(req->module, module_name)) {
			if (req->done)
				return 0;

			/* A request to load this module already exists. */
			return -EAGAIN;
		}
	}

	req = kmalloc(sizeof(*req), GFP_KERNEL);
	if (!req)
		return -ENOMEM;

	req->done = false;
	strlcpy(req->module, module_name, MODULE_NAME_LEN);
	list_add_tail(&req->list, &nft_net->module_list);

	return -EAGAIN;
}
EXPORT_SYMBOL_GPL(nft_request_module);
#endif

static void lockdep_nfnl_nft_mutex_not_held(void)
{
#ifdef CONFIG_PROVE_LOCKING
	if (debug_locks)
		WARN_ON_ONCE(lockdep_nfnl_is_held(NFNL_SUBSYS_NFTABLES));
#endif
}

static const struct nft_chain_type *
nf_tables_chain_type_lookup(struct net *net, const struct nlattr *nla,
			    u8 family, bool autoload)
{
	const struct nft_chain_type *type;

	type = __nf_tables_chain_type_lookup(nla, family);
	if (type != NULL)
		return type;

	lockdep_nfnl_nft_mutex_not_held();
#ifdef CONFIG_MODULES
	if (autoload) {
		if (nft_request_module(net, "nft-chain-%u-%.*s", family,
				       nla_len(nla),
				       (const char *)nla_data(nla)) == -EAGAIN)
			return ERR_PTR(-EAGAIN);
	}
#endif
	return ERR_PTR(-ENOENT);
}

static __be16 nft_base_seq(const struct net *net)
{
	struct nftables_pernet *nft_net = nft_pernet(net);

	return htons(nft_net->base_seq & 0xffff);
}

static const struct nla_policy nft_table_policy[NFTA_TABLE_MAX + 1] = {
	[NFTA_TABLE_NAME]	= { .type = NLA_STRING,
				    .len = NFT_TABLE_MAXNAMELEN - 1 },
	[NFTA_TABLE_FLAGS]	= { .type = NLA_U32 },
	[NFTA_TABLE_HANDLE]	= { .type = NLA_U64 },
	[NFTA_TABLE_USERDATA]	= { .type = NLA_BINARY,
				    .len = NFT_USERDATA_MAXLEN }
};

static int nf_tables_fill_table_info(struct sk_buff *skb, struct net *net,
				     u32 portid, u32 seq, int event, u32 flags,
				     int family, const struct nft_table *table)
{
	struct nlmsghdr *nlh;

	event = nfnl_msg_type(NFNL_SUBSYS_NFTABLES, event);
	nlh = nfnl_msg_put(skb, portid, seq, event, flags, family,
			   NFNETLINK_V0, nft_base_seq(net));
	if (!nlh)
		goto nla_put_failure;

	if (nla_put_string(skb, NFTA_TABLE_NAME, table->name) ||
	    nla_put_be32(skb, NFTA_TABLE_FLAGS,
			 htonl(table->flags & NFT_TABLE_F_MASK)) ||
	    nla_put_be32(skb, NFTA_TABLE_USE, htonl(table->use)) ||
	    nla_put_be64(skb, NFTA_TABLE_HANDLE, cpu_to_be64(table->handle),
			 NFTA_TABLE_PAD))
		goto nla_put_failure;
	if (nft_table_has_owner(table) &&
	    nla_put_be32(skb, NFTA_TABLE_OWNER, htonl(table->nlpid)))
		goto nla_put_failure;

	if (table->udata) {
		if (nla_put(skb, NFTA_TABLE_USERDATA, table->udlen, table->udata))
			goto nla_put_failure;
	}

	nlmsg_end(skb, nlh);
	return 0;

nla_put_failure:
	nlmsg_trim(skb, nlh);
	return -1;
}

struct nftnl_skb_parms {
	bool report;
};
#define NFT_CB(skb)	(*(struct nftnl_skb_parms*)&((skb)->cb))

static void nft_notify_enqueue(struct sk_buff *skb, bool report,
			       struct list_head *notify_list)
{
	NFT_CB(skb).report = report;
	list_add_tail(&skb->list, notify_list);
}

static void nf_tables_table_notify(const struct nft_ctx *ctx, int event)
{
	struct nftables_pernet *nft_net;
	struct sk_buff *skb;
	int err;

	if (!ctx->report &&
	    !nfnetlink_has_listeners(ctx->net, NFNLGRP_NFTABLES))
		return;

	skb = nlmsg_new(NLMSG_GOODSIZE, GFP_KERNEL);
	if (skb == NULL)
		goto err;

	err = nf_tables_fill_table_info(skb, ctx->net, ctx->portid, ctx->seq,
					event, 0, ctx->family, ctx->table);
	if (err < 0) {
		kfree_skb(skb);
		goto err;
	}

	nft_net = nft_pernet(ctx->net);
	nft_notify_enqueue(skb, ctx->report, &nft_net->notify_list);
	return;
err:
	nfnetlink_set_err(ctx->net, ctx->portid, NFNLGRP_NFTABLES, -ENOBUFS);
}

static int nf_tables_dump_tables(struct sk_buff *skb,
				 struct netlink_callback *cb)
{
	const struct nfgenmsg *nfmsg = nlmsg_data(cb->nlh);
	struct nftables_pernet *nft_net;
	const struct nft_table *table;
	unsigned int idx = 0, s_idx = cb->args[0];
	struct net *net = sock_net(skb->sk);
	int family = nfmsg->nfgen_family;

	rcu_read_lock();
	nft_net = nft_pernet(net);
	cb->seq = nft_net->base_seq;

	list_for_each_entry_rcu(table, &nft_net->tables, list) {
		if (family != NFPROTO_UNSPEC && family != table->family)
			continue;

		if (idx < s_idx)
			goto cont;
		if (idx > s_idx)
			memset(&cb->args[1], 0,
			       sizeof(cb->args) - sizeof(cb->args[0]));
		if (!nft_is_active(net, table))
			continue;
		if (nf_tables_fill_table_info(skb, net,
					      NETLINK_CB(cb->skb).portid,
					      cb->nlh->nlmsg_seq,
					      NFT_MSG_NEWTABLE, NLM_F_MULTI,
					      table->family, table) < 0)
			goto done;

		nl_dump_check_consistent(cb, nlmsg_hdr(skb));
cont:
		idx++;
	}
done:
	rcu_read_unlock();
	cb->args[0] = idx;
	return skb->len;
}

static int nft_netlink_dump_start_rcu(struct sock *nlsk, struct sk_buff *skb,
				      const struct nlmsghdr *nlh,
				      struct netlink_dump_control *c)
{
	int err;

	if (!try_module_get(THIS_MODULE))
		return -EINVAL;

	rcu_read_unlock();
	err = netlink_dump_start(nlsk, skb, nlh, c);
	rcu_read_lock();
	module_put(THIS_MODULE);

	return err;
}

/* called with rcu_read_lock held */
static int nf_tables_gettable(struct sk_buff *skb, const struct nfnl_info *info,
			      const struct nlattr * const nla[])
{
	struct netlink_ext_ack *extack = info->extack;
	u8 genmask = nft_genmask_cur(info->net);
	u8 family = info->nfmsg->nfgen_family;
	const struct nft_table *table;
	struct net *net = info->net;
	struct sk_buff *skb2;
	int err;

	if (info->nlh->nlmsg_flags & NLM_F_DUMP) {
		struct netlink_dump_control c = {
			.dump = nf_tables_dump_tables,
			.module = THIS_MODULE,
		};

		return nft_netlink_dump_start_rcu(info->sk, skb, info->nlh, &c);
	}

	table = nft_table_lookup(net, nla[NFTA_TABLE_NAME], family, genmask, 0);
	if (IS_ERR(table)) {
		NL_SET_BAD_ATTR(extack, nla[NFTA_TABLE_NAME]);
		return PTR_ERR(table);
	}

	skb2 = alloc_skb(NLMSG_GOODSIZE, GFP_ATOMIC);
	if (!skb2)
		return -ENOMEM;

	err = nf_tables_fill_table_info(skb2, net, NETLINK_CB(skb).portid,
					info->nlh->nlmsg_seq, NFT_MSG_NEWTABLE,
					0, family, table);
	if (err < 0)
		goto err_fill_table_info;

	return nfnetlink_unicast(skb2, net, NETLINK_CB(skb).portid);

err_fill_table_info:
	kfree_skb(skb2);
	return err;
}

static void nft_table_disable(struct net *net, struct nft_table *table, u32 cnt)
{
	struct nft_chain *chain;
	u32 i = 0;

	list_for_each_entry(chain, &table->chains, list) {
		if (!nft_is_active_next(net, chain))
			continue;
		if (!nft_is_base_chain(chain))
			continue;

		if (cnt && i++ == cnt)
			break;

		nf_tables_unregister_hook(net, table, chain);
	}
}

static int nf_tables_table_enable(struct net *net, struct nft_table *table)
{
	struct nft_chain *chain;
	int err, i = 0;

	list_for_each_entry(chain, &table->chains, list) {
		if (!nft_is_active_next(net, chain))
			continue;
		if (!nft_is_base_chain(chain))
			continue;

		err = nf_tables_register_hook(net, table, chain);
		if (err < 0)
			goto err_register_hooks;

		i++;
	}
	return 0;

err_register_hooks:
	if (i)
		nft_table_disable(net, table, i);
	return err;
}

static void nf_tables_table_disable(struct net *net, struct nft_table *table)
{
	table->flags &= ~NFT_TABLE_F_DORMANT;
	nft_table_disable(net, table, 0);
	table->flags |= NFT_TABLE_F_DORMANT;
}

#define __NFT_TABLE_F_INTERNAL		(NFT_TABLE_F_MASK + 1)
#define __NFT_TABLE_F_WAS_DORMANT	(__NFT_TABLE_F_INTERNAL << 0)
#define __NFT_TABLE_F_WAS_AWAKEN	(__NFT_TABLE_F_INTERNAL << 1)
#define __NFT_TABLE_F_UPDATE		(__NFT_TABLE_F_WAS_DORMANT | \
					 __NFT_TABLE_F_WAS_AWAKEN)

static int nf_tables_updtable(struct nft_ctx *ctx)
{
	struct nft_trans *trans;
	u32 flags;
	int ret;

	if (!ctx->nla[NFTA_TABLE_FLAGS])
		return 0;

	flags = ntohl(nla_get_be32(ctx->nla[NFTA_TABLE_FLAGS]));
	if (flags & ~NFT_TABLE_F_MASK)
		return -EOPNOTSUPP;

	if (flags == ctx->table->flags)
		return 0;

	if ((nft_table_has_owner(ctx->table) &&
	     !(flags & NFT_TABLE_F_OWNER)) ||
	    (!nft_table_has_owner(ctx->table) &&
	     flags & NFT_TABLE_F_OWNER))
		return -EOPNOTSUPP;

	trans = nft_trans_alloc(ctx, NFT_MSG_NEWTABLE,
				sizeof(struct nft_trans_table));
	if (trans == NULL)
		return -ENOMEM;

	if ((flags & NFT_TABLE_F_DORMANT) &&
	    !(ctx->table->flags & NFT_TABLE_F_DORMANT)) {
		ctx->table->flags |= NFT_TABLE_F_DORMANT;
		if (!(ctx->table->flags & __NFT_TABLE_F_UPDATE))
			ctx->table->flags |= __NFT_TABLE_F_WAS_AWAKEN;
	} else if (!(flags & NFT_TABLE_F_DORMANT) &&
		   ctx->table->flags & NFT_TABLE_F_DORMANT) {
		ctx->table->flags &= ~NFT_TABLE_F_DORMANT;
		if (!(ctx->table->flags & __NFT_TABLE_F_UPDATE)) {
			ret = nf_tables_table_enable(ctx->net, ctx->table);
			if (ret < 0)
				goto err_register_hooks;

			ctx->table->flags |= __NFT_TABLE_F_WAS_DORMANT;
		}
	}

	nft_trans_table_update(trans) = true;
	nft_trans_commit_list_add_tail(ctx->net, trans);

	return 0;

err_register_hooks:
	nft_trans_destroy(trans);
	return ret;
}

static u32 nft_chain_hash(const void *data, u32 len, u32 seed)
{
	const char *name = data;

	return jhash(name, strlen(name), seed);
}

static u32 nft_chain_hash_obj(const void *data, u32 len, u32 seed)
{
	const struct nft_chain *chain = data;

	return nft_chain_hash(chain->name, 0, seed);
}

static int nft_chain_hash_cmp(struct rhashtable_compare_arg *arg,
			      const void *ptr)
{
	const struct nft_chain *chain = ptr;
	const char *name = arg->key;

	return strcmp(chain->name, name);
}

static u32 nft_objname_hash(const void *data, u32 len, u32 seed)
{
	const struct nft_object_hash_key *k = data;

	seed ^= hash_ptr(k->table, 32);

	return jhash(k->name, strlen(k->name), seed);
}

static u32 nft_objname_hash_obj(const void *data, u32 len, u32 seed)
{
	const struct nft_object *obj = data;

	return nft_objname_hash(&obj->key, 0, seed);
}

static int nft_objname_hash_cmp(struct rhashtable_compare_arg *arg,
				const void *ptr)
{
	const struct nft_object_hash_key *k = arg->key;
	const struct nft_object *obj = ptr;

	if (obj->key.table != k->table)
		return -1;

	return strcmp(obj->key.name, k->name);
}

static int nf_tables_newtable(struct sk_buff *skb, const struct nfnl_info *info,
			      const struct nlattr * const nla[])
{
	struct nftables_pernet *nft_net = nft_pernet(info->net);
	struct netlink_ext_ack *extack = info->extack;
	u8 genmask = nft_genmask_next(info->net);
	u8 family = info->nfmsg->nfgen_family;
	struct net *net = info->net;
	const struct nlattr *attr;
	struct nft_table *table;
	struct nft_ctx ctx;
	u32 flags = 0;
	int err;

	lockdep_assert_held(&nft_net->commit_mutex);
	attr = nla[NFTA_TABLE_NAME];
	table = nft_table_lookup(net, attr, family, genmask,
				 NETLINK_CB(skb).portid);
	if (IS_ERR(table)) {
		if (PTR_ERR(table) != -ENOENT)
			return PTR_ERR(table);
	} else {
		if (info->nlh->nlmsg_flags & NLM_F_EXCL) {
			NL_SET_BAD_ATTR(extack, attr);
			return -EEXIST;
		}
		if (info->nlh->nlmsg_flags & NLM_F_REPLACE)
			return -EOPNOTSUPP;

		nft_ctx_init(&ctx, net, skb, info->nlh, family, table, NULL, nla);

		return nf_tables_updtable(&ctx);
	}

	if (nla[NFTA_TABLE_FLAGS]) {
		flags = ntohl(nla_get_be32(nla[NFTA_TABLE_FLAGS]));
		if (flags & ~NFT_TABLE_F_MASK)
			return -EOPNOTSUPP;
	}

	err = -ENOMEM;
	table = kzalloc(sizeof(*table), GFP_KERNEL);
	if (table == NULL)
		goto err_kzalloc;

	table->name = nla_strdup(attr, GFP_KERNEL);
	if (table->name == NULL)
		goto err_strdup;

	if (nla[NFTA_TABLE_USERDATA]) {
		table->udata = nla_memdup(nla[NFTA_TABLE_USERDATA], GFP_KERNEL);
		if (table->udata == NULL)
			goto err_table_udata;

		table->udlen = nla_len(nla[NFTA_TABLE_USERDATA]);
	}

	err = rhltable_init(&table->chains_ht, &nft_chain_ht_params);
	if (err)
		goto err_chain_ht;

	INIT_LIST_HEAD(&table->chains);
	INIT_LIST_HEAD(&table->sets);
	INIT_LIST_HEAD(&table->objects);
	INIT_LIST_HEAD(&table->flowtables);
	table->family = family;
	table->flags = flags;
	table->handle = ++table_handle;
	if (table->flags & NFT_TABLE_F_OWNER)
		table->nlpid = NETLINK_CB(skb).portid;

	nft_ctx_init(&ctx, net, skb, info->nlh, family, table, NULL, nla);
	err = nft_trans_table_add(&ctx, NFT_MSG_NEWTABLE);
	if (err < 0)
		goto err_trans;

	list_add_tail_rcu(&table->list, &nft_net->tables);
	return 0;
err_trans:
	rhltable_destroy(&table->chains_ht);
err_chain_ht:
	kfree(table->udata);
err_table_udata:
	kfree(table->name);
err_strdup:
	kfree(table);
err_kzalloc:
	return err;
}

static int nft_flush_table(struct nft_ctx *ctx)
{
	struct nft_flowtable *flowtable, *nft;
	struct nft_chain *chain, *nc;
	struct nft_object *obj, *ne;
	struct nft_set *set, *ns;
	int err;

	list_for_each_entry(chain, &ctx->table->chains, list) {
		if (!nft_is_active_next(ctx->net, chain))
			continue;

		if (nft_chain_is_bound(chain))
			continue;

		ctx->chain = chain;

		err = nft_delrule_by_chain(ctx);
		if (err < 0)
			goto out;
	}

	list_for_each_entry_safe(set, ns, &ctx->table->sets, list) {
		if (!nft_is_active_next(ctx->net, set))
			continue;

		if (nft_set_is_anonymous(set) &&
		    !list_empty(&set->bindings))
			continue;

		err = nft_delset(ctx, set);
		if (err < 0)
			goto out;
	}

	list_for_each_entry_safe(flowtable, nft, &ctx->table->flowtables, list) {
		if (!nft_is_active_next(ctx->net, flowtable))
			continue;

		err = nft_delflowtable(ctx, flowtable);
		if (err < 0)
			goto out;
	}

	list_for_each_entry_safe(obj, ne, &ctx->table->objects, list) {
		if (!nft_is_active_next(ctx->net, obj))
			continue;

		err = nft_delobj(ctx, obj);
		if (err < 0)
			goto out;
	}

	list_for_each_entry_safe(chain, nc, &ctx->table->chains, list) {
		if (!nft_is_active_next(ctx->net, chain))
			continue;

		if (nft_chain_is_bound(chain))
			continue;

		ctx->chain = chain;

		err = nft_delchain(ctx);
		if (err < 0)
			goto out;
	}

	err = nft_deltable(ctx);
out:
	return err;
}

static int nft_flush(struct nft_ctx *ctx, int family)
{
	struct nftables_pernet *nft_net = nft_pernet(ctx->net);
	const struct nlattr * const *nla = ctx->nla;
	struct nft_table *table, *nt;
	int err = 0;

	list_for_each_entry_safe(table, nt, &nft_net->tables, list) {
		if (family != AF_UNSPEC && table->family != family)
			continue;

		ctx->family = table->family;

		if (!nft_is_active_next(ctx->net, table))
			continue;

		if (nft_table_has_owner(table) && table->nlpid != ctx->portid)
			continue;

		if (nla[NFTA_TABLE_NAME] &&
		    nla_strcmp(nla[NFTA_TABLE_NAME], table->name) != 0)
			continue;

		ctx->table = table;

		err = nft_flush_table(ctx);
		if (err < 0)
			goto out;
	}
out:
	return err;
}

static int nf_tables_deltable(struct sk_buff *skb, const struct nfnl_info *info,
			      const struct nlattr * const nla[])
{
	struct netlink_ext_ack *extack = info->extack;
	u8 genmask = nft_genmask_next(info->net);
	u8 family = info->nfmsg->nfgen_family;
	struct net *net = info->net;
	const struct nlattr *attr;
	struct nft_table *table;
	struct nft_ctx ctx;

	nft_ctx_init(&ctx, net, skb, info->nlh, 0, NULL, NULL, nla);
	if (family == AF_UNSPEC ||
	    (!nla[NFTA_TABLE_NAME] && !nla[NFTA_TABLE_HANDLE]))
		return nft_flush(&ctx, family);

	if (nla[NFTA_TABLE_HANDLE]) {
		attr = nla[NFTA_TABLE_HANDLE];
		table = nft_table_lookup_byhandle(net, attr, genmask,
						  NETLINK_CB(skb).portid);
	} else {
		attr = nla[NFTA_TABLE_NAME];
		table = nft_table_lookup(net, attr, family, genmask,
					 NETLINK_CB(skb).portid);
	}

	if (IS_ERR(table)) {
		NL_SET_BAD_ATTR(extack, attr);
		return PTR_ERR(table);
	}

	if (info->nlh->nlmsg_flags & NLM_F_NONREC &&
	    table->use > 0)
		return -EBUSY;

	ctx.family = family;
	ctx.table = table;

	return nft_flush_table(&ctx);
}

static void nf_tables_table_destroy(struct nft_ctx *ctx)
{
	if (WARN_ON(ctx->table->use > 0))
		return;

	rhltable_destroy(&ctx->table->chains_ht);
	kfree(ctx->table->name);
	kfree(ctx->table->udata);
	kfree(ctx->table);
}

void nft_register_chain_type(const struct nft_chain_type *ctype)
{
	nfnl_lock(NFNL_SUBSYS_NFTABLES);
	if (WARN_ON(__nft_chain_type_get(ctype->family, ctype->type))) {
		nfnl_unlock(NFNL_SUBSYS_NFTABLES);
		return;
	}
	chain_type[ctype->family][ctype->type] = ctype;
	nfnl_unlock(NFNL_SUBSYS_NFTABLES);
}
EXPORT_SYMBOL_GPL(nft_register_chain_type);

void nft_unregister_chain_type(const struct nft_chain_type *ctype)
{
	nfnl_lock(NFNL_SUBSYS_NFTABLES);
	chain_type[ctype->family][ctype->type] = NULL;
	nfnl_unlock(NFNL_SUBSYS_NFTABLES);
}
EXPORT_SYMBOL_GPL(nft_unregister_chain_type);

/*
 * Chains
 */

static struct nft_chain *
nft_chain_lookup_byhandle(const struct nft_table *table, u64 handle, u8 genmask)
{
	struct nft_chain *chain;

	list_for_each_entry(chain, &table->chains, list) {
		if (chain->handle == handle &&
		    nft_active_genmask(chain, genmask))
			return chain;
	}

	return ERR_PTR(-ENOENT);
}

static bool lockdep_commit_lock_is_held(const struct net *net)
{
#ifdef CONFIG_PROVE_LOCKING
	struct nftables_pernet *nft_net = nft_pernet(net);

	return lockdep_is_held(&nft_net->commit_mutex);
#else
	return true;
#endif
}

static struct nft_chain *nft_chain_lookup(struct net *net,
					  struct nft_table *table,
					  const struct nlattr *nla, u8 genmask)
{
	char search[NFT_CHAIN_MAXNAMELEN + 1];
	struct rhlist_head *tmp, *list;
	struct nft_chain *chain;

	if (nla == NULL)
		return ERR_PTR(-EINVAL);

	nla_strscpy(search, nla, sizeof(search));

	WARN_ON(!rcu_read_lock_held() &&
		!lockdep_commit_lock_is_held(net));

	chain = ERR_PTR(-ENOENT);
	rcu_read_lock();
	list = rhltable_lookup(&table->chains_ht, search, nft_chain_ht_params);
	if (!list)
		goto out_unlock;

	rhl_for_each_entry_rcu(chain, tmp, list, rhlhead) {
		if (nft_active_genmask(chain, genmask))
			goto out_unlock;
	}
	chain = ERR_PTR(-ENOENT);
out_unlock:
	rcu_read_unlock();
	return chain;
}

static const struct nla_policy nft_chain_policy[NFTA_CHAIN_MAX + 1] = {
	[NFTA_CHAIN_TABLE]	= { .type = NLA_STRING,
				    .len = NFT_TABLE_MAXNAMELEN - 1 },
	[NFTA_CHAIN_HANDLE]	= { .type = NLA_U64 },
	[NFTA_CHAIN_NAME]	= { .type = NLA_STRING,
				    .len = NFT_CHAIN_MAXNAMELEN - 1 },
	[NFTA_CHAIN_HOOK]	= { .type = NLA_NESTED },
	[NFTA_CHAIN_POLICY]	= { .type = NLA_U32 },
	[NFTA_CHAIN_TYPE]	= { .type = NLA_STRING,
				    .len = NFT_MODULE_AUTOLOAD_LIMIT },
	[NFTA_CHAIN_COUNTERS]	= { .type = NLA_NESTED },
	[NFTA_CHAIN_FLAGS]	= { .type = NLA_U32 },
	[NFTA_CHAIN_ID]		= { .type = NLA_U32 },
	[NFTA_CHAIN_USERDATA]	= { .type = NLA_BINARY,
				    .len = NFT_USERDATA_MAXLEN },
};

static const struct nla_policy nft_hook_policy[NFTA_HOOK_MAX + 1] = {
	[NFTA_HOOK_HOOKNUM]	= { .type = NLA_U32 },
	[NFTA_HOOK_PRIORITY]	= { .type = NLA_U32 },
	[NFTA_HOOK_DEV]		= { .type = NLA_STRING,
				    .len = IFNAMSIZ - 1 },
};

static int nft_dump_stats(struct sk_buff *skb, struct nft_stats __percpu *stats)
{
	struct nft_stats *cpu_stats, total;
	struct nlattr *nest;
	unsigned int seq;
	u64 pkts, bytes;
	int cpu;

	if (!stats)
		return 0;

	memset(&total, 0, sizeof(total));
	for_each_possible_cpu(cpu) {
		cpu_stats = per_cpu_ptr(stats, cpu);
		do {
			seq = u64_stats_fetch_begin_irq(&cpu_stats->syncp);
			pkts = cpu_stats->pkts;
			bytes = cpu_stats->bytes;
		} while (u64_stats_fetch_retry_irq(&cpu_stats->syncp, seq));
		total.pkts += pkts;
		total.bytes += bytes;
	}
	nest = nla_nest_start_noflag(skb, NFTA_CHAIN_COUNTERS);
	if (nest == NULL)
		goto nla_put_failure;

	if (nla_put_be64(skb, NFTA_COUNTER_PACKETS, cpu_to_be64(total.pkts),
			 NFTA_COUNTER_PAD) ||
	    nla_put_be64(skb, NFTA_COUNTER_BYTES, cpu_to_be64(total.bytes),
			 NFTA_COUNTER_PAD))
		goto nla_put_failure;

	nla_nest_end(skb, nest);
	return 0;

nla_put_failure:
	return -ENOSPC;
}

static int nft_dump_basechain_hook(struct sk_buff *skb, int family,
				   const struct nft_base_chain *basechain)
{
	const struct nf_hook_ops *ops = &basechain->ops;
	struct nft_hook *hook, *first = NULL;
	struct nlattr *nest, *nest_devs;
	int n = 0;

	nest = nla_nest_start_noflag(skb, NFTA_CHAIN_HOOK);
	if (nest == NULL)
		goto nla_put_failure;
	if (nla_put_be32(skb, NFTA_HOOK_HOOKNUM, htonl(ops->hooknum)))
		goto nla_put_failure;
	if (nla_put_be32(skb, NFTA_HOOK_PRIORITY, htonl(ops->priority)))
		goto nla_put_failure;

	if (nft_base_chain_netdev(family, ops->hooknum)) {
		nest_devs = nla_nest_start_noflag(skb, NFTA_HOOK_DEVS);
		list_for_each_entry(hook, &basechain->hook_list, list) {
			if (!first)
				first = hook;

			if (nla_put_string(skb, NFTA_DEVICE_NAME,
					   hook->ops.dev->name))
				goto nla_put_failure;
			n++;
		}
		nla_nest_end(skb, nest_devs);

		if (n == 1 &&
		    nla_put_string(skb, NFTA_HOOK_DEV, first->ops.dev->name))
			goto nla_put_failure;
	}
	nla_nest_end(skb, nest);

	return 0;
nla_put_failure:
	return -1;
}

static int nf_tables_fill_chain_info(struct sk_buff *skb, struct net *net,
				     u32 portid, u32 seq, int event, u32 flags,
				     int family, const struct nft_table *table,
				     const struct nft_chain *chain)
{
	struct nlmsghdr *nlh;

	event = nfnl_msg_type(NFNL_SUBSYS_NFTABLES, event);
	nlh = nfnl_msg_put(skb, portid, seq, event, flags, family,
			   NFNETLINK_V0, nft_base_seq(net));
	if (!nlh)
		goto nla_put_failure;

	if (nla_put_string(skb, NFTA_CHAIN_TABLE, table->name))
		goto nla_put_failure;
	if (nla_put_be64(skb, NFTA_CHAIN_HANDLE, cpu_to_be64(chain->handle),
			 NFTA_CHAIN_PAD))
		goto nla_put_failure;
	if (nla_put_string(skb, NFTA_CHAIN_NAME, chain->name))
		goto nla_put_failure;

	if (nft_is_base_chain(chain)) {
		const struct nft_base_chain *basechain = nft_base_chain(chain);
		struct nft_stats __percpu *stats;

		if (nft_dump_basechain_hook(skb, family, basechain))
			goto nla_put_failure;

		if (nla_put_be32(skb, NFTA_CHAIN_POLICY,
				 htonl(basechain->policy)))
			goto nla_put_failure;

		if (nla_put_string(skb, NFTA_CHAIN_TYPE, basechain->type->name))
			goto nla_put_failure;

		stats = rcu_dereference_check(basechain->stats,
					      lockdep_commit_lock_is_held(net));
		if (nft_dump_stats(skb, stats))
			goto nla_put_failure;
	}

	if (chain->flags &&
	    nla_put_be32(skb, NFTA_CHAIN_FLAGS, htonl(chain->flags)))
		goto nla_put_failure;

	if (nla_put_be32(skb, NFTA_CHAIN_USE, htonl(chain->use)))
		goto nla_put_failure;

	if (chain->udata &&
	    nla_put(skb, NFTA_CHAIN_USERDATA, chain->udlen, chain->udata))
		goto nla_put_failure;

	nlmsg_end(skb, nlh);
	return 0;

nla_put_failure:
	nlmsg_trim(skb, nlh);
	return -1;
}

static void nf_tables_chain_notify(const struct nft_ctx *ctx, int event)
{
	struct nftables_pernet *nft_net;
	struct sk_buff *skb;
	int err;

	if (!ctx->report &&
	    !nfnetlink_has_listeners(ctx->net, NFNLGRP_NFTABLES))
		return;

	skb = nlmsg_new(NLMSG_GOODSIZE, GFP_KERNEL);
	if (skb == NULL)
		goto err;

	err = nf_tables_fill_chain_info(skb, ctx->net, ctx->portid, ctx->seq,
					event, 0, ctx->family, ctx->table,
					ctx->chain);
	if (err < 0) {
		kfree_skb(skb);
		goto err;
	}

	nft_net = nft_pernet(ctx->net);
	nft_notify_enqueue(skb, ctx->report, &nft_net->notify_list);
	return;
err:
	nfnetlink_set_err(ctx->net, ctx->portid, NFNLGRP_NFTABLES, -ENOBUFS);
}

static int nf_tables_dump_chains(struct sk_buff *skb,
				 struct netlink_callback *cb)
{
	const struct nfgenmsg *nfmsg = nlmsg_data(cb->nlh);
	unsigned int idx = 0, s_idx = cb->args[0];
	struct net *net = sock_net(skb->sk);
	int family = nfmsg->nfgen_family;
	struct nftables_pernet *nft_net;
	const struct nft_table *table;
	const struct nft_chain *chain;

	rcu_read_lock();
	nft_net = nft_pernet(net);
	cb->seq = nft_net->base_seq;

	list_for_each_entry_rcu(table, &nft_net->tables, list) {
		if (family != NFPROTO_UNSPEC && family != table->family)
			continue;

		list_for_each_entry_rcu(chain, &table->chains, list) {
			if (idx < s_idx)
				goto cont;
			if (idx > s_idx)
				memset(&cb->args[1], 0,
				       sizeof(cb->args) - sizeof(cb->args[0]));
			if (!nft_is_active(net, chain))
				continue;
			if (nf_tables_fill_chain_info(skb, net,
						      NETLINK_CB(cb->skb).portid,
						      cb->nlh->nlmsg_seq,
						      NFT_MSG_NEWCHAIN,
						      NLM_F_MULTI,
						      table->family, table,
						      chain) < 0)
				goto done;

			nl_dump_check_consistent(cb, nlmsg_hdr(skb));
cont:
			idx++;
		}
	}
done:
	rcu_read_unlock();
	cb->args[0] = idx;
	return skb->len;
}

/* called with rcu_read_lock held */
static int nf_tables_getchain(struct sk_buff *skb, const struct nfnl_info *info,
			      const struct nlattr * const nla[])
{
	struct netlink_ext_ack *extack = info->extack;
	u8 genmask = nft_genmask_cur(info->net);
	u8 family = info->nfmsg->nfgen_family;
	const struct nft_chain *chain;
	struct net *net = info->net;
	struct nft_table *table;
	struct sk_buff *skb2;
	int err;

	if (info->nlh->nlmsg_flags & NLM_F_DUMP) {
		struct netlink_dump_control c = {
			.dump = nf_tables_dump_chains,
			.module = THIS_MODULE,
		};

		return nft_netlink_dump_start_rcu(info->sk, skb, info->nlh, &c);
	}

	table = nft_table_lookup(net, nla[NFTA_CHAIN_TABLE], family, genmask, 0);
	if (IS_ERR(table)) {
		NL_SET_BAD_ATTR(extack, nla[NFTA_CHAIN_TABLE]);
		return PTR_ERR(table);
	}

	chain = nft_chain_lookup(net, table, nla[NFTA_CHAIN_NAME], genmask);
	if (IS_ERR(chain)) {
		NL_SET_BAD_ATTR(extack, nla[NFTA_CHAIN_NAME]);
		return PTR_ERR(chain);
	}

	skb2 = alloc_skb(NLMSG_GOODSIZE, GFP_ATOMIC);
	if (!skb2)
		return -ENOMEM;

	err = nf_tables_fill_chain_info(skb2, net, NETLINK_CB(skb).portid,
					info->nlh->nlmsg_seq, NFT_MSG_NEWCHAIN,
					0, family, table, chain);
	if (err < 0)
		goto err_fill_chain_info;

	return nfnetlink_unicast(skb2, net, NETLINK_CB(skb).portid);

err_fill_chain_info:
	kfree_skb(skb2);
	return err;
}

static const struct nla_policy nft_counter_policy[NFTA_COUNTER_MAX + 1] = {
	[NFTA_COUNTER_PACKETS]	= { .type = NLA_U64 },
	[NFTA_COUNTER_BYTES]	= { .type = NLA_U64 },
};

static struct nft_stats __percpu *nft_stats_alloc(const struct nlattr *attr)
{
	struct nlattr *tb[NFTA_COUNTER_MAX+1];
	struct nft_stats __percpu *newstats;
	struct nft_stats *stats;
	int err;

	err = nla_parse_nested_deprecated(tb, NFTA_COUNTER_MAX, attr,
					  nft_counter_policy, NULL);
	if (err < 0)
		return ERR_PTR(err);

	if (!tb[NFTA_COUNTER_BYTES] || !tb[NFTA_COUNTER_PACKETS])
		return ERR_PTR(-EINVAL);

	newstats = netdev_alloc_pcpu_stats(struct nft_stats);
	if (newstats == NULL)
		return ERR_PTR(-ENOMEM);

	/* Restore old counters on this cpu, no problem. Per-cpu statistics
	 * are not exposed to userspace.
	 */
	preempt_disable();
	stats = this_cpu_ptr(newstats);
	stats->bytes = be64_to_cpu(nla_get_be64(tb[NFTA_COUNTER_BYTES]));
	stats->pkts = be64_to_cpu(nla_get_be64(tb[NFTA_COUNTER_PACKETS]));
	preempt_enable();

	return newstats;
}

static void nft_chain_stats_replace(struct nft_trans *trans)
{
	struct nft_base_chain *chain = nft_base_chain(trans->ctx.chain);

	if (!nft_trans_chain_stats(trans))
		return;

	nft_trans_chain_stats(trans) =
		rcu_replace_pointer(chain->stats, nft_trans_chain_stats(trans),
				    lockdep_commit_lock_is_held(trans->ctx.net));

	if (!nft_trans_chain_stats(trans))
		static_branch_inc(&nft_counters_enabled);
}

static void nf_tables_chain_free_chain_rules(struct nft_chain *chain)
{
	struct nft_rule **g0 = rcu_dereference_raw(chain->rules_gen_0);
	struct nft_rule **g1 = rcu_dereference_raw(chain->rules_gen_1);

	if (g0 != g1)
		kvfree(g1);
	kvfree(g0);

	/* should be NULL either via abort or via successful commit */
	WARN_ON_ONCE(chain->rules_next);
	kvfree(chain->rules_next);
}

void nf_tables_chain_destroy(struct nft_ctx *ctx)
{
	struct nft_chain *chain = ctx->chain;
	struct nft_hook *hook, *next;

	if (WARN_ON(chain->use > 0))
		return;

	/* no concurrent access possible anymore */
	nf_tables_chain_free_chain_rules(chain);

	if (nft_is_base_chain(chain)) {
		struct nft_base_chain *basechain = nft_base_chain(chain);

		if (nft_base_chain_netdev(ctx->family, basechain->ops.hooknum)) {
			list_for_each_entry_safe(hook, next,
						 &basechain->hook_list, list) {
				list_del_rcu(&hook->list);
				kfree_rcu(hook, rcu);
			}
		}
		module_put(basechain->type->owner);
		if (rcu_access_pointer(basechain->stats)) {
			static_branch_dec(&nft_counters_enabled);
			free_percpu(rcu_dereference_raw(basechain->stats));
		}
		kfree(chain->name);
		kfree(chain->udata);
		kfree(basechain);
	} else {
		kfree(chain->name);
		kfree(chain->udata);
		kfree(chain);
	}
}

static struct nft_hook *nft_netdev_hook_alloc(struct net *net,
					      const struct nlattr *attr)
{
	struct net_device *dev;
	char ifname[IFNAMSIZ];
	struct nft_hook *hook;
	int err;

	hook = kmalloc(sizeof(struct nft_hook), GFP_KERNEL);
	if (!hook) {
		err = -ENOMEM;
		goto err_hook_alloc;
	}

	nla_strscpy(ifname, attr, IFNAMSIZ);
	/* nf_tables_netdev_event() is called under rtnl_mutex, this is
	 * indirectly serializing all the other holders of the commit_mutex with
	 * the rtnl_mutex.
	 */
	dev = __dev_get_by_name(net, ifname);
	if (!dev) {
		err = -ENOENT;
		goto err_hook_dev;
	}
	hook->ops.dev = dev;
	hook->inactive = false;

	return hook;

err_hook_dev:
	kfree(hook);
err_hook_alloc:
	return ERR_PTR(err);
}

static struct nft_hook *nft_hook_list_find(struct list_head *hook_list,
					   const struct nft_hook *this)
{
	struct nft_hook *hook;

	list_for_each_entry(hook, hook_list, list) {
		if (this->ops.dev == hook->ops.dev)
			return hook;
	}

	return NULL;
}

static int nf_tables_parse_netdev_hooks(struct net *net,
					const struct nlattr *attr,
					struct list_head *hook_list)
{
	struct nft_hook *hook, *next;
	const struct nlattr *tmp;
	int rem, n = 0, err;

	nla_for_each_nested(tmp, attr, rem) {
		if (nla_type(tmp) != NFTA_DEVICE_NAME) {
			err = -EINVAL;
			goto err_hook;
		}

		hook = nft_netdev_hook_alloc(net, tmp);
		if (IS_ERR(hook)) {
			err = PTR_ERR(hook);
			goto err_hook;
		}
		if (nft_hook_list_find(hook_list, hook)) {
			kfree(hook);
			err = -EEXIST;
			goto err_hook;
		}
		list_add_tail(&hook->list, hook_list);
		n++;

		if (n == NFT_NETDEVICE_MAX) {
			err = -EFBIG;
			goto err_hook;
		}
	}

	return 0;

err_hook:
	list_for_each_entry_safe(hook, next, hook_list, list) {
		list_del(&hook->list);
		kfree(hook);
	}
	return err;
}

struct nft_chain_hook {
	u32				num;
	s32				priority;
	const struct nft_chain_type	*type;
	struct list_head		list;
};

static int nft_chain_parse_netdev(struct net *net,
				  struct nlattr *tb[],
				  struct list_head *hook_list)
{
	struct nft_hook *hook;
	int err;

	if (tb[NFTA_HOOK_DEV]) {
		hook = nft_netdev_hook_alloc(net, tb[NFTA_HOOK_DEV]);
		if (IS_ERR(hook))
			return PTR_ERR(hook);

		list_add_tail(&hook->list, hook_list);
	} else if (tb[NFTA_HOOK_DEVS]) {
		err = nf_tables_parse_netdev_hooks(net, tb[NFTA_HOOK_DEVS],
						   hook_list);
		if (err < 0)
			return err;

		if (list_empty(hook_list))
			return -EINVAL;
	} else {
		return -EINVAL;
	}

	return 0;
}

static int nft_chain_parse_hook(struct net *net,
				const struct nlattr * const nla[],
				struct nft_chain_hook *hook, u8 family,
				struct netlink_ext_ack *extack, bool autoload)
{
	struct nftables_pernet *nft_net = nft_pernet(net);
	struct nlattr *ha[NFTA_HOOK_MAX + 1];
	const struct nft_chain_type *type;
	int err;

	lockdep_assert_held(&nft_net->commit_mutex);
	lockdep_nfnl_nft_mutex_not_held();

	err = nla_parse_nested_deprecated(ha, NFTA_HOOK_MAX,
					  nla[NFTA_CHAIN_HOOK],
					  nft_hook_policy, NULL);
	if (err < 0)
		return err;

	if (ha[NFTA_HOOK_HOOKNUM] == NULL ||
	    ha[NFTA_HOOK_PRIORITY] == NULL)
		return -EINVAL;

	hook->num = ntohl(nla_get_be32(ha[NFTA_HOOK_HOOKNUM]));
	hook->priority = ntohl(nla_get_be32(ha[NFTA_HOOK_PRIORITY]));

	type = __nft_chain_type_get(family, NFT_CHAIN_T_DEFAULT);
	if (!type)
		return -EOPNOTSUPP;

	if (nla[NFTA_CHAIN_TYPE]) {
		type = nf_tables_chain_type_lookup(net, nla[NFTA_CHAIN_TYPE],
						   family, autoload);
		if (IS_ERR(type)) {
			NL_SET_BAD_ATTR(extack, nla[NFTA_CHAIN_TYPE]);
			return PTR_ERR(type);
		}
	}
	if (hook->num >= NFT_MAX_HOOKS || !(type->hook_mask & (1 << hook->num)))
		return -EOPNOTSUPP;

	if (type->type == NFT_CHAIN_T_NAT &&
	    hook->priority <= NF_IP_PRI_CONNTRACK)
		return -EOPNOTSUPP;

	if (!try_module_get(type->owner)) {
		if (nla[NFTA_CHAIN_TYPE])
			NL_SET_BAD_ATTR(extack, nla[NFTA_CHAIN_TYPE]);
		return -ENOENT;
	}

	hook->type = type;

	INIT_LIST_HEAD(&hook->list);
	if (nft_base_chain_netdev(family, hook->num)) {
		err = nft_chain_parse_netdev(net, ha, &hook->list);
		if (err < 0) {
			module_put(type->owner);
			return err;
		}
	} else if (ha[NFTA_HOOK_DEV] || ha[NFTA_HOOK_DEVS]) {
		module_put(type->owner);
		return -EOPNOTSUPP;
	}

	return 0;
}

static void nft_chain_release_hook(struct nft_chain_hook *hook)
{
	struct nft_hook *h, *next;

	list_for_each_entry_safe(h, next, &hook->list, list) {
		list_del(&h->list);
		kfree(h);
	}
	module_put(hook->type->owner);
}

struct nft_rules_old {
	struct rcu_head h;
	struct nft_rule **start;
};

static struct nft_rule **nf_tables_chain_alloc_rules(const struct nft_chain *chain,
						     unsigned int alloc)
{
	if (alloc > INT_MAX)
		return NULL;

	alloc += 1;	/* NULL, ends rules */
	if (sizeof(struct nft_rule *) > INT_MAX / alloc)
		return NULL;

	alloc *= sizeof(struct nft_rule *);
	alloc += sizeof(struct nft_rules_old);

	return kvmalloc(alloc, GFP_KERNEL);
}

static void nft_basechain_hook_init(struct nf_hook_ops *ops, u8 family,
				    const struct nft_chain_hook *hook,
				    struct nft_chain *chain)
{
	ops->pf			= family;
	ops->hooknum		= hook->num;
	ops->priority		= hook->priority;
	ops->priv		= chain;
	ops->hook		= hook->type->hooks[ops->hooknum];
	ops->hook_ops_type	= NF_HOOK_OP_NF_TABLES;
}

static int nft_basechain_init(struct nft_base_chain *basechain, u8 family,
			      struct nft_chain_hook *hook, u32 flags)
{
	struct nft_chain *chain;
	struct nft_hook *h;

	basechain->type = hook->type;
	INIT_LIST_HEAD(&basechain->hook_list);
	chain = &basechain->chain;

	if (nft_base_chain_netdev(family, hook->num)) {
		list_splice_init(&hook->list, &basechain->hook_list);
		list_for_each_entry(h, &basechain->hook_list, list)
			nft_basechain_hook_init(&h->ops, family, hook, chain);

		basechain->ops.hooknum	= hook->num;
		basechain->ops.priority	= hook->priority;
	} else {
		nft_basechain_hook_init(&basechain->ops, family, hook, chain);
	}

	chain->flags |= NFT_CHAIN_BASE | flags;
	basechain->policy = NF_ACCEPT;
	if (chain->flags & NFT_CHAIN_HW_OFFLOAD &&
	    nft_chain_offload_priority(basechain) < 0)
		return -EOPNOTSUPP;

	flow_block_init(&basechain->flow_block);

	return 0;
}

static int nft_chain_add(struct nft_table *table, struct nft_chain *chain)
{
	int err;

	err = rhltable_insert_key(&table->chains_ht, chain->name,
				  &chain->rhlhead, nft_chain_ht_params);
	if (err)
		return err;

	list_add_tail_rcu(&chain->list, &table->chains);

	return 0;
}

static u64 chain_id;

static int nf_tables_addchain(struct nft_ctx *ctx, u8 family, u8 genmask,
			      u8 policy, u32 flags,
			      struct netlink_ext_ack *extack)
{
	const struct nlattr * const *nla = ctx->nla;
	struct nft_table *table = ctx->table;
	struct nft_base_chain *basechain;
	struct nft_stats __percpu *stats;
	struct net *net = ctx->net;
	char name[NFT_NAME_MAXLEN];
	struct nft_trans *trans;
	struct nft_chain *chain;
	struct nft_rule **rules;
	int err;

	if (table->use == UINT_MAX)
		return -EOVERFLOW;

	if (nla[NFTA_CHAIN_HOOK]) {
		struct nft_chain_hook hook;

		if (flags & NFT_CHAIN_BINDING)
			return -EOPNOTSUPP;

		err = nft_chain_parse_hook(net, nla, &hook, family, extack,
					   true);
		if (err < 0)
			return err;

		basechain = kzalloc(sizeof(*basechain), GFP_KERNEL);
		if (basechain == NULL) {
			nft_chain_release_hook(&hook);
			return -ENOMEM;
		}
		chain = &basechain->chain;

		if (nla[NFTA_CHAIN_COUNTERS]) {
			stats = nft_stats_alloc(nla[NFTA_CHAIN_COUNTERS]);
			if (IS_ERR(stats)) {
				nft_chain_release_hook(&hook);
				kfree(basechain);
				return PTR_ERR(stats);
			}
			rcu_assign_pointer(basechain->stats, stats);
			static_branch_inc(&nft_counters_enabled);
		}

		err = nft_basechain_init(basechain, family, &hook, flags);
		if (err < 0) {
			nft_chain_release_hook(&hook);
			kfree(basechain);
			return err;
		}
	} else {
		if (flags & NFT_CHAIN_BASE)
			return -EINVAL;
		if (flags & NFT_CHAIN_HW_OFFLOAD)
			return -EOPNOTSUPP;

		chain = kzalloc(sizeof(*chain), GFP_KERNEL);
		if (chain == NULL)
			return -ENOMEM;

		chain->flags = flags;
	}
	ctx->chain = chain;

	INIT_LIST_HEAD(&chain->rules);
	chain->handle = nf_tables_alloc_handle(table);
	chain->table = table;

	if (nla[NFTA_CHAIN_NAME]) {
		chain->name = nla_strdup(nla[NFTA_CHAIN_NAME], GFP_KERNEL);
	} else {
		if (!(flags & NFT_CHAIN_BINDING)) {
			err = -EINVAL;
			goto err_destroy_chain;
		}

		snprintf(name, sizeof(name), "__chain%llu", ++chain_id);
		chain->name = kstrdup(name, GFP_KERNEL);
	}

	if (!chain->name) {
		err = -ENOMEM;
		goto err_destroy_chain;
	}

	if (nla[NFTA_CHAIN_USERDATA]) {
		chain->udata = nla_memdup(nla[NFTA_CHAIN_USERDATA], GFP_KERNEL);
		if (chain->udata == NULL) {
			err = -ENOMEM;
			goto err_destroy_chain;
		}
		chain->udlen = nla_len(nla[NFTA_CHAIN_USERDATA]);
	}

	rules = nf_tables_chain_alloc_rules(chain, 0);
	if (!rules) {
		err = -ENOMEM;
		goto err_destroy_chain;
	}

	*rules = NULL;
	rcu_assign_pointer(chain->rules_gen_0, rules);
	rcu_assign_pointer(chain->rules_gen_1, rules);

	err = nf_tables_register_hook(net, table, chain);
	if (err < 0)
		goto err_destroy_chain;

	trans = nft_trans_chain_add(ctx, NFT_MSG_NEWCHAIN);
	if (IS_ERR(trans)) {
		err = PTR_ERR(trans);
		goto err_unregister_hook;
	}

	nft_trans_chain_policy(trans) = NFT_CHAIN_POLICY_UNSET;
	if (nft_is_base_chain(chain))
		nft_trans_chain_policy(trans) = policy;

	err = nft_chain_add(table, chain);
	if (err < 0) {
		nft_trans_destroy(trans);
		goto err_unregister_hook;
	}

	table->use++;

	return 0;
err_unregister_hook:
	nf_tables_unregister_hook(net, table, chain);
err_destroy_chain:
	nf_tables_chain_destroy(ctx);

	return err;
}

static bool nft_hook_list_equal(struct list_head *hook_list1,
				struct list_head *hook_list2)
{
	struct nft_hook *hook;
	int n = 0, m = 0;

	n = 0;
	list_for_each_entry(hook, hook_list2, list) {
		if (!nft_hook_list_find(hook_list1, hook))
			return false;

		n++;
	}
	list_for_each_entry(hook, hook_list1, list)
		m++;

	return n == m;
}

static int nf_tables_updchain(struct nft_ctx *ctx, u8 genmask, u8 policy,
			      u32 flags, const struct nlattr *attr,
			      struct netlink_ext_ack *extack)
{
	const struct nlattr * const *nla = ctx->nla;
	struct nft_table *table = ctx->table;
	struct nft_chain *chain = ctx->chain;
	struct nft_base_chain *basechain;
	struct nft_stats *stats = NULL;
	struct nft_chain_hook hook;
	struct nf_hook_ops *ops;
	struct nft_trans *trans;
	int err;

	if (chain->flags ^ flags)
		return -EOPNOTSUPP;

	if (nla[NFTA_CHAIN_HOOK]) {
		if (!nft_is_base_chain(chain)) {
			NL_SET_BAD_ATTR(extack, attr);
			return -EEXIST;
		}
		err = nft_chain_parse_hook(ctx->net, nla, &hook, ctx->family,
					   extack, false);
		if (err < 0)
			return err;

		basechain = nft_base_chain(chain);
		if (basechain->type != hook.type) {
			nft_chain_release_hook(&hook);
			NL_SET_BAD_ATTR(extack, attr);
			return -EEXIST;
		}

		if (nft_base_chain_netdev(ctx->family, hook.num)) {
			if (!nft_hook_list_equal(&basechain->hook_list,
						 &hook.list)) {
				nft_chain_release_hook(&hook);
				NL_SET_BAD_ATTR(extack, attr);
				return -EEXIST;
			}
		} else {
			ops = &basechain->ops;
			if (ops->hooknum != hook.num ||
			    ops->priority != hook.priority) {
				nft_chain_release_hook(&hook);
				NL_SET_BAD_ATTR(extack, attr);
				return -EEXIST;
			}
		}
		nft_chain_release_hook(&hook);
	}

	if (nla[NFTA_CHAIN_HANDLE] &&
	    nla[NFTA_CHAIN_NAME]) {
		struct nft_chain *chain2;

		chain2 = nft_chain_lookup(ctx->net, table,
					  nla[NFTA_CHAIN_NAME], genmask);
		if (!IS_ERR(chain2)) {
			NL_SET_BAD_ATTR(extack, nla[NFTA_CHAIN_NAME]);
			return -EEXIST;
		}
	}

	if (nla[NFTA_CHAIN_COUNTERS]) {
		if (!nft_is_base_chain(chain))
			return -EOPNOTSUPP;

		stats = nft_stats_alloc(nla[NFTA_CHAIN_COUNTERS]);
		if (IS_ERR(stats))
			return PTR_ERR(stats);
	}

	err = -ENOMEM;
	trans = nft_trans_alloc(ctx, NFT_MSG_NEWCHAIN,
				sizeof(struct nft_trans_chain));
	if (trans == NULL)
		goto err;

	nft_trans_chain_stats(trans) = stats;
	nft_trans_chain_update(trans) = true;

	if (nla[NFTA_CHAIN_POLICY])
		nft_trans_chain_policy(trans) = policy;
	else
		nft_trans_chain_policy(trans) = -1;

	if (nla[NFTA_CHAIN_HANDLE] &&
	    nla[NFTA_CHAIN_NAME]) {
		struct nftables_pernet *nft_net = nft_pernet(ctx->net);
		struct nft_trans *tmp;
		char *name;

		err = -ENOMEM;
		name = nla_strdup(nla[NFTA_CHAIN_NAME], GFP_KERNEL);
		if (!name)
			goto err;

		err = -EEXIST;
		list_for_each_entry(tmp, &nft_net->commit_list, list) {
			if (tmp->msg_type == NFT_MSG_NEWCHAIN &&
			    tmp->ctx.table == table &&
			    nft_trans_chain_update(tmp) &&
			    nft_trans_chain_name(tmp) &&
			    strcmp(name, nft_trans_chain_name(tmp)) == 0) {
				NL_SET_BAD_ATTR(extack, nla[NFTA_CHAIN_NAME]);
				kfree(name);
				goto err;
			}
		}

		nft_trans_chain_name(trans) = name;
	}
	nft_trans_commit_list_add_tail(ctx->net, trans);

	return 0;
err:
	free_percpu(stats);
	kfree(trans);
	return err;
}

static struct nft_chain *nft_chain_lookup_byid(const struct net *net,
					       const struct nlattr *nla)
{
	struct nftables_pernet *nft_net = nft_pernet(net);
	u32 id = ntohl(nla_get_be32(nla));
	struct nft_trans *trans;

	list_for_each_entry(trans, &nft_net->commit_list, list) {
		struct nft_chain *chain = trans->ctx.chain;

		if (trans->msg_type == NFT_MSG_NEWCHAIN &&
		    id == nft_trans_chain_id(trans))
			return chain;
	}
	return ERR_PTR(-ENOENT);
}

static int nf_tables_newchain(struct sk_buff *skb, const struct nfnl_info *info,
			      const struct nlattr * const nla[])
{
	struct nftables_pernet *nft_net = nft_pernet(info->net);
	struct netlink_ext_ack *extack = info->extack;
	u8 genmask = nft_genmask_next(info->net);
	u8 family = info->nfmsg->nfgen_family;
	struct nft_chain *chain = NULL;
	struct net *net = info->net;
	const struct nlattr *attr;
	struct nft_table *table;
	u8 policy = NF_ACCEPT;
	struct nft_ctx ctx;
	u64 handle = 0;
	u32 flags = 0;

	lockdep_assert_held(&nft_net->commit_mutex);

	table = nft_table_lookup(net, nla[NFTA_CHAIN_TABLE], family, genmask,
				 NETLINK_CB(skb).portid);
	if (IS_ERR(table)) {
		NL_SET_BAD_ATTR(extack, nla[NFTA_CHAIN_TABLE]);
		return PTR_ERR(table);
	}

	chain = NULL;
	attr = nla[NFTA_CHAIN_NAME];

	if (nla[NFTA_CHAIN_HANDLE]) {
		handle = be64_to_cpu(nla_get_be64(nla[NFTA_CHAIN_HANDLE]));
		chain = nft_chain_lookup_byhandle(table, handle, genmask);
		if (IS_ERR(chain)) {
			NL_SET_BAD_ATTR(extack, nla[NFTA_CHAIN_HANDLE]);
			return PTR_ERR(chain);
		}
		attr = nla[NFTA_CHAIN_HANDLE];
	} else if (nla[NFTA_CHAIN_NAME]) {
		chain = nft_chain_lookup(net, table, attr, genmask);
		if (IS_ERR(chain)) {
			if (PTR_ERR(chain) != -ENOENT) {
				NL_SET_BAD_ATTR(extack, attr);
				return PTR_ERR(chain);
			}
			chain = NULL;
		}
	} else if (!nla[NFTA_CHAIN_ID]) {
		return -EINVAL;
	}

	if (nla[NFTA_CHAIN_POLICY]) {
		if (chain != NULL &&
		    !nft_is_base_chain(chain)) {
			NL_SET_BAD_ATTR(extack, nla[NFTA_CHAIN_POLICY]);
			return -EOPNOTSUPP;
		}

		if (chain == NULL &&
		    nla[NFTA_CHAIN_HOOK] == NULL) {
			NL_SET_BAD_ATTR(extack, nla[NFTA_CHAIN_POLICY]);
			return -EOPNOTSUPP;
		}

		policy = ntohl(nla_get_be32(nla[NFTA_CHAIN_POLICY]));
		switch (policy) {
		case NF_DROP:
		case NF_ACCEPT:
			break;
		default:
			return -EINVAL;
		}
	}

	if (nla[NFTA_CHAIN_FLAGS])
		flags = ntohl(nla_get_be32(nla[NFTA_CHAIN_FLAGS]));
	else if (chain)
		flags = chain->flags;

	if (flags & ~NFT_CHAIN_FLAGS)
		return -EOPNOTSUPP;

	nft_ctx_init(&ctx, net, skb, info->nlh, family, table, chain, nla);

	if (chain != NULL) {
		if (info->nlh->nlmsg_flags & NLM_F_EXCL) {
			NL_SET_BAD_ATTR(extack, attr);
			return -EEXIST;
		}
		if (info->nlh->nlmsg_flags & NLM_F_REPLACE)
			return -EOPNOTSUPP;

		flags |= chain->flags & NFT_CHAIN_BASE;
		return nf_tables_updchain(&ctx, genmask, policy, flags, attr,
					  extack);
	}

	return nf_tables_addchain(&ctx, family, genmask, policy, flags, extack);
}

static int nf_tables_delchain(struct sk_buff *skb, const struct nfnl_info *info,
			      const struct nlattr * const nla[])
{
	struct netlink_ext_ack *extack = info->extack;
	u8 genmask = nft_genmask_next(info->net);
	u8 family = info->nfmsg->nfgen_family;
	struct net *net = info->net;
	const struct nlattr *attr;
	struct nft_table *table;
	struct nft_chain *chain;
	struct nft_rule *rule;
	struct nft_ctx ctx;
	u64 handle;
	u32 use;
	int err;

	table = nft_table_lookup(net, nla[NFTA_CHAIN_TABLE], family, genmask,
				 NETLINK_CB(skb).portid);
	if (IS_ERR(table)) {
		NL_SET_BAD_ATTR(extack, nla[NFTA_CHAIN_TABLE]);
		return PTR_ERR(table);
	}

	if (nla[NFTA_CHAIN_HANDLE]) {
		attr = nla[NFTA_CHAIN_HANDLE];
		handle = be64_to_cpu(nla_get_be64(attr));
		chain = nft_chain_lookup_byhandle(table, handle, genmask);
	} else {
		attr = nla[NFTA_CHAIN_NAME];
		chain = nft_chain_lookup(net, table, attr, genmask);
	}
	if (IS_ERR(chain)) {
		NL_SET_BAD_ATTR(extack, attr);
		return PTR_ERR(chain);
	}

	if (info->nlh->nlmsg_flags & NLM_F_NONREC &&
	    chain->use > 0)
		return -EBUSY;

	nft_ctx_init(&ctx, net, skb, info->nlh, family, table, chain, nla);

	use = chain->use;
	list_for_each_entry(rule, &chain->rules, list) {
		if (!nft_is_active_next(net, rule))
			continue;
		use--;

		err = nft_delrule(&ctx, rule);
		if (err < 0)
			return err;
	}

	/* There are rules and elements that are still holding references to us,
	 * we cannot do a recursive removal in this case.
	 */
	if (use > 0) {
		NL_SET_BAD_ATTR(extack, attr);
		return -EBUSY;
	}

	return nft_delchain(&ctx);
}

/*
 * Expressions
 */

/**
 *	nft_register_expr - register nf_tables expr type
 *	@type: expr type
 *
 *	Registers the expr type for use with nf_tables. Returns zero on
 *	success or a negative errno code otherwise.
 */
int nft_register_expr(struct nft_expr_type *type)
{
	nfnl_lock(NFNL_SUBSYS_NFTABLES);
	if (type->family == NFPROTO_UNSPEC)
		list_add_tail_rcu(&type->list, &nf_tables_expressions);
	else
		list_add_rcu(&type->list, &nf_tables_expressions);
	nfnl_unlock(NFNL_SUBSYS_NFTABLES);
	return 0;
}
EXPORT_SYMBOL_GPL(nft_register_expr);

/**
 *	nft_unregister_expr - unregister nf_tables expr type
 *	@type: expr type
 *
 * 	Unregisters the expr typefor use with nf_tables.
 */
void nft_unregister_expr(struct nft_expr_type *type)
{
	nfnl_lock(NFNL_SUBSYS_NFTABLES);
	list_del_rcu(&type->list);
	nfnl_unlock(NFNL_SUBSYS_NFTABLES);
}
EXPORT_SYMBOL_GPL(nft_unregister_expr);

static const struct nft_expr_type *__nft_expr_type_get(u8 family,
						       struct nlattr *nla)
{
	const struct nft_expr_type *type, *candidate = NULL;

	list_for_each_entry(type, &nf_tables_expressions, list) {
		if (!nla_strcmp(nla, type->name)) {
			if (!type->family && !candidate)
				candidate = type;
			else if (type->family == family)
				candidate = type;
		}
	}
	return candidate;
}

#ifdef CONFIG_MODULES
static int nft_expr_type_request_module(struct net *net, u8 family,
					struct nlattr *nla)
{
	if (nft_request_module(net, "nft-expr-%u-%.*s", family,
			       nla_len(nla), (char *)nla_data(nla)) == -EAGAIN)
		return -EAGAIN;

	return 0;
}
#endif

static const struct nft_expr_type *nft_expr_type_get(struct net *net,
						     u8 family,
						     struct nlattr *nla)
{
	const struct nft_expr_type *type;

	if (nla == NULL)
		return ERR_PTR(-EINVAL);

	type = __nft_expr_type_get(family, nla);
	if (type != NULL && try_module_get(type->owner))
		return type;

	lockdep_nfnl_nft_mutex_not_held();
#ifdef CONFIG_MODULES
	if (type == NULL) {
		if (nft_expr_type_request_module(net, family, nla) == -EAGAIN)
			return ERR_PTR(-EAGAIN);

		if (nft_request_module(net, "nft-expr-%.*s",
				       nla_len(nla),
				       (char *)nla_data(nla)) == -EAGAIN)
			return ERR_PTR(-EAGAIN);
	}
#endif
	return ERR_PTR(-ENOENT);
}

static const struct nla_policy nft_expr_policy[NFTA_EXPR_MAX + 1] = {
	[NFTA_EXPR_NAME]	= { .type = NLA_STRING,
				    .len = NFT_MODULE_AUTOLOAD_LIMIT },
	[NFTA_EXPR_DATA]	= { .type = NLA_NESTED },
};

static int nf_tables_fill_expr_info(struct sk_buff *skb,
				    const struct nft_expr *expr)
{
	if (nla_put_string(skb, NFTA_EXPR_NAME, expr->ops->type->name))
		goto nla_put_failure;

	if (expr->ops->dump) {
		struct nlattr *data = nla_nest_start_noflag(skb,
							    NFTA_EXPR_DATA);
		if (data == NULL)
			goto nla_put_failure;
		if (expr->ops->dump(skb, expr) < 0)
			goto nla_put_failure;
		nla_nest_end(skb, data);
	}

	return skb->len;

nla_put_failure:
	return -1;
};

int nft_expr_dump(struct sk_buff *skb, unsigned int attr,
		  const struct nft_expr *expr)
{
	struct nlattr *nest;

	nest = nla_nest_start_noflag(skb, attr);
	if (!nest)
		goto nla_put_failure;
	if (nf_tables_fill_expr_info(skb, expr) < 0)
		goto nla_put_failure;
	nla_nest_end(skb, nest);
	return 0;

nla_put_failure:
	return -1;
}

struct nft_expr_info {
	const struct nft_expr_ops	*ops;
	const struct nlattr		*attr;
	struct nlattr			*tb[NFT_EXPR_MAXATTR + 1];
};

static int nf_tables_expr_parse(const struct nft_ctx *ctx,
				const struct nlattr *nla,
				struct nft_expr_info *info)
{
	const struct nft_expr_type *type;
	const struct nft_expr_ops *ops;
	struct nlattr *tb[NFTA_EXPR_MAX + 1];
	int err;

	err = nla_parse_nested_deprecated(tb, NFTA_EXPR_MAX, nla,
					  nft_expr_policy, NULL);
	if (err < 0)
		return err;

	type = nft_expr_type_get(ctx->net, ctx->family, tb[NFTA_EXPR_NAME]);
	if (IS_ERR(type))
		return PTR_ERR(type);

	if (tb[NFTA_EXPR_DATA]) {
		err = nla_parse_nested_deprecated(info->tb, type->maxattr,
						  tb[NFTA_EXPR_DATA],
						  type->policy, NULL);
		if (err < 0)
			goto err1;
	} else
		memset(info->tb, 0, sizeof(info->tb[0]) * (type->maxattr + 1));

	if (type->select_ops != NULL) {
		ops = type->select_ops(ctx,
				       (const struct nlattr * const *)info->tb);
		if (IS_ERR(ops)) {
			err = PTR_ERR(ops);
#ifdef CONFIG_MODULES
			if (err == -EAGAIN)
				if (nft_expr_type_request_module(ctx->net,
								 ctx->family,
								 tb[NFTA_EXPR_NAME]) != -EAGAIN)
					err = -ENOENT;
#endif
			goto err1;
		}
	} else
		ops = type->ops;

	info->attr = nla;
	info->ops = ops;

	return 0;

err1:
	module_put(type->owner);
	return err;
}

static int nf_tables_newexpr(const struct nft_ctx *ctx,
			     const struct nft_expr_info *expr_info,
			     struct nft_expr *expr)
{
	const struct nft_expr_ops *ops = expr_info->ops;
	int err;

	expr->ops = ops;
	if (ops->init) {
		err = ops->init(ctx, expr, (const struct nlattr **)expr_info->tb);
		if (err < 0)
			goto err1;
	}

	return 0;
err1:
	expr->ops = NULL;
	return err;
}

static void nf_tables_expr_destroy(const struct nft_ctx *ctx,
				   struct nft_expr *expr)
{
	const struct nft_expr_type *type = expr->ops->type;

	if (expr->ops->destroy)
		expr->ops->destroy(ctx, expr);
	module_put(type->owner);
}

static struct nft_expr *nft_expr_init(const struct nft_ctx *ctx,
				      const struct nlattr *nla)
{
	struct nft_expr_info expr_info;
	struct nft_expr *expr;
	struct module *owner;
	int err;

	err = nf_tables_expr_parse(ctx, nla, &expr_info);
	if (err < 0)
		goto err1;

	err = -ENOMEM;
	expr = kzalloc(expr_info.ops->size, GFP_KERNEL);
	if (expr == NULL)
		goto err2;

	err = nf_tables_newexpr(ctx, &expr_info, expr);
	if (err < 0)
		goto err3;

	return expr;
err3:
	kfree(expr);
err2:
	owner = expr_info.ops->type->owner;
	if (expr_info.ops->type->release_ops)
		expr_info.ops->type->release_ops(expr_info.ops);

	module_put(owner);
err1:
	return ERR_PTR(err);
}

int nft_expr_clone(struct nft_expr *dst, struct nft_expr *src)
{
	int err;

	if (src->ops->clone) {
		dst->ops = src->ops;
		err = src->ops->clone(dst, src);
		if (err < 0)
			return err;
	} else {
		memcpy(dst, src, src->ops->size);
	}

	__module_get(src->ops->type->owner);

	return 0;
}

void nft_expr_destroy(const struct nft_ctx *ctx, struct nft_expr *expr)
{
	nf_tables_expr_destroy(ctx, expr);
	kfree(expr);
}

/*
 * Rules
 */

static struct nft_rule *__nft_rule_lookup(const struct nft_chain *chain,
					  u64 handle)
{
	struct nft_rule *rule;

	// FIXME: this sucks
	list_for_each_entry_rcu(rule, &chain->rules, list) {
		if (handle == rule->handle)
			return rule;
	}

	return ERR_PTR(-ENOENT);
}

static struct nft_rule *nft_rule_lookup(const struct nft_chain *chain,
					const struct nlattr *nla)
{
	if (nla == NULL)
		return ERR_PTR(-EINVAL);

	return __nft_rule_lookup(chain, be64_to_cpu(nla_get_be64(nla)));
}

static const struct nla_policy nft_rule_policy[NFTA_RULE_MAX + 1] = {
	[NFTA_RULE_TABLE]	= { .type = NLA_STRING,
				    .len = NFT_TABLE_MAXNAMELEN - 1 },
	[NFTA_RULE_CHAIN]	= { .type = NLA_STRING,
				    .len = NFT_CHAIN_MAXNAMELEN - 1 },
	[NFTA_RULE_HANDLE]	= { .type = NLA_U64 },
	[NFTA_RULE_EXPRESSIONS]	= { .type = NLA_NESTED },
	[NFTA_RULE_COMPAT]	= { .type = NLA_NESTED },
	[NFTA_RULE_POSITION]	= { .type = NLA_U64 },
	[NFTA_RULE_USERDATA]	= { .type = NLA_BINARY,
				    .len = NFT_USERDATA_MAXLEN },
	[NFTA_RULE_ID]		= { .type = NLA_U32 },
	[NFTA_RULE_POSITION_ID]	= { .type = NLA_U32 },
	[NFTA_RULE_CHAIN_ID]	= { .type = NLA_U32 },
};

static int nf_tables_fill_rule_info(struct sk_buff *skb, struct net *net,
				    u32 portid, u32 seq, int event,
				    u32 flags, int family,
				    const struct nft_table *table,
				    const struct nft_chain *chain,
				    const struct nft_rule *rule,
				    const struct nft_rule *prule)
{
	struct nlmsghdr *nlh;
	const struct nft_expr *expr, *next;
	struct nlattr *list;
	u16 type = nfnl_msg_type(NFNL_SUBSYS_NFTABLES, event);

	nlh = nfnl_msg_put(skb, portid, seq, type, flags, family, NFNETLINK_V0,
			   nft_base_seq(net));
	if (!nlh)
		goto nla_put_failure;

	if (nla_put_string(skb, NFTA_RULE_TABLE, table->name))
		goto nla_put_failure;
	if (nla_put_string(skb, NFTA_RULE_CHAIN, chain->name))
		goto nla_put_failure;
	if (nla_put_be64(skb, NFTA_RULE_HANDLE, cpu_to_be64(rule->handle),
			 NFTA_RULE_PAD))
		goto nla_put_failure;

	if (event != NFT_MSG_DELRULE && prule) {
		if (nla_put_be64(skb, NFTA_RULE_POSITION,
				 cpu_to_be64(prule->handle),
				 NFTA_RULE_PAD))
			goto nla_put_failure;
	}

	if (chain->flags & NFT_CHAIN_HW_OFFLOAD)
		nft_flow_rule_stats(chain, rule);

	list = nla_nest_start_noflag(skb, NFTA_RULE_EXPRESSIONS);
	if (list == NULL)
		goto nla_put_failure;
	nft_rule_for_each_expr(expr, next, rule) {
		if (nft_expr_dump(skb, NFTA_LIST_ELEM, expr) < 0)
			goto nla_put_failure;
	}
	nla_nest_end(skb, list);

	if (rule->udata) {
		struct nft_userdata *udata = nft_userdata(rule);
		if (nla_put(skb, NFTA_RULE_USERDATA, udata->len + 1,
			    udata->data) < 0)
			goto nla_put_failure;
	}

	nlmsg_end(skb, nlh);
	return 0;

nla_put_failure:
	nlmsg_trim(skb, nlh);
	return -1;
}

static void nf_tables_rule_notify(const struct nft_ctx *ctx,
				  const struct nft_rule *rule, int event)
{
	struct nftables_pernet *nft_net = nft_pernet(ctx->net);
	struct sk_buff *skb;
	int err;

	if (!ctx->report &&
	    !nfnetlink_has_listeners(ctx->net, NFNLGRP_NFTABLES))
		return;

	skb = nlmsg_new(NLMSG_GOODSIZE, GFP_KERNEL);
	if (skb == NULL)
		goto err;

	err = nf_tables_fill_rule_info(skb, ctx->net, ctx->portid, ctx->seq,
				       event, 0, ctx->family, ctx->table,
				       ctx->chain, rule, NULL);
	if (err < 0) {
		kfree_skb(skb);
		goto err;
	}

	nft_notify_enqueue(skb, ctx->report, &nft_net->notify_list);
	return;
err:
	nfnetlink_set_err(ctx->net, ctx->portid, NFNLGRP_NFTABLES, -ENOBUFS);
}

struct nft_rule_dump_ctx {
	char *table;
	char *chain;
};

static int __nf_tables_dump_rules(struct sk_buff *skb,
				  unsigned int *idx,
				  struct netlink_callback *cb,
				  const struct nft_table *table,
				  const struct nft_chain *chain)
{
	struct net *net = sock_net(skb->sk);
	const struct nft_rule *rule, *prule;
	unsigned int s_idx = cb->args[0];

	prule = NULL;
	list_for_each_entry_rcu(rule, &chain->rules, list) {
		if (!nft_is_active(net, rule))
			goto cont_skip;
		if (*idx < s_idx)
			goto cont;
		if (*idx > s_idx) {
			memset(&cb->args[1], 0,
					sizeof(cb->args) - sizeof(cb->args[0]));
		}
		if (nf_tables_fill_rule_info(skb, net, NETLINK_CB(cb->skb).portid,
					cb->nlh->nlmsg_seq,
					NFT_MSG_NEWRULE,
					NLM_F_MULTI | NLM_F_APPEND,
					table->family,
					table, chain, rule, prule) < 0)
			return 1;

		nl_dump_check_consistent(cb, nlmsg_hdr(skb));
cont:
		prule = rule;
cont_skip:
		(*idx)++;
	}
	return 0;
}

static int nf_tables_dump_rules(struct sk_buff *skb,
				struct netlink_callback *cb)
{
	const struct nfgenmsg *nfmsg = nlmsg_data(cb->nlh);
	const struct nft_rule_dump_ctx *ctx = cb->data;
	struct nft_table *table;
	const struct nft_chain *chain;
	unsigned int idx = 0;
	struct net *net = sock_net(skb->sk);
	int family = nfmsg->nfgen_family;
	struct nftables_pernet *nft_net;

	rcu_read_lock();
	nft_net = nft_pernet(net);
	cb->seq = nft_net->base_seq;

	list_for_each_entry_rcu(table, &nft_net->tables, list) {
		if (family != NFPROTO_UNSPEC && family != table->family)
			continue;

		if (ctx && ctx->table && strcmp(ctx->table, table->name) != 0)
			continue;

		if (ctx && ctx->table && ctx->chain) {
			struct rhlist_head *list, *tmp;

			list = rhltable_lookup(&table->chains_ht, ctx->chain,
					       nft_chain_ht_params);
			if (!list)
				goto done;

			rhl_for_each_entry_rcu(chain, tmp, list, rhlhead) {
				if (!nft_is_active(net, chain))
					continue;
				__nf_tables_dump_rules(skb, &idx,
						       cb, table, chain);
				break;
			}
			goto done;
		}

		list_for_each_entry_rcu(chain, &table->chains, list) {
			if (__nf_tables_dump_rules(skb, &idx, cb, table, chain))
				goto done;
		}

		if (ctx && ctx->table)
			break;
	}
done:
	rcu_read_unlock();

	cb->args[0] = idx;
	return skb->len;
}

static int nf_tables_dump_rules_start(struct netlink_callback *cb)
{
	const struct nlattr * const *nla = cb->data;
	struct nft_rule_dump_ctx *ctx = NULL;

	if (nla[NFTA_RULE_TABLE] || nla[NFTA_RULE_CHAIN]) {
		ctx = kzalloc(sizeof(*ctx), GFP_ATOMIC);
		if (!ctx)
			return -ENOMEM;

		if (nla[NFTA_RULE_TABLE]) {
			ctx->table = nla_strdup(nla[NFTA_RULE_TABLE],
							GFP_ATOMIC);
			if (!ctx->table) {
				kfree(ctx);
				return -ENOMEM;
			}
		}
		if (nla[NFTA_RULE_CHAIN]) {
			ctx->chain = nla_strdup(nla[NFTA_RULE_CHAIN],
						GFP_ATOMIC);
			if (!ctx->chain) {
				kfree(ctx->table);
				kfree(ctx);
				return -ENOMEM;
			}
		}
	}

	cb->data = ctx;
	return 0;
}

static int nf_tables_dump_rules_done(struct netlink_callback *cb)
{
	struct nft_rule_dump_ctx *ctx = cb->data;

	if (ctx) {
		kfree(ctx->table);
		kfree(ctx->chain);
		kfree(ctx);
	}
	return 0;
}

/* called with rcu_read_lock held */
static int nf_tables_getrule(struct sk_buff *skb, const struct nfnl_info *info,
			     const struct nlattr * const nla[])
{
	struct netlink_ext_ack *extack = info->extack;
	u8 genmask = nft_genmask_cur(info->net);
	u8 family = info->nfmsg->nfgen_family;
	const struct nft_chain *chain;
	const struct nft_rule *rule;
	struct net *net = info->net;
	struct nft_table *table;
	struct sk_buff *skb2;
	int err;

	if (info->nlh->nlmsg_flags & NLM_F_DUMP) {
		struct netlink_dump_control c = {
			.start= nf_tables_dump_rules_start,
			.dump = nf_tables_dump_rules,
			.done = nf_tables_dump_rules_done,
			.module = THIS_MODULE,
			.data = (void *)nla,
		};

		return nft_netlink_dump_start_rcu(info->sk, skb, info->nlh, &c);
	}

	table = nft_table_lookup(net, nla[NFTA_RULE_TABLE], family, genmask, 0);
	if (IS_ERR(table)) {
		NL_SET_BAD_ATTR(extack, nla[NFTA_RULE_TABLE]);
		return PTR_ERR(table);
	}

	chain = nft_chain_lookup(net, table, nla[NFTA_RULE_CHAIN], genmask);
	if (IS_ERR(chain)) {
		NL_SET_BAD_ATTR(extack, nla[NFTA_RULE_CHAIN]);
		return PTR_ERR(chain);
	}

	rule = nft_rule_lookup(chain, nla[NFTA_RULE_HANDLE]);
	if (IS_ERR(rule)) {
		NL_SET_BAD_ATTR(extack, nla[NFTA_RULE_HANDLE]);
		return PTR_ERR(rule);
	}

	skb2 = alloc_skb(NLMSG_GOODSIZE, GFP_ATOMIC);
	if (!skb2)
		return -ENOMEM;

	err = nf_tables_fill_rule_info(skb2, net, NETLINK_CB(skb).portid,
				       info->nlh->nlmsg_seq, NFT_MSG_NEWRULE, 0,
				       family, table, chain, rule, NULL);
	if (err < 0)
		goto err_fill_rule_info;

	return nfnetlink_unicast(skb2, net, NETLINK_CB(skb).portid);

err_fill_rule_info:
	kfree_skb(skb2);
	return err;
}

static void nf_tables_rule_destroy(const struct nft_ctx *ctx,
				   struct nft_rule *rule)
{
	struct nft_expr *expr, *next;

	/*
	 * Careful: some expressions might not be initialized in case this
	 * is called on error from nf_tables_newrule().
	 */
	expr = nft_expr_first(rule);
	while (nft_expr_more(rule, expr)) {
		next = nft_expr_next(expr);
		nf_tables_expr_destroy(ctx, expr);
		expr = next;
	}
	kfree(rule);
}

void nf_tables_rule_release(const struct nft_ctx *ctx, struct nft_rule *rule)
{
	nft_rule_expr_deactivate(ctx, rule, NFT_TRANS_RELEASE);
	nf_tables_rule_destroy(ctx, rule);
}

int nft_chain_validate(const struct nft_ctx *ctx, const struct nft_chain *chain)
{
	struct nft_expr *expr, *last;
	const struct nft_data *data;
	struct nft_rule *rule;
	int err;

	if (ctx->level == NFT_JUMP_STACK_SIZE)
		return -EMLINK;

	list_for_each_entry(rule, &chain->rules, list) {
		if (!nft_is_active_next(ctx->net, rule))
			continue;

		nft_rule_for_each_expr(expr, last, rule) {
			if (!expr->ops->validate)
				continue;

			err = expr->ops->validate(ctx, expr, &data);
			if (err < 0)
				return err;
		}
	}

	return 0;
}
EXPORT_SYMBOL_GPL(nft_chain_validate);

static int nft_table_validate(struct net *net, const struct nft_table *table)
{
	struct nft_chain *chain;
	struct nft_ctx ctx = {
		.net	= net,
		.family	= table->family,
	};
	int err;

	list_for_each_entry(chain, &table->chains, list) {
		if (!nft_is_base_chain(chain))
			continue;

		ctx.chain = chain;
		err = nft_chain_validate(&ctx, chain);
		if (err < 0)
			return err;
	}

	return 0;
}

static struct nft_rule *nft_rule_lookup_byid(const struct net *net,
					     const struct nlattr *nla);

#define NFT_RULE_MAXEXPRS	128

static int nf_tables_newrule(struct sk_buff *skb, const struct nfnl_info *info,
			     const struct nlattr * const nla[])
{
	struct nftables_pernet *nft_net = nft_pernet(info->net);
	struct netlink_ext_ack *extack = info->extack;
	unsigned int size, i, n, ulen = 0, usize = 0;
	u8 genmask = nft_genmask_next(info->net);
	struct nft_rule *rule, *old_rule = NULL;
	struct nft_expr_info *expr_info = NULL;
<<<<<<< HEAD
	u8 family = info->nfmsg->nfgen_family;
=======
	struct nft_flow_rule *flow = NULL;
	int family = nfmsg->nfgen_family;
>>>>>>> a118ff66
	struct net *net = info->net;
	struct nft_userdata *udata;
	struct nft_table *table;
	struct nft_chain *chain;
	struct nft_trans *trans;
	u64 handle, pos_handle;
	struct nft_expr *expr;
	struct nft_ctx ctx;
	struct nlattr *tmp;
	int err, rem;

	lockdep_assert_held(&nft_net->commit_mutex);

	table = nft_table_lookup(net, nla[NFTA_RULE_TABLE], family, genmask,
				 NETLINK_CB(skb).portid);
	if (IS_ERR(table)) {
		NL_SET_BAD_ATTR(extack, nla[NFTA_RULE_TABLE]);
		return PTR_ERR(table);
	}

	if (nla[NFTA_RULE_CHAIN]) {
		chain = nft_chain_lookup(net, table, nla[NFTA_RULE_CHAIN],
					 genmask);
		if (IS_ERR(chain)) {
			NL_SET_BAD_ATTR(extack, nla[NFTA_RULE_CHAIN]);
			return PTR_ERR(chain);
		}
		if (nft_chain_is_bound(chain))
			return -EOPNOTSUPP;

	} else if (nla[NFTA_RULE_CHAIN_ID]) {
		chain = nft_chain_lookup_byid(net, nla[NFTA_RULE_CHAIN_ID]);
		if (IS_ERR(chain)) {
			NL_SET_BAD_ATTR(extack, nla[NFTA_RULE_CHAIN_ID]);
			return PTR_ERR(chain);
		}
	} else {
		return -EINVAL;
	}

	if (nla[NFTA_RULE_HANDLE]) {
		handle = be64_to_cpu(nla_get_be64(nla[NFTA_RULE_HANDLE]));
		rule = __nft_rule_lookup(chain, handle);
		if (IS_ERR(rule)) {
			NL_SET_BAD_ATTR(extack, nla[NFTA_RULE_HANDLE]);
			return PTR_ERR(rule);
		}

		if (info->nlh->nlmsg_flags & NLM_F_EXCL) {
			NL_SET_BAD_ATTR(extack, nla[NFTA_RULE_HANDLE]);
			return -EEXIST;
		}
		if (info->nlh->nlmsg_flags & NLM_F_REPLACE)
			old_rule = rule;
		else
			return -EOPNOTSUPP;
	} else {
		if (!(info->nlh->nlmsg_flags & NLM_F_CREATE) ||
		    info->nlh->nlmsg_flags & NLM_F_REPLACE)
			return -EINVAL;
		handle = nf_tables_alloc_handle(table);

		if (chain->use == UINT_MAX)
			return -EOVERFLOW;

		if (nla[NFTA_RULE_POSITION]) {
			pos_handle = be64_to_cpu(nla_get_be64(nla[NFTA_RULE_POSITION]));
			old_rule = __nft_rule_lookup(chain, pos_handle);
			if (IS_ERR(old_rule)) {
				NL_SET_BAD_ATTR(extack, nla[NFTA_RULE_POSITION]);
				return PTR_ERR(old_rule);
			}
		} else if (nla[NFTA_RULE_POSITION_ID]) {
			old_rule = nft_rule_lookup_byid(net, nla[NFTA_RULE_POSITION_ID]);
			if (IS_ERR(old_rule)) {
				NL_SET_BAD_ATTR(extack, nla[NFTA_RULE_POSITION_ID]);
				return PTR_ERR(old_rule);
			}
		}
	}

	nft_ctx_init(&ctx, net, skb, info->nlh, family, table, chain, nla);

	n = 0;
	size = 0;
	if (nla[NFTA_RULE_EXPRESSIONS]) {
		expr_info = kvmalloc_array(NFT_RULE_MAXEXPRS,
					   sizeof(struct nft_expr_info),
					   GFP_KERNEL);
		if (!expr_info)
			return -ENOMEM;

		nla_for_each_nested(tmp, nla[NFTA_RULE_EXPRESSIONS], rem) {
			err = -EINVAL;
			if (nla_type(tmp) != NFTA_LIST_ELEM)
				goto err_release_expr;
			if (n == NFT_RULE_MAXEXPRS)
				goto err_release_expr;
			err = nf_tables_expr_parse(&ctx, tmp, &expr_info[n]);
			if (err < 0) {
				NL_SET_BAD_ATTR(extack, tmp);
				goto err_release_expr;
			}
			size += expr_info[n].ops->size;
			n++;
		}
	}
	/* Check for overflow of dlen field */
	err = -EFBIG;
	if (size >= 1 << 12)
		goto err_release_expr;

	if (nla[NFTA_RULE_USERDATA]) {
		ulen = nla_len(nla[NFTA_RULE_USERDATA]);
		if (ulen > 0)
			usize = sizeof(struct nft_userdata) + ulen;
	}

	err = -ENOMEM;
	rule = kzalloc(sizeof(*rule) + size + usize, GFP_KERNEL);
	if (rule == NULL)
		goto err_release_expr;

	nft_activate_next(net, rule);

	rule->handle = handle;
	rule->dlen   = size;
	rule->udata  = ulen ? 1 : 0;

	if (ulen) {
		udata = nft_userdata(rule);
		udata->len = ulen - 1;
		nla_memcpy(udata->data, nla[NFTA_RULE_USERDATA], ulen);
	}

	expr = nft_expr_first(rule);
	for (i = 0; i < n; i++) {
		err = nf_tables_newexpr(&ctx, &expr_info[i], expr);
		if (err < 0) {
			NL_SET_BAD_ATTR(extack, expr_info[i].attr);
			goto err_release_rule;
		}

		if (expr_info[i].ops->validate)
			nft_validate_state_update(net, NFT_VALIDATE_NEED);

		expr_info[i].ops = NULL;
		expr = nft_expr_next(expr);
	}

	if (chain->flags & NFT_CHAIN_HW_OFFLOAD) {
		flow = nft_flow_rule_create(net, rule);
		if (IS_ERR(flow)) {
			err = PTR_ERR(flow);
			goto err_release_rule;
		}
	}

	if (info->nlh->nlmsg_flags & NLM_F_REPLACE) {
		trans = nft_trans_rule_add(&ctx, NFT_MSG_NEWRULE, rule);
		if (trans == NULL) {
			err = -ENOMEM;
			goto err_destroy_flow_rule;
		}
		err = nft_delrule(&ctx, old_rule);
		if (err < 0) {
			nft_trans_destroy(trans);
			goto err_destroy_flow_rule;
		}

		list_add_tail_rcu(&rule->list, &old_rule->list);
	} else {
		trans = nft_trans_rule_add(&ctx, NFT_MSG_NEWRULE, rule);
		if (!trans) {
			err = -ENOMEM;
			goto err_destroy_flow_rule;
		}

		if (info->nlh->nlmsg_flags & NLM_F_APPEND) {
			if (old_rule)
				list_add_rcu(&rule->list, &old_rule->list);
			else
				list_add_tail_rcu(&rule->list, &chain->rules);
		 } else {
			if (old_rule)
				list_add_tail_rcu(&rule->list, &old_rule->list);
			else
				list_add_rcu(&rule->list, &chain->rules);
		}
	}
	kvfree(expr_info);
	chain->use++;

	if (flow)
		nft_trans_flow_rule(trans) = flow;

	if (nft_net->validate_state == NFT_VALIDATE_DO)
		return nft_table_validate(net, table);

	return 0;

err_destroy_flow_rule:
	nft_flow_rule_destroy(flow);
err_release_rule:
	nf_tables_rule_release(&ctx, rule);
err_release_expr:
	for (i = 0; i < n; i++) {
		if (expr_info[i].ops) {
			module_put(expr_info[i].ops->type->owner);
			if (expr_info[i].ops->type->release_ops)
				expr_info[i].ops->type->release_ops(expr_info[i].ops);
		}
	}
	kvfree(expr_info);

	return err;
}

static struct nft_rule *nft_rule_lookup_byid(const struct net *net,
					     const struct nlattr *nla)
{
	struct nftables_pernet *nft_net = nft_pernet(net);
	u32 id = ntohl(nla_get_be32(nla));
	struct nft_trans *trans;

	list_for_each_entry(trans, &nft_net->commit_list, list) {
		struct nft_rule *rule = nft_trans_rule(trans);

		if (trans->msg_type == NFT_MSG_NEWRULE &&
		    id == nft_trans_rule_id(trans))
			return rule;
	}
	return ERR_PTR(-ENOENT);
}

static int nf_tables_delrule(struct sk_buff *skb, const struct nfnl_info *info,
			     const struct nlattr * const nla[])
{
	struct netlink_ext_ack *extack = info->extack;
	u8 genmask = nft_genmask_next(info->net);
	u8 family = info->nfmsg->nfgen_family;
	struct nft_chain *chain = NULL;
	struct net *net = info->net;
	struct nft_table *table;
	struct nft_rule *rule;
	struct nft_ctx ctx;
	int err = 0;

	table = nft_table_lookup(net, nla[NFTA_RULE_TABLE], family, genmask,
				 NETLINK_CB(skb).portid);
	if (IS_ERR(table)) {
		NL_SET_BAD_ATTR(extack, nla[NFTA_RULE_TABLE]);
		return PTR_ERR(table);
	}

	if (nla[NFTA_RULE_CHAIN]) {
		chain = nft_chain_lookup(net, table, nla[NFTA_RULE_CHAIN],
					 genmask);
		if (IS_ERR(chain)) {
			NL_SET_BAD_ATTR(extack, nla[NFTA_RULE_CHAIN]);
			return PTR_ERR(chain);
		}
		if (nft_chain_is_bound(chain))
			return -EOPNOTSUPP;
	}

	nft_ctx_init(&ctx, net, skb, info->nlh, family, table, chain, nla);

	if (chain) {
		if (nla[NFTA_RULE_HANDLE]) {
			rule = nft_rule_lookup(chain, nla[NFTA_RULE_HANDLE]);
			if (IS_ERR(rule)) {
				NL_SET_BAD_ATTR(extack, nla[NFTA_RULE_HANDLE]);
				return PTR_ERR(rule);
			}

			err = nft_delrule(&ctx, rule);
		} else if (nla[NFTA_RULE_ID]) {
			rule = nft_rule_lookup_byid(net, nla[NFTA_RULE_ID]);
			if (IS_ERR(rule)) {
				NL_SET_BAD_ATTR(extack, nla[NFTA_RULE_ID]);
				return PTR_ERR(rule);
			}

			err = nft_delrule(&ctx, rule);
		} else {
			err = nft_delrule_by_chain(&ctx);
		}
	} else {
		list_for_each_entry(chain, &table->chains, list) {
			if (!nft_is_active_next(net, chain))
				continue;

			ctx.chain = chain;
			err = nft_delrule_by_chain(&ctx);
			if (err < 0)
				break;
		}
	}

	return err;
}

/*
 * Sets
 */
static const struct nft_set_type *nft_set_types[] = {
	&nft_set_hash_fast_type,
	&nft_set_hash_type,
	&nft_set_rhash_type,
	&nft_set_bitmap_type,
	&nft_set_rbtree_type,
#if defined(CONFIG_X86_64) && !defined(CONFIG_UML)
	&nft_set_pipapo_avx2_type,
#endif
	&nft_set_pipapo_type,
};

#define NFT_SET_FEATURES	(NFT_SET_INTERVAL | NFT_SET_MAP | \
				 NFT_SET_TIMEOUT | NFT_SET_OBJECT | \
				 NFT_SET_EVAL)

static bool nft_set_ops_candidate(const struct nft_set_type *type, u32 flags)
{
	return (flags & type->features) == (flags & NFT_SET_FEATURES);
}

/*
 * Select a set implementation based on the data characteristics and the
 * given policy. The total memory use might not be known if no size is
 * given, in that case the amount of memory per element is used.
 */
static const struct nft_set_ops *
nft_select_set_ops(const struct nft_ctx *ctx,
		   const struct nlattr * const nla[],
		   const struct nft_set_desc *desc,
		   enum nft_set_policies policy)
{
	struct nftables_pernet *nft_net = nft_pernet(ctx->net);
	const struct nft_set_ops *ops, *bops;
	struct nft_set_estimate est, best;
	const struct nft_set_type *type;
	u32 flags = 0;
	int i;

	lockdep_assert_held(&nft_net->commit_mutex);
	lockdep_nfnl_nft_mutex_not_held();

	if (nla[NFTA_SET_FLAGS] != NULL)
		flags = ntohl(nla_get_be32(nla[NFTA_SET_FLAGS]));

	bops	    = NULL;
	best.size   = ~0;
	best.lookup = ~0;
	best.space  = ~0;

	for (i = 0; i < ARRAY_SIZE(nft_set_types); i++) {
		type = nft_set_types[i];
		ops = &type->ops;

		if (!nft_set_ops_candidate(type, flags))
			continue;
		if (!ops->estimate(desc, flags, &est))
			continue;

		switch (policy) {
		case NFT_SET_POL_PERFORMANCE:
			if (est.lookup < best.lookup)
				break;
			if (est.lookup == best.lookup &&
			    est.space < best.space)
				break;
			continue;
		case NFT_SET_POL_MEMORY:
			if (!desc->size) {
				if (est.space < best.space)
					break;
				if (est.space == best.space &&
				    est.lookup < best.lookup)
					break;
			} else if (est.size < best.size || !bops) {
				break;
			}
			continue;
		default:
			break;
		}

		bops = ops;
		best = est;
	}

	if (bops != NULL)
		return bops;

	return ERR_PTR(-EOPNOTSUPP);
}

static const struct nla_policy nft_set_policy[NFTA_SET_MAX + 1] = {
	[NFTA_SET_TABLE]		= { .type = NLA_STRING,
					    .len = NFT_TABLE_MAXNAMELEN - 1 },
	[NFTA_SET_NAME]			= { .type = NLA_STRING,
					    .len = NFT_SET_MAXNAMELEN - 1 },
	[NFTA_SET_FLAGS]		= { .type = NLA_U32 },
	[NFTA_SET_KEY_TYPE]		= { .type = NLA_U32 },
	[NFTA_SET_KEY_LEN]		= { .type = NLA_U32 },
	[NFTA_SET_DATA_TYPE]		= { .type = NLA_U32 },
	[NFTA_SET_DATA_LEN]		= { .type = NLA_U32 },
	[NFTA_SET_POLICY]		= { .type = NLA_U32 },
	[NFTA_SET_DESC]			= { .type = NLA_NESTED },
	[NFTA_SET_ID]			= { .type = NLA_U32 },
	[NFTA_SET_TIMEOUT]		= { .type = NLA_U64 },
	[NFTA_SET_GC_INTERVAL]		= { .type = NLA_U32 },
	[NFTA_SET_USERDATA]		= { .type = NLA_BINARY,
					    .len  = NFT_USERDATA_MAXLEN },
	[NFTA_SET_OBJ_TYPE]		= { .type = NLA_U32 },
	[NFTA_SET_HANDLE]		= { .type = NLA_U64 },
	[NFTA_SET_EXPR]			= { .type = NLA_NESTED },
	[NFTA_SET_EXPRESSIONS]		= { .type = NLA_NESTED },
};

static const struct nla_policy nft_set_desc_policy[NFTA_SET_DESC_MAX + 1] = {
	[NFTA_SET_DESC_SIZE]		= { .type = NLA_U32 },
	[NFTA_SET_DESC_CONCAT]		= { .type = NLA_NESTED },
};

static struct nft_set *nft_set_lookup(const struct nft_table *table,
				      const struct nlattr *nla, u8 genmask)
{
	struct nft_set *set;

	if (nla == NULL)
		return ERR_PTR(-EINVAL);

	list_for_each_entry_rcu(set, &table->sets, list) {
		if (!nla_strcmp(nla, set->name) &&
		    nft_active_genmask(set, genmask))
			return set;
	}
	return ERR_PTR(-ENOENT);
}

static struct nft_set *nft_set_lookup_byhandle(const struct nft_table *table,
					       const struct nlattr *nla,
					       u8 genmask)
{
	struct nft_set *set;

	list_for_each_entry(set, &table->sets, list) {
		if (be64_to_cpu(nla_get_be64(nla)) == set->handle &&
		    nft_active_genmask(set, genmask))
			return set;
	}
	return ERR_PTR(-ENOENT);
}

static struct nft_set *nft_set_lookup_byid(const struct net *net,
					   const struct nlattr *nla, u8 genmask)
{
	struct nftables_pernet *nft_net = nft_pernet(net);
	u32 id = ntohl(nla_get_be32(nla));
	struct nft_trans *trans;

	list_for_each_entry(trans, &nft_net->commit_list, list) {
		if (trans->msg_type == NFT_MSG_NEWSET) {
			struct nft_set *set = nft_trans_set(trans);

			if (id == nft_trans_set_id(trans) &&
			    nft_active_genmask(set, genmask))
				return set;
		}
	}
	return ERR_PTR(-ENOENT);
}

struct nft_set *nft_set_lookup_global(const struct net *net,
				      const struct nft_table *table,
				      const struct nlattr *nla_set_name,
				      const struct nlattr *nla_set_id,
				      u8 genmask)
{
	struct nft_set *set;

	set = nft_set_lookup(table, nla_set_name, genmask);
	if (IS_ERR(set)) {
		if (!nla_set_id)
			return set;

		set = nft_set_lookup_byid(net, nla_set_id, genmask);
	}
	return set;
}
EXPORT_SYMBOL_GPL(nft_set_lookup_global);

static int nf_tables_set_alloc_name(struct nft_ctx *ctx, struct nft_set *set,
				    const char *name)
{
	const struct nft_set *i;
	const char *p;
	unsigned long *inuse;
	unsigned int n = 0, min = 0;

	p = strchr(name, '%');
	if (p != NULL) {
		if (p[1] != 'd' || strchr(p + 2, '%'))
			return -EINVAL;

		inuse = (unsigned long *)get_zeroed_page(GFP_KERNEL);
		if (inuse == NULL)
			return -ENOMEM;
cont:
		list_for_each_entry(i, &ctx->table->sets, list) {
			int tmp;

			if (!nft_is_active_next(ctx->net, set))
				continue;
			if (!sscanf(i->name, name, &tmp))
				continue;
			if (tmp < min || tmp >= min + BITS_PER_BYTE * PAGE_SIZE)
				continue;

			set_bit(tmp - min, inuse);
		}

		n = find_first_zero_bit(inuse, BITS_PER_BYTE * PAGE_SIZE);
		if (n >= BITS_PER_BYTE * PAGE_SIZE) {
			min += BITS_PER_BYTE * PAGE_SIZE;
			memset(inuse, 0, PAGE_SIZE);
			goto cont;
		}
		free_page((unsigned long)inuse);
	}

	set->name = kasprintf(GFP_KERNEL, name, min + n);
	if (!set->name)
		return -ENOMEM;

	list_for_each_entry(i, &ctx->table->sets, list) {
		if (!nft_is_active_next(ctx->net, i))
			continue;
		if (!strcmp(set->name, i->name)) {
			kfree(set->name);
			set->name = NULL;
			return -ENFILE;
		}
	}
	return 0;
}

int nf_msecs_to_jiffies64(const struct nlattr *nla, u64 *result)
{
	u64 ms = be64_to_cpu(nla_get_be64(nla));
	u64 max = (u64)(~((u64)0));

	max = div_u64(max, NSEC_PER_MSEC);
	if (ms >= max)
		return -ERANGE;

	ms *= NSEC_PER_MSEC;
	*result = nsecs_to_jiffies64(ms);
	return 0;
}

__be64 nf_jiffies64_to_msecs(u64 input)
{
	return cpu_to_be64(jiffies64_to_msecs(input));
}

static int nf_tables_fill_set_concat(struct sk_buff *skb,
				     const struct nft_set *set)
{
	struct nlattr *concat, *field;
	int i;

	concat = nla_nest_start_noflag(skb, NFTA_SET_DESC_CONCAT);
	if (!concat)
		return -ENOMEM;

	for (i = 0; i < set->field_count; i++) {
		field = nla_nest_start_noflag(skb, NFTA_LIST_ELEM);
		if (!field)
			return -ENOMEM;

		if (nla_put_be32(skb, NFTA_SET_FIELD_LEN,
				 htonl(set->field_len[i])))
			return -ENOMEM;

		nla_nest_end(skb, field);
	}

	nla_nest_end(skb, concat);

	return 0;
}

static int nf_tables_fill_set(struct sk_buff *skb, const struct nft_ctx *ctx,
			      const struct nft_set *set, u16 event, u16 flags)
{
	struct nlmsghdr *nlh;
	u32 portid = ctx->portid;
	struct nlattr *nest;
	u32 seq = ctx->seq;
	int i;

	event = nfnl_msg_type(NFNL_SUBSYS_NFTABLES, event);
	nlh = nfnl_msg_put(skb, portid, seq, event, flags, ctx->family,
			   NFNETLINK_V0, nft_base_seq(ctx->net));
	if (!nlh)
		goto nla_put_failure;

	if (nla_put_string(skb, NFTA_SET_TABLE, ctx->table->name))
		goto nla_put_failure;
	if (nla_put_string(skb, NFTA_SET_NAME, set->name))
		goto nla_put_failure;
	if (nla_put_be64(skb, NFTA_SET_HANDLE, cpu_to_be64(set->handle),
			 NFTA_SET_PAD))
		goto nla_put_failure;
	if (set->flags != 0)
		if (nla_put_be32(skb, NFTA_SET_FLAGS, htonl(set->flags)))
			goto nla_put_failure;

	if (nla_put_be32(skb, NFTA_SET_KEY_TYPE, htonl(set->ktype)))
		goto nla_put_failure;
	if (nla_put_be32(skb, NFTA_SET_KEY_LEN, htonl(set->klen)))
		goto nla_put_failure;
	if (set->flags & NFT_SET_MAP) {
		if (nla_put_be32(skb, NFTA_SET_DATA_TYPE, htonl(set->dtype)))
			goto nla_put_failure;
		if (nla_put_be32(skb, NFTA_SET_DATA_LEN, htonl(set->dlen)))
			goto nla_put_failure;
	}
	if (set->flags & NFT_SET_OBJECT &&
	    nla_put_be32(skb, NFTA_SET_OBJ_TYPE, htonl(set->objtype)))
		goto nla_put_failure;

	if (set->timeout &&
	    nla_put_be64(skb, NFTA_SET_TIMEOUT,
			 nf_jiffies64_to_msecs(set->timeout),
			 NFTA_SET_PAD))
		goto nla_put_failure;
	if (set->gc_int &&
	    nla_put_be32(skb, NFTA_SET_GC_INTERVAL, htonl(set->gc_int)))
		goto nla_put_failure;

	if (set->policy != NFT_SET_POL_PERFORMANCE) {
		if (nla_put_be32(skb, NFTA_SET_POLICY, htonl(set->policy)))
			goto nla_put_failure;
	}

	if (set->udata &&
	    nla_put(skb, NFTA_SET_USERDATA, set->udlen, set->udata))
		goto nla_put_failure;

	nest = nla_nest_start_noflag(skb, NFTA_SET_DESC);
	if (!nest)
		goto nla_put_failure;
	if (set->size &&
	    nla_put_be32(skb, NFTA_SET_DESC_SIZE, htonl(set->size)))
		goto nla_put_failure;

	if (set->field_count > 1 &&
	    nf_tables_fill_set_concat(skb, set))
		goto nla_put_failure;

	nla_nest_end(skb, nest);

	if (set->num_exprs == 1) {
		nest = nla_nest_start_noflag(skb, NFTA_SET_EXPR);
		if (nf_tables_fill_expr_info(skb, set->exprs[0]) < 0)
			goto nla_put_failure;

		nla_nest_end(skb, nest);
	} else if (set->num_exprs > 1) {
		nest = nla_nest_start_noflag(skb, NFTA_SET_EXPRESSIONS);
		if (nest == NULL)
			goto nla_put_failure;

		for (i = 0; i < set->num_exprs; i++) {
			if (nft_expr_dump(skb, NFTA_LIST_ELEM,
					  set->exprs[i]) < 0)
				goto nla_put_failure;
		}
		nla_nest_end(skb, nest);
	}

	nlmsg_end(skb, nlh);
	return 0;

nla_put_failure:
	nlmsg_trim(skb, nlh);
	return -1;
}

static void nf_tables_set_notify(const struct nft_ctx *ctx,
				 const struct nft_set *set, int event,
			         gfp_t gfp_flags)
{
	struct nftables_pernet *nft_net = nft_pernet(ctx->net);
	struct sk_buff *skb;
	u32 portid = ctx->portid;
	int err;

	if (!ctx->report &&
	    !nfnetlink_has_listeners(ctx->net, NFNLGRP_NFTABLES))
		return;

	skb = nlmsg_new(NLMSG_GOODSIZE, gfp_flags);
	if (skb == NULL)
		goto err;

	err = nf_tables_fill_set(skb, ctx, set, event, 0);
	if (err < 0) {
		kfree_skb(skb);
		goto err;
	}

	nft_notify_enqueue(skb, ctx->report, &nft_net->notify_list);
	return;
err:
	nfnetlink_set_err(ctx->net, portid, NFNLGRP_NFTABLES, -ENOBUFS);
}

static int nf_tables_dump_sets(struct sk_buff *skb, struct netlink_callback *cb)
{
	const struct nft_set *set;
	unsigned int idx, s_idx = cb->args[0];
	struct nft_table *table, *cur_table = (struct nft_table *)cb->args[2];
	struct net *net = sock_net(skb->sk);
	struct nft_ctx *ctx = cb->data, ctx_set;
	struct nftables_pernet *nft_net;

	if (cb->args[1])
		return skb->len;

	rcu_read_lock();
	nft_net = nft_pernet(net);
	cb->seq = nft_net->base_seq;

	list_for_each_entry_rcu(table, &nft_net->tables, list) {
		if (ctx->family != NFPROTO_UNSPEC &&
		    ctx->family != table->family)
			continue;

		if (ctx->table && ctx->table != table)
			continue;

		if (cur_table) {
			if (cur_table != table)
				continue;

			cur_table = NULL;
		}
		idx = 0;
		list_for_each_entry_rcu(set, &table->sets, list) {
			if (idx < s_idx)
				goto cont;
			if (!nft_is_active(net, set))
				goto cont;

			ctx_set = *ctx;
			ctx_set.table = table;
			ctx_set.family = table->family;

			if (nf_tables_fill_set(skb, &ctx_set, set,
					       NFT_MSG_NEWSET,
					       NLM_F_MULTI) < 0) {
				cb->args[0] = idx;
				cb->args[2] = (unsigned long) table;
				goto done;
			}
			nl_dump_check_consistent(cb, nlmsg_hdr(skb));
cont:
			idx++;
		}
		if (s_idx)
			s_idx = 0;
	}
	cb->args[1] = 1;
done:
	rcu_read_unlock();
	return skb->len;
}

static int nf_tables_dump_sets_start(struct netlink_callback *cb)
{
	struct nft_ctx *ctx_dump = NULL;

	ctx_dump = kmemdup(cb->data, sizeof(*ctx_dump), GFP_ATOMIC);
	if (ctx_dump == NULL)
		return -ENOMEM;

	cb->data = ctx_dump;
	return 0;
}

static int nf_tables_dump_sets_done(struct netlink_callback *cb)
{
	kfree(cb->data);
	return 0;
}

/* called with rcu_read_lock held */
static int nf_tables_getset(struct sk_buff *skb, const struct nfnl_info *info,
			    const struct nlattr * const nla[])
{
	struct netlink_ext_ack *extack = info->extack;
	u8 genmask = nft_genmask_cur(info->net);
	u8 family = info->nfmsg->nfgen_family;
	struct nft_table *table = NULL;
	struct net *net = info->net;
	const struct nft_set *set;
	struct sk_buff *skb2;
	struct nft_ctx ctx;
	int err;

	if (nla[NFTA_SET_TABLE]) {
		table = nft_table_lookup(net, nla[NFTA_SET_TABLE], family,
					 genmask, 0);
		if (IS_ERR(table)) {
			NL_SET_BAD_ATTR(extack, nla[NFTA_SET_TABLE]);
			return PTR_ERR(table);
		}
	}

	nft_ctx_init(&ctx, net, skb, info->nlh, family, table, NULL, nla);

	if (info->nlh->nlmsg_flags & NLM_F_DUMP) {
		struct netlink_dump_control c = {
			.start = nf_tables_dump_sets_start,
			.dump = nf_tables_dump_sets,
			.done = nf_tables_dump_sets_done,
			.data = &ctx,
			.module = THIS_MODULE,
		};

		return nft_netlink_dump_start_rcu(info->sk, skb, info->nlh, &c);
	}

	/* Only accept unspec with dump */
	if (info->nfmsg->nfgen_family == NFPROTO_UNSPEC)
		return -EAFNOSUPPORT;
	if (!nla[NFTA_SET_TABLE])
		return -EINVAL;

	set = nft_set_lookup(table, nla[NFTA_SET_NAME], genmask);
	if (IS_ERR(set))
		return PTR_ERR(set);

	skb2 = alloc_skb(NLMSG_GOODSIZE, GFP_ATOMIC);
	if (skb2 == NULL)
		return -ENOMEM;

	err = nf_tables_fill_set(skb2, &ctx, set, NFT_MSG_NEWSET, 0);
	if (err < 0)
		goto err_fill_set_info;

	return nfnetlink_unicast(skb2, net, NETLINK_CB(skb).portid);

err_fill_set_info:
	kfree_skb(skb2);
	return err;
}

static const struct nla_policy nft_concat_policy[NFTA_SET_FIELD_MAX + 1] = {
	[NFTA_SET_FIELD_LEN]	= { .type = NLA_U32 },
};

static int nft_set_desc_concat_parse(const struct nlattr *attr,
				     struct nft_set_desc *desc)
{
	struct nlattr *tb[NFTA_SET_FIELD_MAX + 1];
	u32 len;
	int err;

	err = nla_parse_nested_deprecated(tb, NFTA_SET_FIELD_MAX, attr,
					  nft_concat_policy, NULL);
	if (err < 0)
		return err;

	if (!tb[NFTA_SET_FIELD_LEN])
		return -EINVAL;

	len = ntohl(nla_get_be32(tb[NFTA_SET_FIELD_LEN]));

	if (len * BITS_PER_BYTE / 32 > NFT_REG32_COUNT)
		return -E2BIG;

	desc->field_len[desc->field_count++] = len;

	return 0;
}

static int nft_set_desc_concat(struct nft_set_desc *desc,
			       const struct nlattr *nla)
{
	struct nlattr *attr;
	int rem, err;

	nla_for_each_nested(attr, nla, rem) {
		if (nla_type(attr) != NFTA_LIST_ELEM)
			return -EINVAL;

		err = nft_set_desc_concat_parse(attr, desc);
		if (err < 0)
			return err;
	}

	return 0;
}

static int nf_tables_set_desc_parse(struct nft_set_desc *desc,
				    const struct nlattr *nla)
{
	struct nlattr *da[NFTA_SET_DESC_MAX + 1];
	int err;

	err = nla_parse_nested_deprecated(da, NFTA_SET_DESC_MAX, nla,
					  nft_set_desc_policy, NULL);
	if (err < 0)
		return err;

	if (da[NFTA_SET_DESC_SIZE] != NULL)
		desc->size = ntohl(nla_get_be32(da[NFTA_SET_DESC_SIZE]));
	if (da[NFTA_SET_DESC_CONCAT])
		err = nft_set_desc_concat(desc, da[NFTA_SET_DESC_CONCAT]);

	return err;
}

static int nf_tables_newset(struct sk_buff *skb, const struct nfnl_info *info,
			    const struct nlattr * const nla[])
{
	u32 ktype, dtype, flags, policy, gc_int, objtype;
	struct netlink_ext_ack *extack = info->extack;
	u8 genmask = nft_genmask_next(info->net);
	u8 family = info->nfmsg->nfgen_family;
	const struct nft_set_ops *ops;
	struct nft_expr *expr = NULL;
	struct net *net = info->net;
	struct nft_set_desc desc;
	struct nft_table *table;
	unsigned char *udata;
	struct nft_set *set;
	struct nft_ctx ctx;
	size_t alloc_size;
	u64 timeout;
	char *name;
	int err, i;
	u16 udlen;
	u64 size;

	if (nla[NFTA_SET_TABLE] == NULL ||
	    nla[NFTA_SET_NAME] == NULL ||
	    nla[NFTA_SET_KEY_LEN] == NULL ||
	    nla[NFTA_SET_ID] == NULL)
		return -EINVAL;

	memset(&desc, 0, sizeof(desc));

	ktype = NFT_DATA_VALUE;
	if (nla[NFTA_SET_KEY_TYPE] != NULL) {
		ktype = ntohl(nla_get_be32(nla[NFTA_SET_KEY_TYPE]));
		if ((ktype & NFT_DATA_RESERVED_MASK) == NFT_DATA_RESERVED_MASK)
			return -EINVAL;
	}

	desc.klen = ntohl(nla_get_be32(nla[NFTA_SET_KEY_LEN]));
	if (desc.klen == 0 || desc.klen > NFT_DATA_VALUE_MAXLEN)
		return -EINVAL;

	flags = 0;
	if (nla[NFTA_SET_FLAGS] != NULL) {
		flags = ntohl(nla_get_be32(nla[NFTA_SET_FLAGS]));
		if (flags & ~(NFT_SET_ANONYMOUS | NFT_SET_CONSTANT |
			      NFT_SET_INTERVAL | NFT_SET_TIMEOUT |
			      NFT_SET_MAP | NFT_SET_EVAL |
			      NFT_SET_OBJECT | NFT_SET_CONCAT | NFT_SET_EXPR))
			return -EOPNOTSUPP;
		/* Only one of these operations is supported */
		if ((flags & (NFT_SET_MAP | NFT_SET_OBJECT)) ==
			     (NFT_SET_MAP | NFT_SET_OBJECT))
			return -EOPNOTSUPP;
		if ((flags & (NFT_SET_EVAL | NFT_SET_OBJECT)) ==
			     (NFT_SET_EVAL | NFT_SET_OBJECT))
			return -EOPNOTSUPP;
	}

	dtype = 0;
	if (nla[NFTA_SET_DATA_TYPE] != NULL) {
		if (!(flags & NFT_SET_MAP))
			return -EINVAL;

		dtype = ntohl(nla_get_be32(nla[NFTA_SET_DATA_TYPE]));
		if ((dtype & NFT_DATA_RESERVED_MASK) == NFT_DATA_RESERVED_MASK &&
		    dtype != NFT_DATA_VERDICT)
			return -EINVAL;

		if (dtype != NFT_DATA_VERDICT) {
			if (nla[NFTA_SET_DATA_LEN] == NULL)
				return -EINVAL;
			desc.dlen = ntohl(nla_get_be32(nla[NFTA_SET_DATA_LEN]));
			if (desc.dlen == 0 || desc.dlen > NFT_DATA_VALUE_MAXLEN)
				return -EINVAL;
		} else
			desc.dlen = sizeof(struct nft_verdict);
	} else if (flags & NFT_SET_MAP)
		return -EINVAL;

	if (nla[NFTA_SET_OBJ_TYPE] != NULL) {
		if (!(flags & NFT_SET_OBJECT))
			return -EINVAL;

		objtype = ntohl(nla_get_be32(nla[NFTA_SET_OBJ_TYPE]));
		if (objtype == NFT_OBJECT_UNSPEC ||
		    objtype > NFT_OBJECT_MAX)
			return -EOPNOTSUPP;
	} else if (flags & NFT_SET_OBJECT)
		return -EINVAL;
	else
		objtype = NFT_OBJECT_UNSPEC;

	timeout = 0;
	if (nla[NFTA_SET_TIMEOUT] != NULL) {
		if (!(flags & NFT_SET_TIMEOUT))
			return -EINVAL;

		err = nf_msecs_to_jiffies64(nla[NFTA_SET_TIMEOUT], &timeout);
		if (err)
			return err;
	}
	gc_int = 0;
	if (nla[NFTA_SET_GC_INTERVAL] != NULL) {
		if (!(flags & NFT_SET_TIMEOUT))
			return -EINVAL;
		gc_int = ntohl(nla_get_be32(nla[NFTA_SET_GC_INTERVAL]));
	}

	policy = NFT_SET_POL_PERFORMANCE;
	if (nla[NFTA_SET_POLICY] != NULL)
		policy = ntohl(nla_get_be32(nla[NFTA_SET_POLICY]));

	if (nla[NFTA_SET_DESC] != NULL) {
		err = nf_tables_set_desc_parse(&desc, nla[NFTA_SET_DESC]);
		if (err < 0)
			return err;
	}

	if (nla[NFTA_SET_EXPR] || nla[NFTA_SET_EXPRESSIONS])
		desc.expr = true;

	table = nft_table_lookup(net, nla[NFTA_SET_TABLE], family, genmask,
				 NETLINK_CB(skb).portid);
	if (IS_ERR(table)) {
		NL_SET_BAD_ATTR(extack, nla[NFTA_SET_TABLE]);
		return PTR_ERR(table);
	}

	nft_ctx_init(&ctx, net, skb, info->nlh, family, table, NULL, nla);

	set = nft_set_lookup(table, nla[NFTA_SET_NAME], genmask);
	if (IS_ERR(set)) {
		if (PTR_ERR(set) != -ENOENT) {
			NL_SET_BAD_ATTR(extack, nla[NFTA_SET_NAME]);
			return PTR_ERR(set);
		}
	} else {
		if (info->nlh->nlmsg_flags & NLM_F_EXCL) {
			NL_SET_BAD_ATTR(extack, nla[NFTA_SET_NAME]);
			return -EEXIST;
		}
		if (info->nlh->nlmsg_flags & NLM_F_REPLACE)
			return -EOPNOTSUPP;

		return 0;
	}

	if (!(info->nlh->nlmsg_flags & NLM_F_CREATE))
		return -ENOENT;

	ops = nft_select_set_ops(&ctx, nla, &desc, policy);
	if (IS_ERR(ops))
		return PTR_ERR(ops);

	udlen = 0;
	if (nla[NFTA_SET_USERDATA])
		udlen = nla_len(nla[NFTA_SET_USERDATA]);

	size = 0;
	if (ops->privsize != NULL)
		size = ops->privsize(nla, &desc);
	alloc_size = sizeof(*set) + size + udlen;
	if (alloc_size < size)
		return -ENOMEM;
	set = kvzalloc(alloc_size, GFP_KERNEL);
	if (!set)
		return -ENOMEM;

	name = nla_strdup(nla[NFTA_SET_NAME], GFP_KERNEL);
	if (!name) {
		err = -ENOMEM;
		goto err_set_name;
	}

	err = nf_tables_set_alloc_name(&ctx, set, name);
	kfree(name);
	if (err < 0)
		goto err_set_name;

	udata = NULL;
	if (udlen) {
		udata = set->data + size;
		nla_memcpy(udata, nla[NFTA_SET_USERDATA], udlen);
	}

	INIT_LIST_HEAD(&set->bindings);
	INIT_LIST_HEAD(&set->catchall_list);
	set->table = table;
	write_pnet(&set->net, net);
	set->ops = ops;
	set->ktype = ktype;
	set->klen = desc.klen;
	set->dtype = dtype;
	set->objtype = objtype;
	set->dlen = desc.dlen;
	set->flags = flags;
	set->size = desc.size;
	set->policy = policy;
	set->udlen = udlen;
	set->udata = udata;
	set->timeout = timeout;
	set->gc_int = gc_int;

	set->field_count = desc.field_count;
	for (i = 0; i < desc.field_count; i++)
		set->field_len[i] = desc.field_len[i];

	err = ops->init(set, &desc, nla);
	if (err < 0)
		goto err_set_init;

	if (nla[NFTA_SET_EXPR]) {
		expr = nft_set_elem_expr_alloc(&ctx, set, nla[NFTA_SET_EXPR]);
		if (IS_ERR(expr)) {
			err = PTR_ERR(expr);
			goto err_set_expr_alloc;
		}
		set->exprs[0] = expr;
		set->num_exprs++;
	} else if (nla[NFTA_SET_EXPRESSIONS]) {
		struct nft_expr *expr;
		struct nlattr *tmp;
		int left;

		if (!(flags & NFT_SET_EXPR)) {
			err = -EINVAL;
			goto err_set_expr_alloc;
		}
		i = 0;
		nla_for_each_nested(tmp, nla[NFTA_SET_EXPRESSIONS], left) {
			if (i == NFT_SET_EXPR_MAX) {
				err = -E2BIG;
				goto err_set_expr_alloc;
			}
			if (nla_type(tmp) != NFTA_LIST_ELEM) {
				err = -EINVAL;
				goto err_set_expr_alloc;
			}
			expr = nft_set_elem_expr_alloc(&ctx, set, tmp);
			if (IS_ERR(expr)) {
				err = PTR_ERR(expr);
				goto err_set_expr_alloc;
			}
			set->exprs[i++] = expr;
			set->num_exprs++;
		}
	}

	set->handle = nf_tables_alloc_handle(table);

	err = nft_trans_set_add(&ctx, NFT_MSG_NEWSET, set);
	if (err < 0)
		goto err_set_expr_alloc;

	list_add_tail_rcu(&set->list, &table->sets);
	table->use++;
	return 0;

err_set_expr_alloc:
	for (i = 0; i < set->num_exprs; i++)
		nft_expr_destroy(&ctx, set->exprs[i]);

	ops->destroy(set);
err_set_init:
	kfree(set->name);
err_set_name:
	kvfree(set);
	return err;
}

struct nft_set_elem_catchall {
	struct list_head	list;
	struct rcu_head		rcu;
	void			*elem;
};

static void nft_set_catchall_destroy(const struct nft_ctx *ctx,
				     struct nft_set *set)
{
	struct nft_set_elem_catchall *catchall;

	list_for_each_entry_rcu(catchall, &set->catchall_list, list) {
		list_del_rcu(&catchall->list);
		nft_set_elem_destroy(set, catchall->elem, true);
		kfree_rcu(catchall);
	}
}

static void nft_set_destroy(const struct nft_ctx *ctx, struct nft_set *set)
{
	int i;

	if (WARN_ON(set->use > 0))
		return;

	for (i = 0; i < set->num_exprs; i++)
		nft_expr_destroy(ctx, set->exprs[i]);

	set->ops->destroy(set);
	nft_set_catchall_destroy(ctx, set);
	kfree(set->name);
	kvfree(set);
}

static int nf_tables_delset(struct sk_buff *skb, const struct nfnl_info *info,
			    const struct nlattr * const nla[])
{
	struct netlink_ext_ack *extack = info->extack;
	u8 genmask = nft_genmask_next(info->net);
	u8 family = info->nfmsg->nfgen_family;
	struct net *net = info->net;
	const struct nlattr *attr;
	struct nft_table *table;
	struct nft_set *set;
	struct nft_ctx ctx;

	if (info->nfmsg->nfgen_family == NFPROTO_UNSPEC)
		return -EAFNOSUPPORT;

	table = nft_table_lookup(net, nla[NFTA_SET_TABLE], family,
				 genmask, NETLINK_CB(skb).portid);
	if (IS_ERR(table)) {
		NL_SET_BAD_ATTR(extack, nla[NFTA_SET_TABLE]);
		return PTR_ERR(table);
	}

	if (nla[NFTA_SET_HANDLE]) {
		attr = nla[NFTA_SET_HANDLE];
		set = nft_set_lookup_byhandle(table, attr, genmask);
	} else {
		attr = nla[NFTA_SET_NAME];
		set = nft_set_lookup(table, attr, genmask);
	}

	if (IS_ERR(set)) {
		NL_SET_BAD_ATTR(extack, attr);
		return PTR_ERR(set);
	}
	if (set->use ||
	    (info->nlh->nlmsg_flags & NLM_F_NONREC &&
	     atomic_read(&set->nelems) > 0)) {
		NL_SET_BAD_ATTR(extack, attr);
		return -EBUSY;
	}

	nft_ctx_init(&ctx, net, skb, info->nlh, family, table, NULL, nla);

	return nft_delset(&ctx, set);
}

static int nft_validate_register_store(const struct nft_ctx *ctx,
				       enum nft_registers reg,
				       const struct nft_data *data,
				       enum nft_data_types type,
				       unsigned int len);

static int nft_setelem_data_validate(const struct nft_ctx *ctx,
				     struct nft_set *set,
				     struct nft_set_elem *elem)
{
	const struct nft_set_ext *ext = nft_set_elem_ext(set, elem->priv);
	enum nft_registers dreg;

	dreg = nft_type_to_reg(set->dtype);
	return nft_validate_register_store(ctx, dreg, nft_set_ext_data(ext),
					   set->dtype == NFT_DATA_VERDICT ?
					   NFT_DATA_VERDICT : NFT_DATA_VALUE,
					   set->dlen);
}

static int nf_tables_bind_check_setelem(const struct nft_ctx *ctx,
					struct nft_set *set,
					const struct nft_set_iter *iter,
					struct nft_set_elem *elem)
{
	return nft_setelem_data_validate(ctx, set, elem);
}

static int nft_set_catchall_bind_check(const struct nft_ctx *ctx,
				       struct nft_set *set)
{
	u8 genmask = nft_genmask_next(ctx->net);
	struct nft_set_elem_catchall *catchall;
	struct nft_set_elem elem;
	struct nft_set_ext *ext;
	int ret = 0;

	list_for_each_entry_rcu(catchall, &set->catchall_list, list) {
		ext = nft_set_elem_ext(set, catchall->elem);
		if (!nft_set_elem_active(ext, genmask))
			continue;

		elem.priv = catchall->elem;
		ret = nft_setelem_data_validate(ctx, set, &elem);
		if (ret < 0)
			break;
	}

	return ret;
}

int nf_tables_bind_set(const struct nft_ctx *ctx, struct nft_set *set,
		       struct nft_set_binding *binding)
{
	struct nft_set_binding *i;
	struct nft_set_iter iter;

	if (set->use == UINT_MAX)
		return -EOVERFLOW;

	if (!list_empty(&set->bindings) && nft_set_is_anonymous(set))
		return -EBUSY;

	if (binding->flags & NFT_SET_MAP) {
		/* If the set is already bound to the same chain all
		 * jumps are already validated for that chain.
		 */
		list_for_each_entry(i, &set->bindings, list) {
			if (i->flags & NFT_SET_MAP &&
			    i->chain == binding->chain)
				goto bind;
		}

		iter.genmask	= nft_genmask_next(ctx->net);
		iter.skip 	= 0;
		iter.count	= 0;
		iter.err	= 0;
		iter.fn		= nf_tables_bind_check_setelem;

		set->ops->walk(ctx, set, &iter);
		if (!iter.err)
			iter.err = nft_set_catchall_bind_check(ctx, set);

		if (iter.err < 0)
			return iter.err;
	}
bind:
	binding->chain = ctx->chain;
	list_add_tail_rcu(&binding->list, &set->bindings);
	nft_set_trans_bind(ctx, set);
	set->use++;

	return 0;
}
EXPORT_SYMBOL_GPL(nf_tables_bind_set);

static void nf_tables_unbind_set(const struct nft_ctx *ctx, struct nft_set *set,
				 struct nft_set_binding *binding, bool event)
{
	list_del_rcu(&binding->list);

	if (list_empty(&set->bindings) && nft_set_is_anonymous(set)) {
		list_del_rcu(&set->list);
		if (event)
			nf_tables_set_notify(ctx, set, NFT_MSG_DELSET,
					     GFP_KERNEL);
	}
}

void nf_tables_deactivate_set(const struct nft_ctx *ctx, struct nft_set *set,
			      struct nft_set_binding *binding,
			      enum nft_trans_phase phase)
{
	switch (phase) {
	case NFT_TRANS_PREPARE:
		set->use--;
		return;
	case NFT_TRANS_ABORT:
	case NFT_TRANS_RELEASE:
		set->use--;
		fallthrough;
	default:
		nf_tables_unbind_set(ctx, set, binding,
				     phase == NFT_TRANS_COMMIT);
	}
}
EXPORT_SYMBOL_GPL(nf_tables_deactivate_set);

void nf_tables_destroy_set(const struct nft_ctx *ctx, struct nft_set *set)
{
	if (list_empty(&set->bindings) && nft_set_is_anonymous(set))
		nft_set_destroy(ctx, set);
}
EXPORT_SYMBOL_GPL(nf_tables_destroy_set);

const struct nft_set_ext_type nft_set_ext_types[] = {
	[NFT_SET_EXT_KEY]		= {
		.align	= __alignof__(u32),
	},
	[NFT_SET_EXT_DATA]		= {
		.align	= __alignof__(u32),
	},
	[NFT_SET_EXT_EXPRESSIONS]	= {
		.align	= __alignof__(struct nft_set_elem_expr),
	},
	[NFT_SET_EXT_OBJREF]		= {
		.len	= sizeof(struct nft_object *),
		.align	= __alignof__(struct nft_object *),
	},
	[NFT_SET_EXT_FLAGS]		= {
		.len	= sizeof(u8),
		.align	= __alignof__(u8),
	},
	[NFT_SET_EXT_TIMEOUT]		= {
		.len	= sizeof(u64),
		.align	= __alignof__(u64),
	},
	[NFT_SET_EXT_EXPIRATION]	= {
		.len	= sizeof(u64),
		.align	= __alignof__(u64),
	},
	[NFT_SET_EXT_USERDATA]		= {
		.len	= sizeof(struct nft_userdata),
		.align	= __alignof__(struct nft_userdata),
	},
	[NFT_SET_EXT_KEY_END]		= {
		.align	= __alignof__(u32),
	},
};

/*
 * Set elements
 */

static const struct nla_policy nft_set_elem_policy[NFTA_SET_ELEM_MAX + 1] = {
	[NFTA_SET_ELEM_KEY]		= { .type = NLA_NESTED },
	[NFTA_SET_ELEM_DATA]		= { .type = NLA_NESTED },
	[NFTA_SET_ELEM_FLAGS]		= { .type = NLA_U32 },
	[NFTA_SET_ELEM_TIMEOUT]		= { .type = NLA_U64 },
	[NFTA_SET_ELEM_EXPIRATION]	= { .type = NLA_U64 },
	[NFTA_SET_ELEM_USERDATA]	= { .type = NLA_BINARY,
					    .len = NFT_USERDATA_MAXLEN },
	[NFTA_SET_ELEM_EXPR]		= { .type = NLA_NESTED },
	[NFTA_SET_ELEM_OBJREF]		= { .type = NLA_STRING,
					    .len = NFT_OBJ_MAXNAMELEN - 1 },
	[NFTA_SET_ELEM_KEY_END]		= { .type = NLA_NESTED },
	[NFTA_SET_ELEM_EXPRESSIONS]	= { .type = NLA_NESTED },
};

static const struct nla_policy nft_set_elem_list_policy[NFTA_SET_ELEM_LIST_MAX + 1] = {
	[NFTA_SET_ELEM_LIST_TABLE]	= { .type = NLA_STRING,
					    .len = NFT_TABLE_MAXNAMELEN - 1 },
	[NFTA_SET_ELEM_LIST_SET]	= { .type = NLA_STRING,
					    .len = NFT_SET_MAXNAMELEN - 1 },
	[NFTA_SET_ELEM_LIST_ELEMENTS]	= { .type = NLA_NESTED },
	[NFTA_SET_ELEM_LIST_SET_ID]	= { .type = NLA_U32 },
};

static int nft_set_elem_expr_dump(struct sk_buff *skb,
				  const struct nft_set *set,
				  const struct nft_set_ext *ext)
{
	struct nft_set_elem_expr *elem_expr;
	u32 size, num_exprs = 0;
	struct nft_expr *expr;
	struct nlattr *nest;

	elem_expr = nft_set_ext_expr(ext);
	nft_setelem_expr_foreach(expr, elem_expr, size)
		num_exprs++;

	if (num_exprs == 1) {
		expr = nft_setelem_expr_at(elem_expr, 0);
		if (nft_expr_dump(skb, NFTA_SET_ELEM_EXPR, expr) < 0)
			return -1;

		return 0;
	} else if (num_exprs > 1) {
		nest = nla_nest_start_noflag(skb, NFTA_SET_ELEM_EXPRESSIONS);
		if (nest == NULL)
			goto nla_put_failure;

		nft_setelem_expr_foreach(expr, elem_expr, size) {
			expr = nft_setelem_expr_at(elem_expr, size);
			if (nft_expr_dump(skb, NFTA_LIST_ELEM, expr) < 0)
				goto nla_put_failure;
		}
		nla_nest_end(skb, nest);
	}
	return 0;

nla_put_failure:
	return -1;
}

static int nf_tables_fill_setelem(struct sk_buff *skb,
				  const struct nft_set *set,
				  const struct nft_set_elem *elem)
{
	const struct nft_set_ext *ext = nft_set_elem_ext(set, elem->priv);
	unsigned char *b = skb_tail_pointer(skb);
	struct nlattr *nest;

	nest = nla_nest_start_noflag(skb, NFTA_LIST_ELEM);
	if (nest == NULL)
		goto nla_put_failure;

	if (nft_set_ext_exists(ext, NFT_SET_EXT_KEY) &&
	    nft_data_dump(skb, NFTA_SET_ELEM_KEY, nft_set_ext_key(ext),
			  NFT_DATA_VALUE, set->klen) < 0)
		goto nla_put_failure;

	if (nft_set_ext_exists(ext, NFT_SET_EXT_KEY_END) &&
	    nft_data_dump(skb, NFTA_SET_ELEM_KEY_END, nft_set_ext_key_end(ext),
			  NFT_DATA_VALUE, set->klen) < 0)
		goto nla_put_failure;

	if (nft_set_ext_exists(ext, NFT_SET_EXT_DATA) &&
	    nft_data_dump(skb, NFTA_SET_ELEM_DATA, nft_set_ext_data(ext),
			  set->dtype == NFT_DATA_VERDICT ? NFT_DATA_VERDICT : NFT_DATA_VALUE,
			  set->dlen) < 0)
		goto nla_put_failure;

	if (nft_set_ext_exists(ext, NFT_SET_EXT_EXPRESSIONS) &&
	    nft_set_elem_expr_dump(skb, set, ext))
		goto nla_put_failure;

	if (nft_set_ext_exists(ext, NFT_SET_EXT_OBJREF) &&
	    nla_put_string(skb, NFTA_SET_ELEM_OBJREF,
			   (*nft_set_ext_obj(ext))->key.name) < 0)
		goto nla_put_failure;

	if (nft_set_ext_exists(ext, NFT_SET_EXT_FLAGS) &&
	    nla_put_be32(skb, NFTA_SET_ELEM_FLAGS,
		         htonl(*nft_set_ext_flags(ext))))
		goto nla_put_failure;

	if (nft_set_ext_exists(ext, NFT_SET_EXT_TIMEOUT) &&
	    nla_put_be64(skb, NFTA_SET_ELEM_TIMEOUT,
			 nf_jiffies64_to_msecs(*nft_set_ext_timeout(ext)),
			 NFTA_SET_ELEM_PAD))
		goto nla_put_failure;

	if (nft_set_ext_exists(ext, NFT_SET_EXT_EXPIRATION)) {
		u64 expires, now = get_jiffies_64();

		expires = *nft_set_ext_expiration(ext);
		if (time_before64(now, expires))
			expires -= now;
		else
			expires = 0;

		if (nla_put_be64(skb, NFTA_SET_ELEM_EXPIRATION,
				 nf_jiffies64_to_msecs(expires),
				 NFTA_SET_ELEM_PAD))
			goto nla_put_failure;
	}

	if (nft_set_ext_exists(ext, NFT_SET_EXT_USERDATA)) {
		struct nft_userdata *udata;

		udata = nft_set_ext_userdata(ext);
		if (nla_put(skb, NFTA_SET_ELEM_USERDATA,
			    udata->len + 1, udata->data))
			goto nla_put_failure;
	}

	nla_nest_end(skb, nest);
	return 0;

nla_put_failure:
	nlmsg_trim(skb, b);
	return -EMSGSIZE;
}

struct nft_set_dump_args {
	const struct netlink_callback	*cb;
	struct nft_set_iter		iter;
	struct sk_buff			*skb;
};

static int nf_tables_dump_setelem(const struct nft_ctx *ctx,
				  struct nft_set *set,
				  const struct nft_set_iter *iter,
				  struct nft_set_elem *elem)
{
	struct nft_set_dump_args *args;

	args = container_of(iter, struct nft_set_dump_args, iter);
	return nf_tables_fill_setelem(args->skb, set, elem);
}

struct nft_set_dump_ctx {
	const struct nft_set	*set;
	struct nft_ctx		ctx;
};

static int nft_set_catchall_dump(struct net *net, struct sk_buff *skb,
				 const struct nft_set *set)
{
	struct nft_set_elem_catchall *catchall;
	u8 genmask = nft_genmask_cur(net);
	struct nft_set_elem elem;
	struct nft_set_ext *ext;
	int ret = 0;

	list_for_each_entry_rcu(catchall, &set->catchall_list, list) {
		ext = nft_set_elem_ext(set, catchall->elem);
		if (!nft_set_elem_active(ext, genmask) ||
		    nft_set_elem_expired(ext))
			continue;

		elem.priv = catchall->elem;
		ret = nf_tables_fill_setelem(skb, set, &elem);
		break;
	}

	return ret;
}

static int nf_tables_dump_set(struct sk_buff *skb, struct netlink_callback *cb)
{
	struct nft_set_dump_ctx *dump_ctx = cb->data;
	struct net *net = sock_net(skb->sk);
	struct nftables_pernet *nft_net;
	struct nft_table *table;
	struct nft_set *set;
	struct nft_set_dump_args args;
	bool set_found = false;
	struct nlmsghdr *nlh;
	struct nlattr *nest;
	u32 portid, seq;
	int event;

	rcu_read_lock();
	nft_net = nft_pernet(net);
	list_for_each_entry_rcu(table, &nft_net->tables, list) {
		if (dump_ctx->ctx.family != NFPROTO_UNSPEC &&
		    dump_ctx->ctx.family != table->family)
			continue;

		if (table != dump_ctx->ctx.table)
			continue;

		list_for_each_entry_rcu(set, &table->sets, list) {
			if (set == dump_ctx->set) {
				set_found = true;
				break;
			}
		}
		break;
	}

	if (!set_found) {
		rcu_read_unlock();
		return -ENOENT;
	}

	event  = nfnl_msg_type(NFNL_SUBSYS_NFTABLES, NFT_MSG_NEWSETELEM);
	portid = NETLINK_CB(cb->skb).portid;
	seq    = cb->nlh->nlmsg_seq;

	nlh = nfnl_msg_put(skb, portid, seq, event, NLM_F_MULTI,
			   table->family, NFNETLINK_V0, nft_base_seq(net));
	if (!nlh)
		goto nla_put_failure;

	if (nla_put_string(skb, NFTA_SET_ELEM_LIST_TABLE, table->name))
		goto nla_put_failure;
	if (nla_put_string(skb, NFTA_SET_ELEM_LIST_SET, set->name))
		goto nla_put_failure;

	nest = nla_nest_start_noflag(skb, NFTA_SET_ELEM_LIST_ELEMENTS);
	if (nest == NULL)
		goto nla_put_failure;

	args.cb			= cb;
	args.skb		= skb;
	args.iter.genmask	= nft_genmask_cur(net);
	args.iter.skip		= cb->args[0];
	args.iter.count		= 0;
	args.iter.err		= 0;
	args.iter.fn		= nf_tables_dump_setelem;
	set->ops->walk(&dump_ctx->ctx, set, &args.iter);

	if (!args.iter.err && args.iter.count == cb->args[0])
		args.iter.err = nft_set_catchall_dump(net, skb, set);
	rcu_read_unlock();

	nla_nest_end(skb, nest);
	nlmsg_end(skb, nlh);

	if (args.iter.err && args.iter.err != -EMSGSIZE)
		return args.iter.err;
	if (args.iter.count == cb->args[0])
		return 0;

	cb->args[0] = args.iter.count;
	return skb->len;

nla_put_failure:
	rcu_read_unlock();
	return -ENOSPC;
}

static int nf_tables_dump_set_start(struct netlink_callback *cb)
{
	struct nft_set_dump_ctx *dump_ctx = cb->data;

	cb->data = kmemdup(dump_ctx, sizeof(*dump_ctx), GFP_ATOMIC);

	return cb->data ? 0 : -ENOMEM;
}

static int nf_tables_dump_set_done(struct netlink_callback *cb)
{
	kfree(cb->data);
	return 0;
}

static int nf_tables_fill_setelem_info(struct sk_buff *skb,
				       const struct nft_ctx *ctx, u32 seq,
				       u32 portid, int event, u16 flags,
				       const struct nft_set *set,
				       const struct nft_set_elem *elem)
{
	struct nlmsghdr *nlh;
	struct nlattr *nest;
	int err;

	event = nfnl_msg_type(NFNL_SUBSYS_NFTABLES, event);
	nlh = nfnl_msg_put(skb, portid, seq, event, flags, ctx->family,
			   NFNETLINK_V0, nft_base_seq(ctx->net));
	if (!nlh)
		goto nla_put_failure;

	if (nla_put_string(skb, NFTA_SET_TABLE, ctx->table->name))
		goto nla_put_failure;
	if (nla_put_string(skb, NFTA_SET_NAME, set->name))
		goto nla_put_failure;

	nest = nla_nest_start_noflag(skb, NFTA_SET_ELEM_LIST_ELEMENTS);
	if (nest == NULL)
		goto nla_put_failure;

	err = nf_tables_fill_setelem(skb, set, elem);
	if (err < 0)
		goto nla_put_failure;

	nla_nest_end(skb, nest);

	nlmsg_end(skb, nlh);
	return 0;

nla_put_failure:
	nlmsg_trim(skb, nlh);
	return -1;
}

static int nft_setelem_parse_flags(const struct nft_set *set,
				   const struct nlattr *attr, u32 *flags)
{
	if (attr == NULL)
		return 0;

	*flags = ntohl(nla_get_be32(attr));
	if (*flags & ~(NFT_SET_ELEM_INTERVAL_END | NFT_SET_ELEM_CATCHALL))
		return -EOPNOTSUPP;
	if (!(set->flags & NFT_SET_INTERVAL) &&
	    *flags & NFT_SET_ELEM_INTERVAL_END)
		return -EINVAL;

	return 0;
}

static int nft_setelem_parse_key(struct nft_ctx *ctx, struct nft_set *set,
				 struct nft_data *key, struct nlattr *attr)
{
	struct nft_data_desc desc;
	int err;

	err = nft_data_init(ctx, key, NFT_DATA_VALUE_MAXLEN, &desc, attr);
	if (err < 0)
		return err;

	if (desc.type != NFT_DATA_VALUE || desc.len != set->klen) {
		nft_data_release(key, desc.type);
		return -EINVAL;
	}

	return 0;
}

static int nft_setelem_parse_data(struct nft_ctx *ctx, struct nft_set *set,
				  struct nft_data_desc *desc,
				  struct nft_data *data,
				  struct nlattr *attr)
{
	int err;

	err = nft_data_init(ctx, data, NFT_DATA_VALUE_MAXLEN, desc, attr);
	if (err < 0)
		return err;

	if (desc->type != NFT_DATA_VERDICT && desc->len != set->dlen) {
		nft_data_release(data, desc->type);
		return -EINVAL;
	}

	return 0;
}

static void *nft_setelem_catchall_get(const struct net *net,
				      const struct nft_set *set)
{
	struct nft_set_elem_catchall *catchall;
	u8 genmask = nft_genmask_cur(net);
	struct nft_set_ext *ext;
	void *priv = NULL;

	list_for_each_entry_rcu(catchall, &set->catchall_list, list) {
		ext = nft_set_elem_ext(set, catchall->elem);
		if (!nft_set_elem_active(ext, genmask) ||
		    nft_set_elem_expired(ext))
			continue;

		priv = catchall->elem;
		break;
	}

	return priv;
}

static int nft_setelem_get(struct nft_ctx *ctx, struct nft_set *set,
			   struct nft_set_elem *elem, u32 flags)
{
	void *priv;

	if (!(flags & NFT_SET_ELEM_CATCHALL)) {
		priv = set->ops->get(ctx->net, set, elem, flags);
		if (IS_ERR(priv))
			return PTR_ERR(priv);
	} else {
		priv = nft_setelem_catchall_get(ctx->net, set);
		if (!priv)
			return -ENOENT;
	}
	elem->priv = priv;

	return 0;
}

static int nft_get_set_elem(struct nft_ctx *ctx, struct nft_set *set,
			    const struct nlattr *attr)
{
	struct nlattr *nla[NFTA_SET_ELEM_MAX + 1];
	struct nft_set_elem elem;
	struct sk_buff *skb;
	uint32_t flags = 0;
	int err;

	err = nla_parse_nested_deprecated(nla, NFTA_SET_ELEM_MAX, attr,
					  nft_set_elem_policy, NULL);
	if (err < 0)
		return err;

	err = nft_setelem_parse_flags(set, nla[NFTA_SET_ELEM_FLAGS], &flags);
	if (err < 0)
		return err;

	if (!nla[NFTA_SET_ELEM_KEY] && !(flags & NFT_SET_ELEM_CATCHALL))
		return -EINVAL;

	if (nla[NFTA_SET_ELEM_KEY]) {
		err = nft_setelem_parse_key(ctx, set, &elem.key.val,
					    nla[NFTA_SET_ELEM_KEY]);
		if (err < 0)
			return err;
	}

	if (nla[NFTA_SET_ELEM_KEY_END]) {
		err = nft_setelem_parse_key(ctx, set, &elem.key_end.val,
					    nla[NFTA_SET_ELEM_KEY_END]);
		if (err < 0)
			return err;
	}

	err = nft_setelem_get(ctx, set, &elem, flags);
	if (err < 0)
		return err;

	err = -ENOMEM;
	skb = nlmsg_new(NLMSG_GOODSIZE, GFP_ATOMIC);
	if (skb == NULL)
		return err;

	err = nf_tables_fill_setelem_info(skb, ctx, ctx->seq, ctx->portid,
					  NFT_MSG_NEWSETELEM, 0, set, &elem);
	if (err < 0)
		goto err_fill_setelem;

	return nfnetlink_unicast(skb, ctx->net, ctx->portid);

err_fill_setelem:
	kfree_skb(skb);
	return err;
}

/* called with rcu_read_lock held */
static int nf_tables_getsetelem(struct sk_buff *skb,
				const struct nfnl_info *info,
				const struct nlattr * const nla[])
{
	struct netlink_ext_ack *extack = info->extack;
	u8 genmask = nft_genmask_cur(info->net);
	u8 family = info->nfmsg->nfgen_family;
	struct net *net = info->net;
	struct nft_table *table;
	struct nft_set *set;
	struct nlattr *attr;
	struct nft_ctx ctx;
	int rem, err = 0;

	table = nft_table_lookup(net, nla[NFTA_SET_ELEM_LIST_TABLE], family,
				 genmask, NETLINK_CB(skb).portid);
	if (IS_ERR(table)) {
		NL_SET_BAD_ATTR(extack, nla[NFTA_SET_ELEM_LIST_TABLE]);
		return PTR_ERR(table);
	}

	set = nft_set_lookup(table, nla[NFTA_SET_ELEM_LIST_SET], genmask);
	if (IS_ERR(set))
		return PTR_ERR(set);

	nft_ctx_init(&ctx, net, skb, info->nlh, family, table, NULL, nla);

	if (info->nlh->nlmsg_flags & NLM_F_DUMP) {
		struct netlink_dump_control c = {
			.start = nf_tables_dump_set_start,
			.dump = nf_tables_dump_set,
			.done = nf_tables_dump_set_done,
			.module = THIS_MODULE,
		};
		struct nft_set_dump_ctx dump_ctx = {
			.set = set,
			.ctx = ctx,
		};

		c.data = &dump_ctx;
		return nft_netlink_dump_start_rcu(info->sk, skb, info->nlh, &c);
	}

	if (!nla[NFTA_SET_ELEM_LIST_ELEMENTS])
		return -EINVAL;

	nla_for_each_nested(attr, nla[NFTA_SET_ELEM_LIST_ELEMENTS], rem) {
		err = nft_get_set_elem(&ctx, set, attr);
		if (err < 0)
			break;
	}

	return err;
}

static void nf_tables_setelem_notify(const struct nft_ctx *ctx,
				     const struct nft_set *set,
				     const struct nft_set_elem *elem,
				     int event, u16 flags)
{
	struct nftables_pernet *nft_net;
	struct net *net = ctx->net;
	u32 portid = ctx->portid;
	struct sk_buff *skb;
	int err;

	if (!ctx->report && !nfnetlink_has_listeners(net, NFNLGRP_NFTABLES))
		return;

	skb = nlmsg_new(NLMSG_GOODSIZE, GFP_KERNEL);
	if (skb == NULL)
		goto err;

	err = nf_tables_fill_setelem_info(skb, ctx, 0, portid, event, flags,
					  set, elem);
	if (err < 0) {
		kfree_skb(skb);
		goto err;
	}

	nft_net = nft_pernet(net);
	nft_notify_enqueue(skb, ctx->report, &nft_net->notify_list);
	return;
err:
	nfnetlink_set_err(net, portid, NFNLGRP_NFTABLES, -ENOBUFS);
}

static struct nft_trans *nft_trans_elem_alloc(struct nft_ctx *ctx,
					      int msg_type,
					      struct nft_set *set)
{
	struct nft_trans *trans;

	trans = nft_trans_alloc(ctx, msg_type, sizeof(struct nft_trans_elem));
	if (trans == NULL)
		return NULL;

	nft_trans_elem_set(trans) = set;
	return trans;
}

struct nft_expr *nft_set_elem_expr_alloc(const struct nft_ctx *ctx,
					 const struct nft_set *set,
					 const struct nlattr *attr)
{
	struct nft_expr *expr;
	int err;

	expr = nft_expr_init(ctx, attr);
	if (IS_ERR(expr))
		return expr;

	err = -EOPNOTSUPP;
	if (!(expr->ops->type->flags & NFT_EXPR_STATEFUL))
		goto err_set_elem_expr;

	if (expr->ops->type->flags & NFT_EXPR_GC) {
		if (set->flags & NFT_SET_TIMEOUT)
			goto err_set_elem_expr;
		if (!set->ops->gc_init)
			goto err_set_elem_expr;
		set->ops->gc_init(set);
	}

	return expr;

err_set_elem_expr:
	nft_expr_destroy(ctx, expr);
	return ERR_PTR(err);
}

void *nft_set_elem_init(const struct nft_set *set,
			const struct nft_set_ext_tmpl *tmpl,
			const u32 *key, const u32 *key_end,
			const u32 *data, u64 timeout, u64 expiration, gfp_t gfp)
{
	struct nft_set_ext *ext;
	void *elem;

	elem = kzalloc(set->ops->elemsize + tmpl->len, gfp);
	if (elem == NULL)
		return NULL;

	ext = nft_set_elem_ext(set, elem);
	nft_set_ext_init(ext, tmpl);

	if (nft_set_ext_exists(ext, NFT_SET_EXT_KEY))
		memcpy(nft_set_ext_key(ext), key, set->klen);
	if (nft_set_ext_exists(ext, NFT_SET_EXT_KEY_END))
		memcpy(nft_set_ext_key_end(ext), key_end, set->klen);
	if (nft_set_ext_exists(ext, NFT_SET_EXT_DATA))
		memcpy(nft_set_ext_data(ext), data, set->dlen);
	if (nft_set_ext_exists(ext, NFT_SET_EXT_EXPIRATION)) {
		*nft_set_ext_expiration(ext) = get_jiffies_64() + expiration;
		if (expiration == 0)
			*nft_set_ext_expiration(ext) += timeout;
	}
	if (nft_set_ext_exists(ext, NFT_SET_EXT_TIMEOUT))
		*nft_set_ext_timeout(ext) = timeout;

	return elem;
}

static void __nft_set_elem_expr_destroy(const struct nft_ctx *ctx,
					struct nft_expr *expr)
{
	if (expr->ops->destroy_clone) {
		expr->ops->destroy_clone(ctx, expr);
		module_put(expr->ops->type->owner);
	} else {
		nf_tables_expr_destroy(ctx, expr);
	}
}

static void nft_set_elem_expr_destroy(const struct nft_ctx *ctx,
				      struct nft_set_elem_expr *elem_expr)
{
	struct nft_expr *expr;
	u32 size;

	nft_setelem_expr_foreach(expr, elem_expr, size)
		__nft_set_elem_expr_destroy(ctx, expr);
}

void nft_set_elem_destroy(const struct nft_set *set, void *elem,
			  bool destroy_expr)
{
	struct nft_set_ext *ext = nft_set_elem_ext(set, elem);
	struct nft_ctx ctx = {
		.net	= read_pnet(&set->net),
		.family	= set->table->family,
	};

	nft_data_release(nft_set_ext_key(ext), NFT_DATA_VALUE);
	if (nft_set_ext_exists(ext, NFT_SET_EXT_DATA))
		nft_data_release(nft_set_ext_data(ext), set->dtype);
	if (destroy_expr && nft_set_ext_exists(ext, NFT_SET_EXT_EXPRESSIONS))
		nft_set_elem_expr_destroy(&ctx, nft_set_ext_expr(ext));

	if (nft_set_ext_exists(ext, NFT_SET_EXT_OBJREF))
		(*nft_set_ext_obj(ext))->use--;
	kfree(elem);
}
EXPORT_SYMBOL_GPL(nft_set_elem_destroy);

/* Only called from commit path, nft_setelem_data_deactivate() already deals
 * with the refcounting from the preparation phase.
 */
static void nf_tables_set_elem_destroy(const struct nft_ctx *ctx,
				       const struct nft_set *set, void *elem)
{
	struct nft_set_ext *ext = nft_set_elem_ext(set, elem);

	if (nft_set_ext_exists(ext, NFT_SET_EXT_EXPRESSIONS))
		nft_set_elem_expr_destroy(ctx, nft_set_ext_expr(ext));

	kfree(elem);
}

int nft_set_elem_expr_clone(const struct nft_ctx *ctx, struct nft_set *set,
			    struct nft_expr *expr_array[])
{
	struct nft_expr *expr;
	int err, i, k;

	for (i = 0; i < set->num_exprs; i++) {
		expr = kzalloc(set->exprs[i]->ops->size, GFP_KERNEL);
		if (!expr)
			goto err_expr;

		err = nft_expr_clone(expr, set->exprs[i]);
		if (err < 0) {
			nft_expr_destroy(ctx, expr);
			goto err_expr;
		}
		expr_array[i] = expr;
	}

	return 0;

err_expr:
	for (k = i - 1; k >= 0; k--)
		nft_expr_destroy(ctx, expr_array[k]);

	return -ENOMEM;
}

static int nft_set_elem_expr_setup(struct nft_ctx *ctx,
				   const struct nft_set_ext *ext,
				   struct nft_expr *expr_array[],
				   u32 num_exprs)
{
	struct nft_set_elem_expr *elem_expr = nft_set_ext_expr(ext);
	struct nft_expr *expr;
	int i, err;

	for (i = 0; i < num_exprs; i++) {
		expr = nft_setelem_expr_at(elem_expr, elem_expr->size);
		err = nft_expr_clone(expr, expr_array[i]);
		if (err < 0)
			goto err_elem_expr_setup;

		elem_expr->size += expr_array[i]->ops->size;
		nft_expr_destroy(ctx, expr_array[i]);
		expr_array[i] = NULL;
	}

	return 0;

err_elem_expr_setup:
	for (; i < num_exprs; i++) {
		nft_expr_destroy(ctx, expr_array[i]);
		expr_array[i] = NULL;
	}

	return -ENOMEM;
}

struct nft_set_ext *nft_set_catchall_lookup(const struct net *net,
					    const struct nft_set *set)
{
	struct nft_set_elem_catchall *catchall;
	u8 genmask = nft_genmask_cur(net);
	struct nft_set_ext *ext;

	list_for_each_entry_rcu(catchall, &set->catchall_list, list) {
		ext = nft_set_elem_ext(set, catchall->elem);
		if (nft_set_elem_active(ext, genmask) &&
		    !nft_set_elem_expired(ext))
			return ext;
	}

	return NULL;
}
EXPORT_SYMBOL_GPL(nft_set_catchall_lookup);

void *nft_set_catchall_gc(const struct nft_set *set)
{
	struct nft_set_elem_catchall *catchall, *next;
	struct nft_set_ext *ext;
	void *elem = NULL;

	list_for_each_entry_safe(catchall, next, &set->catchall_list, list) {
		ext = nft_set_elem_ext(set, catchall->elem);

		if (!nft_set_elem_expired(ext) ||
		    nft_set_elem_mark_busy(ext))
			continue;

		elem = catchall->elem;
		list_del_rcu(&catchall->list);
		kfree_rcu(catchall, rcu);
		break;
	}

	return elem;
}
EXPORT_SYMBOL_GPL(nft_set_catchall_gc);

static int nft_setelem_catchall_insert(const struct net *net,
				       struct nft_set *set,
				       const struct nft_set_elem *elem,
				       struct nft_set_ext **pext)
{
	struct nft_set_elem_catchall *catchall;
	u8 genmask = nft_genmask_next(net);
	struct nft_set_ext *ext;

	list_for_each_entry(catchall, &set->catchall_list, list) {
		ext = nft_set_elem_ext(set, catchall->elem);
		if (nft_set_elem_active(ext, genmask)) {
			*pext = ext;
			return -EEXIST;
		}
	}

	catchall = kmalloc(sizeof(*catchall), GFP_KERNEL);
	if (!catchall)
		return -ENOMEM;

	catchall->elem = elem->priv;
	list_add_tail_rcu(&catchall->list, &set->catchall_list);

	return 0;
}

static int nft_setelem_insert(const struct net *net,
			      struct nft_set *set,
			      const struct nft_set_elem *elem,
			      struct nft_set_ext **ext, unsigned int flags)
{
	int ret;

	if (flags & NFT_SET_ELEM_CATCHALL)
		ret = nft_setelem_catchall_insert(net, set, elem, ext);
	else
		ret = set->ops->insert(net, set, elem, ext);

	return ret;
}

static bool nft_setelem_is_catchall(const struct nft_set *set,
				    const struct nft_set_elem *elem)
{
	struct nft_set_ext *ext = nft_set_elem_ext(set, elem->priv);

	if (nft_set_ext_exists(ext, NFT_SET_EXT_FLAGS) &&
	    *nft_set_ext_flags(ext) & NFT_SET_ELEM_CATCHALL)
		return true;

	return false;
}

static void nft_setelem_activate(struct net *net, struct nft_set *set,
				 struct nft_set_elem *elem)
{
	struct nft_set_ext *ext = nft_set_elem_ext(set, elem->priv);

	if (nft_setelem_is_catchall(set, elem)) {
		nft_set_elem_change_active(net, set, ext);
		nft_set_elem_clear_busy(ext);
	} else {
		set->ops->activate(net, set, elem);
	}
}

static int nft_setelem_catchall_deactivate(const struct net *net,
					   struct nft_set *set,
					   struct nft_set_elem *elem)
{
	struct nft_set_elem_catchall *catchall;
	struct nft_set_ext *ext;

	list_for_each_entry(catchall, &set->catchall_list, list) {
		ext = nft_set_elem_ext(set, catchall->elem);
		if (!nft_is_active(net, ext) ||
		    nft_set_elem_mark_busy(ext))
			continue;

		kfree(elem->priv);
		elem->priv = catchall->elem;
		nft_set_elem_change_active(net, set, ext);
		return 0;
	}

	return -ENOENT;
}

static int __nft_setelem_deactivate(const struct net *net,
				    struct nft_set *set,
				    struct nft_set_elem *elem)
{
	void *priv;

	priv = set->ops->deactivate(net, set, elem);
	if (!priv)
		return -ENOENT;

	kfree(elem->priv);
	elem->priv = priv;
	set->ndeact++;

	return 0;
}

static int nft_setelem_deactivate(const struct net *net,
				  struct nft_set *set,
				  struct nft_set_elem *elem, u32 flags)
{
	int ret;

	if (flags & NFT_SET_ELEM_CATCHALL)
		ret = nft_setelem_catchall_deactivate(net, set, elem);
	else
		ret = __nft_setelem_deactivate(net, set, elem);

	return ret;
}

static void nft_setelem_catchall_remove(const struct net *net,
					const struct nft_set *set,
					const struct nft_set_elem *elem)
{
	struct nft_set_elem_catchall *catchall, *next;

	list_for_each_entry_safe(catchall, next, &set->catchall_list, list) {
		if (catchall->elem == elem->priv) {
			list_del_rcu(&catchall->list);
			kfree_rcu(catchall);
			break;
		}
	}
}

static void nft_setelem_remove(const struct net *net,
			       const struct nft_set *set,
			       const struct nft_set_elem *elem)
{
	if (nft_setelem_is_catchall(set, elem))
		nft_setelem_catchall_remove(net, set, elem);
	else
		set->ops->remove(net, set, elem);
}

static int nft_add_set_elem(struct nft_ctx *ctx, struct nft_set *set,
			    const struct nlattr *attr, u32 nlmsg_flags)
{
	struct nft_expr *expr_array[NFT_SET_EXPR_MAX] = {};
	struct nlattr *nla[NFTA_SET_ELEM_MAX + 1];
	u8 genmask = nft_genmask_next(ctx->net);
	u32 flags = 0, size = 0, num_exprs = 0;
	struct nft_set_ext_tmpl tmpl;
	struct nft_set_ext *ext, *ext2;
	struct nft_set_elem elem;
	struct nft_set_binding *binding;
	struct nft_object *obj = NULL;
	struct nft_userdata *udata;
	struct nft_data_desc desc;
	enum nft_registers dreg;
	struct nft_trans *trans;
	u64 timeout;
	u64 expiration;
	int err, i;
	u8 ulen;

	err = nla_parse_nested_deprecated(nla, NFTA_SET_ELEM_MAX, attr,
					  nft_set_elem_policy, NULL);
	if (err < 0)
		return err;

	nft_set_ext_prepare(&tmpl);

	err = nft_setelem_parse_flags(set, nla[NFTA_SET_ELEM_FLAGS], &flags);
	if (err < 0)
		return err;

	if (!nla[NFTA_SET_ELEM_KEY] && !(flags & NFT_SET_ELEM_CATCHALL))
		return -EINVAL;

	if (flags != 0)
		nft_set_ext_add(&tmpl, NFT_SET_EXT_FLAGS);

	if (set->flags & NFT_SET_MAP) {
		if (nla[NFTA_SET_ELEM_DATA] == NULL &&
		    !(flags & NFT_SET_ELEM_INTERVAL_END))
			return -EINVAL;
	} else {
		if (nla[NFTA_SET_ELEM_DATA] != NULL)
			return -EINVAL;
	}

	if ((flags & NFT_SET_ELEM_INTERVAL_END) &&
	     (nla[NFTA_SET_ELEM_DATA] ||
	      nla[NFTA_SET_ELEM_OBJREF] ||
	      nla[NFTA_SET_ELEM_TIMEOUT] ||
	      nla[NFTA_SET_ELEM_EXPIRATION] ||
	      nla[NFTA_SET_ELEM_USERDATA] ||
	      nla[NFTA_SET_ELEM_EXPR] ||
	      nla[NFTA_SET_ELEM_EXPRESSIONS]))
		return -EINVAL;

	timeout = 0;
	if (nla[NFTA_SET_ELEM_TIMEOUT] != NULL) {
		if (!(set->flags & NFT_SET_TIMEOUT))
			return -EINVAL;
		err = nf_msecs_to_jiffies64(nla[NFTA_SET_ELEM_TIMEOUT],
					    &timeout);
		if (err)
			return err;
	} else if (set->flags & NFT_SET_TIMEOUT) {
		timeout = set->timeout;
	}

	expiration = 0;
	if (nla[NFTA_SET_ELEM_EXPIRATION] != NULL) {
		if (!(set->flags & NFT_SET_TIMEOUT))
			return -EINVAL;
		err = nf_msecs_to_jiffies64(nla[NFTA_SET_ELEM_EXPIRATION],
					    &expiration);
		if (err)
			return err;
	}

	if (nla[NFTA_SET_ELEM_EXPR]) {
		struct nft_expr *expr;

		if (set->num_exprs && set->num_exprs != 1)
			return -EOPNOTSUPP;

		expr = nft_set_elem_expr_alloc(ctx, set,
					       nla[NFTA_SET_ELEM_EXPR]);
		if (IS_ERR(expr))
			return PTR_ERR(expr);

		expr_array[0] = expr;
		num_exprs = 1;

		if (set->num_exprs && set->exprs[0]->ops != expr->ops) {
			err = -EOPNOTSUPP;
			goto err_set_elem_expr;
		}
	} else if (nla[NFTA_SET_ELEM_EXPRESSIONS]) {
		struct nft_expr *expr;
		struct nlattr *tmp;
		int left;

		i = 0;
		nla_for_each_nested(tmp, nla[NFTA_SET_ELEM_EXPRESSIONS], left) {
			if (i == NFT_SET_EXPR_MAX ||
			    (set->num_exprs && set->num_exprs == i)) {
				err = -E2BIG;
				goto err_set_elem_expr;
			}
			if (nla_type(tmp) != NFTA_LIST_ELEM) {
				err = -EINVAL;
				goto err_set_elem_expr;
			}
			expr = nft_set_elem_expr_alloc(ctx, set, tmp);
			if (IS_ERR(expr)) {
				err = PTR_ERR(expr);
				goto err_set_elem_expr;
			}
			expr_array[i] = expr;
			num_exprs++;

			if (set->num_exprs && expr->ops != set->exprs[i]->ops) {
				err = -EOPNOTSUPP;
				goto err_set_elem_expr;
			}
			i++;
		}
		if (set->num_exprs && set->num_exprs != i) {
			err = -EOPNOTSUPP;
			goto err_set_elem_expr;
		}
	} else if (set->num_exprs > 0) {
		err = nft_set_elem_expr_clone(ctx, set, expr_array);
		if (err < 0)
			goto err_set_elem_expr_clone;

		num_exprs = set->num_exprs;
	}

	if (nla[NFTA_SET_ELEM_KEY]) {
		err = nft_setelem_parse_key(ctx, set, &elem.key.val,
					    nla[NFTA_SET_ELEM_KEY]);
		if (err < 0)
			goto err_set_elem_expr;

		nft_set_ext_add_length(&tmpl, NFT_SET_EXT_KEY, set->klen);
	}

	if (nla[NFTA_SET_ELEM_KEY_END]) {
		err = nft_setelem_parse_key(ctx, set, &elem.key_end.val,
					    nla[NFTA_SET_ELEM_KEY_END]);
		if (err < 0)
			goto err_parse_key;

		nft_set_ext_add_length(&tmpl, NFT_SET_EXT_KEY_END, set->klen);
	}

	if (timeout > 0) {
		nft_set_ext_add(&tmpl, NFT_SET_EXT_EXPIRATION);
		if (timeout != set->timeout)
			nft_set_ext_add(&tmpl, NFT_SET_EXT_TIMEOUT);
	}

	if (num_exprs) {
		for (i = 0; i < num_exprs; i++)
			size += expr_array[i]->ops->size;

		nft_set_ext_add_length(&tmpl, NFT_SET_EXT_EXPRESSIONS,
				       sizeof(struct nft_set_elem_expr) +
				       size);
	}

	if (nla[NFTA_SET_ELEM_OBJREF] != NULL) {
		if (!(set->flags & NFT_SET_OBJECT)) {
			err = -EINVAL;
			goto err_parse_key_end;
		}
		obj = nft_obj_lookup(ctx->net, ctx->table,
				     nla[NFTA_SET_ELEM_OBJREF],
				     set->objtype, genmask);
		if (IS_ERR(obj)) {
			err = PTR_ERR(obj);
			goto err_parse_key_end;
		}
		nft_set_ext_add(&tmpl, NFT_SET_EXT_OBJREF);
	}

	if (nla[NFTA_SET_ELEM_DATA] != NULL) {
		err = nft_setelem_parse_data(ctx, set, &desc, &elem.data.val,
					     nla[NFTA_SET_ELEM_DATA]);
		if (err < 0)
			goto err_parse_key_end;

		dreg = nft_type_to_reg(set->dtype);
		list_for_each_entry(binding, &set->bindings, list) {
			struct nft_ctx bind_ctx = {
				.net	= ctx->net,
				.family	= ctx->family,
				.table	= ctx->table,
				.chain	= (struct nft_chain *)binding->chain,
			};

			if (!(binding->flags & NFT_SET_MAP))
				continue;

			err = nft_validate_register_store(&bind_ctx, dreg,
							  &elem.data.val,
							  desc.type, desc.len);
			if (err < 0)
				goto err_parse_data;

			if (desc.type == NFT_DATA_VERDICT &&
			    (elem.data.val.verdict.code == NFT_GOTO ||
			     elem.data.val.verdict.code == NFT_JUMP))
				nft_validate_state_update(ctx->net,
							  NFT_VALIDATE_NEED);
		}

		nft_set_ext_add_length(&tmpl, NFT_SET_EXT_DATA, desc.len);
	}

	/* The full maximum length of userdata can exceed the maximum
	 * offset value (U8_MAX) for following extensions, therefor it
	 * must be the last extension added.
	 */
	ulen = 0;
	if (nla[NFTA_SET_ELEM_USERDATA] != NULL) {
		ulen = nla_len(nla[NFTA_SET_ELEM_USERDATA]);
		if (ulen > 0)
			nft_set_ext_add_length(&tmpl, NFT_SET_EXT_USERDATA,
					       ulen);
	}

	err = -ENOMEM;
	elem.priv = nft_set_elem_init(set, &tmpl, elem.key.val.data,
				      elem.key_end.val.data, elem.data.val.data,
				      timeout, expiration, GFP_KERNEL);
	if (elem.priv == NULL)
		goto err_parse_data;

	ext = nft_set_elem_ext(set, elem.priv);
	if (flags)
		*nft_set_ext_flags(ext) = flags;
	if (ulen > 0) {
		udata = nft_set_ext_userdata(ext);
		udata->len = ulen - 1;
		nla_memcpy(&udata->data, nla[NFTA_SET_ELEM_USERDATA], ulen);
	}
	if (obj) {
		*nft_set_ext_obj(ext) = obj;
		obj->use++;
	}
	err = nft_set_elem_expr_setup(ctx, ext, expr_array, num_exprs);
	if (err < 0)
		goto err_elem_expr;

	trans = nft_trans_elem_alloc(ctx, NFT_MSG_NEWSETELEM, set);
	if (trans == NULL) {
		err = -ENOMEM;
		goto err_elem_expr;
	}

	ext->genmask = nft_genmask_cur(ctx->net) | NFT_SET_ELEM_BUSY_MASK;

	err = nft_setelem_insert(ctx->net, set, &elem, &ext2, flags);
	if (err) {
		if (err == -EEXIST) {
			if (nft_set_ext_exists(ext, NFT_SET_EXT_DATA) ^
			    nft_set_ext_exists(ext2, NFT_SET_EXT_DATA) ||
			    nft_set_ext_exists(ext, NFT_SET_EXT_OBJREF) ^
			    nft_set_ext_exists(ext2, NFT_SET_EXT_OBJREF))
				goto err_element_clash;
			if ((nft_set_ext_exists(ext, NFT_SET_EXT_DATA) &&
			     nft_set_ext_exists(ext2, NFT_SET_EXT_DATA) &&
			     memcmp(nft_set_ext_data(ext),
				    nft_set_ext_data(ext2), set->dlen) != 0) ||
			    (nft_set_ext_exists(ext, NFT_SET_EXT_OBJREF) &&
			     nft_set_ext_exists(ext2, NFT_SET_EXT_OBJREF) &&
			     *nft_set_ext_obj(ext) != *nft_set_ext_obj(ext2)))
				goto err_element_clash;
			else if (!(nlmsg_flags & NLM_F_EXCL))
				err = 0;
		} else if (err == -ENOTEMPTY) {
			/* ENOTEMPTY reports overlapping between this element
			 * and an existing one.
			 */
			err = -EEXIST;
		}
		goto err_element_clash;
	}

	if (!(flags & NFT_SET_ELEM_CATCHALL) && set->size &&
	    !atomic_add_unless(&set->nelems, 1, set->size + set->ndeact)) {
		err = -ENFILE;
		goto err_set_full;
	}

	nft_trans_elem(trans) = elem;
	nft_trans_commit_list_add_tail(ctx->net, trans);
	return 0;

err_set_full:
	nft_setelem_remove(ctx->net, set, &elem);
err_element_clash:
	kfree(trans);
err_elem_expr:
	if (obj)
		obj->use--;

	nf_tables_set_elem_destroy(ctx, set, elem.priv);
err_parse_data:
	if (nla[NFTA_SET_ELEM_DATA] != NULL)
		nft_data_release(&elem.data.val, desc.type);
err_parse_key_end:
	nft_data_release(&elem.key_end.val, NFT_DATA_VALUE);
err_parse_key:
	nft_data_release(&elem.key.val, NFT_DATA_VALUE);
err_set_elem_expr:
	for (i = 0; i < num_exprs && expr_array[i]; i++)
		nft_expr_destroy(ctx, expr_array[i]);
err_set_elem_expr_clone:
	return err;
}

static int nf_tables_newsetelem(struct sk_buff *skb,
				const struct nfnl_info *info,
				const struct nlattr * const nla[])
{
	struct nftables_pernet *nft_net = nft_pernet(info->net);
	struct netlink_ext_ack *extack = info->extack;
	u8 genmask = nft_genmask_next(info->net);
	u8 family = info->nfmsg->nfgen_family;
	struct net *net = info->net;
	const struct nlattr *attr;
	struct nft_table *table;
	struct nft_set *set;
	struct nft_ctx ctx;
	int rem, err;

	if (nla[NFTA_SET_ELEM_LIST_ELEMENTS] == NULL)
		return -EINVAL;

	table = nft_table_lookup(net, nla[NFTA_SET_ELEM_LIST_TABLE], family,
				 genmask, NETLINK_CB(skb).portid);
	if (IS_ERR(table)) {
		NL_SET_BAD_ATTR(extack, nla[NFTA_SET_ELEM_LIST_TABLE]);
		return PTR_ERR(table);
	}

	set = nft_set_lookup_global(net, table, nla[NFTA_SET_ELEM_LIST_SET],
				    nla[NFTA_SET_ELEM_LIST_SET_ID], genmask);
	if (IS_ERR(set))
		return PTR_ERR(set);

	if (!list_empty(&set->bindings) && set->flags & NFT_SET_CONSTANT)
		return -EBUSY;

	nft_ctx_init(&ctx, net, skb, info->nlh, family, table, NULL, nla);

	nla_for_each_nested(attr, nla[NFTA_SET_ELEM_LIST_ELEMENTS], rem) {
		err = nft_add_set_elem(&ctx, set, attr, info->nlh->nlmsg_flags);
		if (err < 0)
			return err;
	}

	if (nft_net->validate_state == NFT_VALIDATE_DO)
		return nft_table_validate(net, table);

	return 0;
}

/**
 *	nft_data_hold - hold a nft_data item
 *
 *	@data: struct nft_data to release
 *	@type: type of data
 *
 *	Hold a nft_data item. NFT_DATA_VALUE types can be silently discarded,
 *	NFT_DATA_VERDICT bumps the reference to chains in case of NFT_JUMP and
 *	NFT_GOTO verdicts. This function must be called on active data objects
 *	from the second phase of the commit protocol.
 */
void nft_data_hold(const struct nft_data *data, enum nft_data_types type)
{
	struct nft_chain *chain;
	struct nft_rule *rule;

	if (type == NFT_DATA_VERDICT) {
		switch (data->verdict.code) {
		case NFT_JUMP:
		case NFT_GOTO:
			chain = data->verdict.chain;
			chain->use++;

			if (!nft_chain_is_bound(chain))
				break;

			chain->table->use++;
			list_for_each_entry(rule, &chain->rules, list)
				chain->use++;

			nft_chain_add(chain->table, chain);
			break;
		}
	}
}

static void nft_setelem_data_activate(const struct net *net,
				      const struct nft_set *set,
				      struct nft_set_elem *elem)
{
	const struct nft_set_ext *ext = nft_set_elem_ext(set, elem->priv);

	if (nft_set_ext_exists(ext, NFT_SET_EXT_DATA))
		nft_data_hold(nft_set_ext_data(ext), set->dtype);
	if (nft_set_ext_exists(ext, NFT_SET_EXT_OBJREF))
		(*nft_set_ext_obj(ext))->use++;
}

static void nft_setelem_data_deactivate(const struct net *net,
					const struct nft_set *set,
					struct nft_set_elem *elem)
{
	const struct nft_set_ext *ext = nft_set_elem_ext(set, elem->priv);

	if (nft_set_ext_exists(ext, NFT_SET_EXT_DATA))
		nft_data_release(nft_set_ext_data(ext), set->dtype);
	if (nft_set_ext_exists(ext, NFT_SET_EXT_OBJREF))
		(*nft_set_ext_obj(ext))->use--;
}

static int nft_del_setelem(struct nft_ctx *ctx, struct nft_set *set,
			   const struct nlattr *attr)
{
	struct nlattr *nla[NFTA_SET_ELEM_MAX + 1];
	struct nft_set_ext_tmpl tmpl;
	struct nft_set_elem elem;
	struct nft_set_ext *ext;
	struct nft_trans *trans;
	u32 flags = 0;
	int err;

	err = nla_parse_nested_deprecated(nla, NFTA_SET_ELEM_MAX, attr,
					  nft_set_elem_policy, NULL);
	if (err < 0)
		return err;

	err = nft_setelem_parse_flags(set, nla[NFTA_SET_ELEM_FLAGS], &flags);
	if (err < 0)
		return err;

	if (!nla[NFTA_SET_ELEM_KEY] && !(flags & NFT_SET_ELEM_CATCHALL))
		return -EINVAL;

	nft_set_ext_prepare(&tmpl);

	if (flags != 0)
		nft_set_ext_add(&tmpl, NFT_SET_EXT_FLAGS);

	if (nla[NFTA_SET_ELEM_KEY]) {
		err = nft_setelem_parse_key(ctx, set, &elem.key.val,
					    nla[NFTA_SET_ELEM_KEY]);
		if (err < 0)
			return err;

		nft_set_ext_add_length(&tmpl, NFT_SET_EXT_KEY, set->klen);
	}

	if (nla[NFTA_SET_ELEM_KEY_END]) {
		err = nft_setelem_parse_key(ctx, set, &elem.key_end.val,
					    nla[NFTA_SET_ELEM_KEY_END]);
		if (err < 0)
			return err;

		nft_set_ext_add_length(&tmpl, NFT_SET_EXT_KEY_END, set->klen);
	}

	err = -ENOMEM;
	elem.priv = nft_set_elem_init(set, &tmpl, elem.key.val.data,
				      elem.key_end.val.data, NULL, 0, 0,
				      GFP_KERNEL);
	if (elem.priv == NULL)
		goto fail_elem;

	ext = nft_set_elem_ext(set, elem.priv);
	if (flags)
		*nft_set_ext_flags(ext) = flags;

	trans = nft_trans_elem_alloc(ctx, NFT_MSG_DELSETELEM, set);
	if (trans == NULL)
		goto fail_trans;

	err = nft_setelem_deactivate(ctx->net, set, &elem, flags);
	if (err < 0)
		goto fail_ops;

	nft_setelem_data_deactivate(ctx->net, set, &elem);

	nft_trans_elem(trans) = elem;
	nft_trans_commit_list_add_tail(ctx->net, trans);
	return 0;

fail_ops:
	kfree(trans);
fail_trans:
	kfree(elem.priv);
fail_elem:
	nft_data_release(&elem.key.val, NFT_DATA_VALUE);
	return err;
}

static int nft_setelem_flush(const struct nft_ctx *ctx,
			     struct nft_set *set,
			     const struct nft_set_iter *iter,
			     struct nft_set_elem *elem)
{
	struct nft_trans *trans;
	int err;

	trans = nft_trans_alloc_gfp(ctx, NFT_MSG_DELSETELEM,
				    sizeof(struct nft_trans_elem), GFP_ATOMIC);
	if (!trans)
		return -ENOMEM;

	if (!set->ops->flush(ctx->net, set, elem->priv)) {
		err = -ENOENT;
		goto err1;
	}
	set->ndeact++;

	nft_setelem_data_deactivate(ctx->net, set, elem);
	nft_trans_elem_set(trans) = set;
	nft_trans_elem(trans) = *elem;
	nft_trans_commit_list_add_tail(ctx->net, trans);

	return 0;
err1:
	kfree(trans);
	return err;
}

static int __nft_set_catchall_flush(const struct nft_ctx *ctx,
				    struct nft_set *set,
				    struct nft_set_elem *elem)
{
	struct nft_trans *trans;

	trans = nft_trans_alloc_gfp(ctx, NFT_MSG_DELSETELEM,
				    sizeof(struct nft_trans_elem), GFP_KERNEL);
	if (!trans)
		return -ENOMEM;

	nft_setelem_data_deactivate(ctx->net, set, elem);
	nft_trans_elem_set(trans) = set;
	nft_trans_elem(trans) = *elem;
	nft_trans_commit_list_add_tail(ctx->net, trans);

	return 0;
}

static int nft_set_catchall_flush(const struct nft_ctx *ctx,
				  struct nft_set *set)
{
	u8 genmask = nft_genmask_next(ctx->net);
	struct nft_set_elem_catchall *catchall;
	struct nft_set_elem elem;
	struct nft_set_ext *ext;
	int ret = 0;

	list_for_each_entry_rcu(catchall, &set->catchall_list, list) {
		ext = nft_set_elem_ext(set, catchall->elem);
		if (!nft_set_elem_active(ext, genmask) ||
		    nft_set_elem_mark_busy(ext))
			continue;

		elem.priv = catchall->elem;
		ret = __nft_set_catchall_flush(ctx, set, &elem);
		if (ret < 0)
			break;
	}

	return ret;
}

static int nft_set_flush(struct nft_ctx *ctx, struct nft_set *set, u8 genmask)
{
	struct nft_set_iter iter = {
		.genmask	= genmask,
		.fn		= nft_setelem_flush,
	};

	set->ops->walk(ctx, set, &iter);
	if (!iter.err)
		iter.err = nft_set_catchall_flush(ctx, set);

	return iter.err;
}

static int nf_tables_delsetelem(struct sk_buff *skb,
				const struct nfnl_info *info,
				const struct nlattr * const nla[])
{
	struct netlink_ext_ack *extack = info->extack;
	u8 genmask = nft_genmask_next(info->net);
	u8 family = info->nfmsg->nfgen_family;
	struct net *net = info->net;
	const struct nlattr *attr;
	struct nft_table *table;
	struct nft_set *set;
	struct nft_ctx ctx;
	int rem, err = 0;

	table = nft_table_lookup(net, nla[NFTA_SET_ELEM_LIST_TABLE], family,
				 genmask, NETLINK_CB(skb).portid);
	if (IS_ERR(table)) {
		NL_SET_BAD_ATTR(extack, nla[NFTA_SET_ELEM_LIST_TABLE]);
		return PTR_ERR(table);
	}

	set = nft_set_lookup(table, nla[NFTA_SET_ELEM_LIST_SET], genmask);
	if (IS_ERR(set))
		return PTR_ERR(set);
	if (!list_empty(&set->bindings) && set->flags & NFT_SET_CONSTANT)
		return -EBUSY;

	nft_ctx_init(&ctx, net, skb, info->nlh, family, table, NULL, nla);

	if (!nla[NFTA_SET_ELEM_LIST_ELEMENTS])
		return nft_set_flush(&ctx, set, genmask);

	nla_for_each_nested(attr, nla[NFTA_SET_ELEM_LIST_ELEMENTS], rem) {
		err = nft_del_setelem(&ctx, set, attr);
		if (err < 0)
			break;
	}
	return err;
}

void nft_set_gc_batch_release(struct rcu_head *rcu)
{
	struct nft_set_gc_batch *gcb;
	unsigned int i;

	gcb = container_of(rcu, struct nft_set_gc_batch, head.rcu);
	for (i = 0; i < gcb->head.cnt; i++)
		nft_set_elem_destroy(gcb->head.set, gcb->elems[i], true);
	kfree(gcb);
}

struct nft_set_gc_batch *nft_set_gc_batch_alloc(const struct nft_set *set,
						gfp_t gfp)
{
	struct nft_set_gc_batch *gcb;

	gcb = kzalloc(sizeof(*gcb), gfp);
	if (gcb == NULL)
		return gcb;
	gcb->head.set = set;
	return gcb;
}

/*
 * Stateful objects
 */

/**
 *	nft_register_obj- register nf_tables stateful object type
 *	@obj_type: object type
 *
 *	Registers the object type for use with nf_tables. Returns zero on
 *	success or a negative errno code otherwise.
 */
int nft_register_obj(struct nft_object_type *obj_type)
{
	if (obj_type->type == NFT_OBJECT_UNSPEC)
		return -EINVAL;

	nfnl_lock(NFNL_SUBSYS_NFTABLES);
	list_add_rcu(&obj_type->list, &nf_tables_objects);
	nfnl_unlock(NFNL_SUBSYS_NFTABLES);
	return 0;
}
EXPORT_SYMBOL_GPL(nft_register_obj);

/**
 *	nft_unregister_obj - unregister nf_tables object type
 *	@obj_type: object type
 *
 * 	Unregisters the object type for use with nf_tables.
 */
void nft_unregister_obj(struct nft_object_type *obj_type)
{
	nfnl_lock(NFNL_SUBSYS_NFTABLES);
	list_del_rcu(&obj_type->list);
	nfnl_unlock(NFNL_SUBSYS_NFTABLES);
}
EXPORT_SYMBOL_GPL(nft_unregister_obj);

struct nft_object *nft_obj_lookup(const struct net *net,
				  const struct nft_table *table,
				  const struct nlattr *nla, u32 objtype,
				  u8 genmask)
{
	struct nft_object_hash_key k = { .table = table };
	char search[NFT_OBJ_MAXNAMELEN];
	struct rhlist_head *tmp, *list;
	struct nft_object *obj;

	nla_strscpy(search, nla, sizeof(search));
	k.name = search;

	WARN_ON_ONCE(!rcu_read_lock_held() &&
		     !lockdep_commit_lock_is_held(net));

	rcu_read_lock();
	list = rhltable_lookup(&nft_objname_ht, &k, nft_objname_ht_params);
	if (!list)
		goto out;

	rhl_for_each_entry_rcu(obj, tmp, list, rhlhead) {
		if (objtype == obj->ops->type->type &&
		    nft_active_genmask(obj, genmask)) {
			rcu_read_unlock();
			return obj;
		}
	}
out:
	rcu_read_unlock();
	return ERR_PTR(-ENOENT);
}
EXPORT_SYMBOL_GPL(nft_obj_lookup);

static struct nft_object *nft_obj_lookup_byhandle(const struct nft_table *table,
						  const struct nlattr *nla,
						  u32 objtype, u8 genmask)
{
	struct nft_object *obj;

	list_for_each_entry(obj, &table->objects, list) {
		if (be64_to_cpu(nla_get_be64(nla)) == obj->handle &&
		    objtype == obj->ops->type->type &&
		    nft_active_genmask(obj, genmask))
			return obj;
	}
	return ERR_PTR(-ENOENT);
}

static const struct nla_policy nft_obj_policy[NFTA_OBJ_MAX + 1] = {
	[NFTA_OBJ_TABLE]	= { .type = NLA_STRING,
				    .len = NFT_TABLE_MAXNAMELEN - 1 },
	[NFTA_OBJ_NAME]		= { .type = NLA_STRING,
				    .len = NFT_OBJ_MAXNAMELEN - 1 },
	[NFTA_OBJ_TYPE]		= { .type = NLA_U32 },
	[NFTA_OBJ_DATA]		= { .type = NLA_NESTED },
	[NFTA_OBJ_HANDLE]	= { .type = NLA_U64},
	[NFTA_OBJ_USERDATA]	= { .type = NLA_BINARY,
				    .len = NFT_USERDATA_MAXLEN },
};

static struct nft_object *nft_obj_init(const struct nft_ctx *ctx,
				       const struct nft_object_type *type,
				       const struct nlattr *attr)
{
	struct nlattr **tb;
	const struct nft_object_ops *ops;
	struct nft_object *obj;
	int err = -ENOMEM;

	tb = kmalloc_array(type->maxattr + 1, sizeof(*tb), GFP_KERNEL);
	if (!tb)
		goto err1;

	if (attr) {
		err = nla_parse_nested_deprecated(tb, type->maxattr, attr,
						  type->policy, NULL);
		if (err < 0)
			goto err2;
	} else {
		memset(tb, 0, sizeof(tb[0]) * (type->maxattr + 1));
	}

	if (type->select_ops) {
		ops = type->select_ops(ctx, (const struct nlattr * const *)tb);
		if (IS_ERR(ops)) {
			err = PTR_ERR(ops);
			goto err2;
		}
	} else {
		ops = type->ops;
	}

	err = -ENOMEM;
	obj = kzalloc(sizeof(*obj) + ops->size, GFP_KERNEL);
	if (!obj)
		goto err2;

	err = ops->init(ctx, (const struct nlattr * const *)tb, obj);
	if (err < 0)
		goto err3;

	obj->ops = ops;

	kfree(tb);
	return obj;
err3:
	kfree(obj);
err2:
	kfree(tb);
err1:
	return ERR_PTR(err);
}

static int nft_object_dump(struct sk_buff *skb, unsigned int attr,
			   struct nft_object *obj, bool reset)
{
	struct nlattr *nest;

	nest = nla_nest_start_noflag(skb, attr);
	if (!nest)
		goto nla_put_failure;
	if (obj->ops->dump(skb, obj, reset) < 0)
		goto nla_put_failure;
	nla_nest_end(skb, nest);
	return 0;

nla_put_failure:
	return -1;
}

static const struct nft_object_type *__nft_obj_type_get(u32 objtype)
{
	const struct nft_object_type *type;

	list_for_each_entry(type, &nf_tables_objects, list) {
		if (objtype == type->type)
			return type;
	}
	return NULL;
}

static const struct nft_object_type *
nft_obj_type_get(struct net *net, u32 objtype)
{
	const struct nft_object_type *type;

	type = __nft_obj_type_get(objtype);
	if (type != NULL && try_module_get(type->owner))
		return type;

	lockdep_nfnl_nft_mutex_not_held();
#ifdef CONFIG_MODULES
	if (type == NULL) {
		if (nft_request_module(net, "nft-obj-%u", objtype) == -EAGAIN)
			return ERR_PTR(-EAGAIN);
	}
#endif
	return ERR_PTR(-ENOENT);
}

static int nf_tables_updobj(const struct nft_ctx *ctx,
			    const struct nft_object_type *type,
			    const struct nlattr *attr,
			    struct nft_object *obj)
{
	struct nft_object *newobj;
	struct nft_trans *trans;
	int err;

	trans = nft_trans_alloc(ctx, NFT_MSG_NEWOBJ,
				sizeof(struct nft_trans_obj));
	if (!trans)
		return -ENOMEM;

	newobj = nft_obj_init(ctx, type, attr);
	if (IS_ERR(newobj)) {
		err = PTR_ERR(newobj);
		goto err_free_trans;
	}

	nft_trans_obj(trans) = obj;
	nft_trans_obj_update(trans) = true;
	nft_trans_obj_newobj(trans) = newobj;
	nft_trans_commit_list_add_tail(ctx->net, trans);

	return 0;

err_free_trans:
	kfree(trans);
	return err;
}

static int nf_tables_newobj(struct sk_buff *skb, const struct nfnl_info *info,
			    const struct nlattr * const nla[])
{
	struct netlink_ext_ack *extack = info->extack;
	u8 genmask = nft_genmask_next(info->net);
	u8 family = info->nfmsg->nfgen_family;
	const struct nft_object_type *type;
	struct net *net = info->net;
	struct nft_table *table;
	struct nft_object *obj;
	struct nft_ctx ctx;
	u32 objtype;
	int err;

	if (!nla[NFTA_OBJ_TYPE] ||
	    !nla[NFTA_OBJ_NAME] ||
	    !nla[NFTA_OBJ_DATA])
		return -EINVAL;

	table = nft_table_lookup(net, nla[NFTA_OBJ_TABLE], family, genmask,
				 NETLINK_CB(skb).portid);
	if (IS_ERR(table)) {
		NL_SET_BAD_ATTR(extack, nla[NFTA_OBJ_TABLE]);
		return PTR_ERR(table);
	}

	objtype = ntohl(nla_get_be32(nla[NFTA_OBJ_TYPE]));
	obj = nft_obj_lookup(net, table, nla[NFTA_OBJ_NAME], objtype, genmask);
	if (IS_ERR(obj)) {
		err = PTR_ERR(obj);
		if (err != -ENOENT) {
			NL_SET_BAD_ATTR(extack, nla[NFTA_OBJ_NAME]);
			return err;
		}
	} else {
		if (info->nlh->nlmsg_flags & NLM_F_EXCL) {
			NL_SET_BAD_ATTR(extack, nla[NFTA_OBJ_NAME]);
			return -EEXIST;
		}
		if (info->nlh->nlmsg_flags & NLM_F_REPLACE)
			return -EOPNOTSUPP;

		type = __nft_obj_type_get(objtype);
		nft_ctx_init(&ctx, net, skb, info->nlh, family, table, NULL, nla);

		return nf_tables_updobj(&ctx, type, nla[NFTA_OBJ_DATA], obj);
	}

	nft_ctx_init(&ctx, net, skb, info->nlh, family, table, NULL, nla);

	type = nft_obj_type_get(net, objtype);
	if (IS_ERR(type))
		return PTR_ERR(type);

	obj = nft_obj_init(&ctx, type, nla[NFTA_OBJ_DATA]);
	if (IS_ERR(obj)) {
		err = PTR_ERR(obj);
		goto err_init;
	}
	obj->key.table = table;
	obj->handle = nf_tables_alloc_handle(table);

	obj->key.name = nla_strdup(nla[NFTA_OBJ_NAME], GFP_KERNEL);
	if (!obj->key.name) {
		err = -ENOMEM;
		goto err_strdup;
	}

	if (nla[NFTA_OBJ_USERDATA]) {
		obj->udata = nla_memdup(nla[NFTA_OBJ_USERDATA], GFP_KERNEL);
		if (obj->udata == NULL)
			goto err_userdata;

		obj->udlen = nla_len(nla[NFTA_OBJ_USERDATA]);
	}

	err = nft_trans_obj_add(&ctx, NFT_MSG_NEWOBJ, obj);
	if (err < 0)
		goto err_trans;

	err = rhltable_insert(&nft_objname_ht, &obj->rhlhead,
			      nft_objname_ht_params);
	if (err < 0)
		goto err_obj_ht;

	list_add_tail_rcu(&obj->list, &table->objects);
	table->use++;
	return 0;
err_obj_ht:
	/* queued in transaction log */
	INIT_LIST_HEAD(&obj->list);
	return err;
err_trans:
	kfree(obj->udata);
err_userdata:
	kfree(obj->key.name);
err_strdup:
	if (obj->ops->destroy)
		obj->ops->destroy(&ctx, obj);
	kfree(obj);
err_init:
	module_put(type->owner);
	return err;
}

static int nf_tables_fill_obj_info(struct sk_buff *skb, struct net *net,
				   u32 portid, u32 seq, int event, u32 flags,
				   int family, const struct nft_table *table,
				   struct nft_object *obj, bool reset)
{
	struct nlmsghdr *nlh;

	event = nfnl_msg_type(NFNL_SUBSYS_NFTABLES, event);
	nlh = nfnl_msg_put(skb, portid, seq, event, flags, family,
			   NFNETLINK_V0, nft_base_seq(net));
	if (!nlh)
		goto nla_put_failure;

	if (nla_put_string(skb, NFTA_OBJ_TABLE, table->name) ||
	    nla_put_string(skb, NFTA_OBJ_NAME, obj->key.name) ||
	    nla_put_be32(skb, NFTA_OBJ_TYPE, htonl(obj->ops->type->type)) ||
	    nla_put_be32(skb, NFTA_OBJ_USE, htonl(obj->use)) ||
	    nft_object_dump(skb, NFTA_OBJ_DATA, obj, reset) ||
	    nla_put_be64(skb, NFTA_OBJ_HANDLE, cpu_to_be64(obj->handle),
			 NFTA_OBJ_PAD))
		goto nla_put_failure;

	if (obj->udata &&
	    nla_put(skb, NFTA_OBJ_USERDATA, obj->udlen, obj->udata))
		goto nla_put_failure;

	nlmsg_end(skb, nlh);
	return 0;

nla_put_failure:
	nlmsg_trim(skb, nlh);
	return -1;
}

struct nft_obj_filter {
	char		*table;
	u32		type;
};

static int nf_tables_dump_obj(struct sk_buff *skb, struct netlink_callback *cb)
{
	const struct nfgenmsg *nfmsg = nlmsg_data(cb->nlh);
	const struct nft_table *table;
	unsigned int idx = 0, s_idx = cb->args[0];
	struct nft_obj_filter *filter = cb->data;
	struct net *net = sock_net(skb->sk);
	int family = nfmsg->nfgen_family;
	struct nftables_pernet *nft_net;
	struct nft_object *obj;
	bool reset = false;

	if (NFNL_MSG_TYPE(cb->nlh->nlmsg_type) == NFT_MSG_GETOBJ_RESET)
		reset = true;

	rcu_read_lock();
	nft_net = nft_pernet(net);
	cb->seq = nft_net->base_seq;

	list_for_each_entry_rcu(table, &nft_net->tables, list) {
		if (family != NFPROTO_UNSPEC && family != table->family)
			continue;

		list_for_each_entry_rcu(obj, &table->objects, list) {
			if (!nft_is_active(net, obj))
				goto cont;
			if (idx < s_idx)
				goto cont;
			if (idx > s_idx)
				memset(&cb->args[1], 0,
				       sizeof(cb->args) - sizeof(cb->args[0]));
			if (filter && filter->table &&
			    strcmp(filter->table, table->name))
				goto cont;
			if (filter &&
			    filter->type != NFT_OBJECT_UNSPEC &&
			    obj->ops->type->type != filter->type)
				goto cont;
			if (reset) {
				char *buf = kasprintf(GFP_ATOMIC,
						      "%s:%u",
						      table->name,
						      nft_net->base_seq);

				audit_log_nfcfg(buf,
						family,
						obj->handle,
						AUDIT_NFT_OP_OBJ_RESET,
						GFP_ATOMIC);
				kfree(buf);
			}

			if (nf_tables_fill_obj_info(skb, net, NETLINK_CB(cb->skb).portid,
						    cb->nlh->nlmsg_seq,
						    NFT_MSG_NEWOBJ,
						    NLM_F_MULTI | NLM_F_APPEND,
						    table->family, table,
						    obj, reset) < 0)
				goto done;

			nl_dump_check_consistent(cb, nlmsg_hdr(skb));
cont:
			idx++;
		}
	}
done:
	rcu_read_unlock();

	cb->args[0] = idx;
	return skb->len;
}

static int nf_tables_dump_obj_start(struct netlink_callback *cb)
{
	const struct nlattr * const *nla = cb->data;
	struct nft_obj_filter *filter = NULL;

	if (nla[NFTA_OBJ_TABLE] || nla[NFTA_OBJ_TYPE]) {
		filter = kzalloc(sizeof(*filter), GFP_ATOMIC);
		if (!filter)
			return -ENOMEM;

		if (nla[NFTA_OBJ_TABLE]) {
			filter->table = nla_strdup(nla[NFTA_OBJ_TABLE], GFP_ATOMIC);
			if (!filter->table) {
				kfree(filter);
				return -ENOMEM;
			}
		}

		if (nla[NFTA_OBJ_TYPE])
			filter->type = ntohl(nla_get_be32(nla[NFTA_OBJ_TYPE]));
	}

	cb->data = filter;
	return 0;
}

static int nf_tables_dump_obj_done(struct netlink_callback *cb)
{
	struct nft_obj_filter *filter = cb->data;

	if (filter) {
		kfree(filter->table);
		kfree(filter);
	}

	return 0;
}

/* called with rcu_read_lock held */
static int nf_tables_getobj(struct sk_buff *skb, const struct nfnl_info *info,
			    const struct nlattr * const nla[])
{
	struct netlink_ext_ack *extack = info->extack;
	u8 genmask = nft_genmask_cur(info->net);
	u8 family = info->nfmsg->nfgen_family;
	const struct nft_table *table;
	struct net *net = info->net;
	struct nft_object *obj;
	struct sk_buff *skb2;
	bool reset = false;
	u32 objtype;
	int err;

	if (info->nlh->nlmsg_flags & NLM_F_DUMP) {
		struct netlink_dump_control c = {
			.start = nf_tables_dump_obj_start,
			.dump = nf_tables_dump_obj,
			.done = nf_tables_dump_obj_done,
			.module = THIS_MODULE,
			.data = (void *)nla,
		};

		return nft_netlink_dump_start_rcu(info->sk, skb, info->nlh, &c);
	}

	if (!nla[NFTA_OBJ_NAME] ||
	    !nla[NFTA_OBJ_TYPE])
		return -EINVAL;

	table = nft_table_lookup(net, nla[NFTA_OBJ_TABLE], family, genmask, 0);
	if (IS_ERR(table)) {
		NL_SET_BAD_ATTR(extack, nla[NFTA_OBJ_TABLE]);
		return PTR_ERR(table);
	}

	objtype = ntohl(nla_get_be32(nla[NFTA_OBJ_TYPE]));
	obj = nft_obj_lookup(net, table, nla[NFTA_OBJ_NAME], objtype, genmask);
	if (IS_ERR(obj)) {
		NL_SET_BAD_ATTR(extack, nla[NFTA_OBJ_NAME]);
		return PTR_ERR(obj);
	}

	skb2 = alloc_skb(NLMSG_GOODSIZE, GFP_ATOMIC);
	if (!skb2)
		return -ENOMEM;

	if (NFNL_MSG_TYPE(info->nlh->nlmsg_type) == NFT_MSG_GETOBJ_RESET)
		reset = true;

	if (reset) {
		const struct nftables_pernet *nft_net;
		char *buf;

		nft_net = nft_pernet(net);
		buf = kasprintf(GFP_ATOMIC, "%s:%u", table->name, nft_net->base_seq);

		audit_log_nfcfg(buf,
				family,
				obj->handle,
				AUDIT_NFT_OP_OBJ_RESET,
				GFP_ATOMIC);
		kfree(buf);
	}

	err = nf_tables_fill_obj_info(skb2, net, NETLINK_CB(skb).portid,
				      info->nlh->nlmsg_seq, NFT_MSG_NEWOBJ, 0,
				      family, table, obj, reset);
	if (err < 0)
		goto err_fill_obj_info;

	return nfnetlink_unicast(skb2, net, NETLINK_CB(skb).portid);

err_fill_obj_info:
	kfree_skb(skb2);
	return err;
}

static void nft_obj_destroy(const struct nft_ctx *ctx, struct nft_object *obj)
{
	if (obj->ops->destroy)
		obj->ops->destroy(ctx, obj);

	module_put(obj->ops->type->owner);
	kfree(obj->key.name);
	kfree(obj->udata);
	kfree(obj);
}

static int nf_tables_delobj(struct sk_buff *skb, const struct nfnl_info *info,
			    const struct nlattr * const nla[])
{
	struct netlink_ext_ack *extack = info->extack;
	u8 genmask = nft_genmask_next(info->net);
	u8 family = info->nfmsg->nfgen_family;
	struct net *net = info->net;
	const struct nlattr *attr;
	struct nft_table *table;
	struct nft_object *obj;
	struct nft_ctx ctx;
	u32 objtype;

	if (!nla[NFTA_OBJ_TYPE] ||
	    (!nla[NFTA_OBJ_NAME] && !nla[NFTA_OBJ_HANDLE]))
		return -EINVAL;

	table = nft_table_lookup(net, nla[NFTA_OBJ_TABLE], family, genmask,
				 NETLINK_CB(skb).portid);
	if (IS_ERR(table)) {
		NL_SET_BAD_ATTR(extack, nla[NFTA_OBJ_TABLE]);
		return PTR_ERR(table);
	}

	objtype = ntohl(nla_get_be32(nla[NFTA_OBJ_TYPE]));
	if (nla[NFTA_OBJ_HANDLE]) {
		attr = nla[NFTA_OBJ_HANDLE];
		obj = nft_obj_lookup_byhandle(table, attr, objtype, genmask);
	} else {
		attr = nla[NFTA_OBJ_NAME];
		obj = nft_obj_lookup(net, table, attr, objtype, genmask);
	}

	if (IS_ERR(obj)) {
		NL_SET_BAD_ATTR(extack, attr);
		return PTR_ERR(obj);
	}
	if (obj->use > 0) {
		NL_SET_BAD_ATTR(extack, attr);
		return -EBUSY;
	}

	nft_ctx_init(&ctx, net, skb, info->nlh, family, table, NULL, nla);

	return nft_delobj(&ctx, obj);
}

void nft_obj_notify(struct net *net, const struct nft_table *table,
		    struct nft_object *obj, u32 portid, u32 seq, int event,
		    int family, int report, gfp_t gfp)
{
	struct nftables_pernet *nft_net = nft_pernet(net);
	struct sk_buff *skb;
	int err;
	char *buf = kasprintf(gfp, "%s:%u",
			      table->name, nft_net->base_seq);

	audit_log_nfcfg(buf,
			family,
			obj->handle,
			event == NFT_MSG_NEWOBJ ?
				 AUDIT_NFT_OP_OBJ_REGISTER :
				 AUDIT_NFT_OP_OBJ_UNREGISTER,
			gfp);
	kfree(buf);

	if (!report &&
	    !nfnetlink_has_listeners(net, NFNLGRP_NFTABLES))
		return;

	skb = nlmsg_new(NLMSG_GOODSIZE, gfp);
	if (skb == NULL)
		goto err;

	err = nf_tables_fill_obj_info(skb, net, portid, seq, event, 0, family,
				      table, obj, false);
	if (err < 0) {
		kfree_skb(skb);
		goto err;
	}

	nft_notify_enqueue(skb, report, &nft_net->notify_list);
	return;
err:
	nfnetlink_set_err(net, portid, NFNLGRP_NFTABLES, -ENOBUFS);
}
EXPORT_SYMBOL_GPL(nft_obj_notify);

static void nf_tables_obj_notify(const struct nft_ctx *ctx,
				 struct nft_object *obj, int event)
{
	nft_obj_notify(ctx->net, ctx->table, obj, ctx->portid, ctx->seq, event,
		       ctx->family, ctx->report, GFP_KERNEL);
}

/*
 * Flow tables
 */
void nft_register_flowtable_type(struct nf_flowtable_type *type)
{
	nfnl_lock(NFNL_SUBSYS_NFTABLES);
	list_add_tail_rcu(&type->list, &nf_tables_flowtables);
	nfnl_unlock(NFNL_SUBSYS_NFTABLES);
}
EXPORT_SYMBOL_GPL(nft_register_flowtable_type);

void nft_unregister_flowtable_type(struct nf_flowtable_type *type)
{
	nfnl_lock(NFNL_SUBSYS_NFTABLES);
	list_del_rcu(&type->list);
	nfnl_unlock(NFNL_SUBSYS_NFTABLES);
}
EXPORT_SYMBOL_GPL(nft_unregister_flowtable_type);

static const struct nla_policy nft_flowtable_policy[NFTA_FLOWTABLE_MAX + 1] = {
	[NFTA_FLOWTABLE_TABLE]		= { .type = NLA_STRING,
					    .len = NFT_NAME_MAXLEN - 1 },
	[NFTA_FLOWTABLE_NAME]		= { .type = NLA_STRING,
					    .len = NFT_NAME_MAXLEN - 1 },
	[NFTA_FLOWTABLE_HOOK]		= { .type = NLA_NESTED },
	[NFTA_FLOWTABLE_HANDLE]		= { .type = NLA_U64 },
	[NFTA_FLOWTABLE_FLAGS]		= { .type = NLA_U32 },
};

struct nft_flowtable *nft_flowtable_lookup(const struct nft_table *table,
					   const struct nlattr *nla, u8 genmask)
{
	struct nft_flowtable *flowtable;

	list_for_each_entry_rcu(flowtable, &table->flowtables, list) {
		if (!nla_strcmp(nla, flowtable->name) &&
		    nft_active_genmask(flowtable, genmask))
			return flowtable;
	}
	return ERR_PTR(-ENOENT);
}
EXPORT_SYMBOL_GPL(nft_flowtable_lookup);

void nf_tables_deactivate_flowtable(const struct nft_ctx *ctx,
				    struct nft_flowtable *flowtable,
				    enum nft_trans_phase phase)
{
	switch (phase) {
	case NFT_TRANS_PREPARE:
	case NFT_TRANS_ABORT:
	case NFT_TRANS_RELEASE:
		flowtable->use--;
		fallthrough;
	default:
		return;
	}
}
EXPORT_SYMBOL_GPL(nf_tables_deactivate_flowtable);

static struct nft_flowtable *
nft_flowtable_lookup_byhandle(const struct nft_table *table,
			      const struct nlattr *nla, u8 genmask)
{
       struct nft_flowtable *flowtable;

       list_for_each_entry(flowtable, &table->flowtables, list) {
               if (be64_to_cpu(nla_get_be64(nla)) == flowtable->handle &&
                   nft_active_genmask(flowtable, genmask))
                       return flowtable;
       }
       return ERR_PTR(-ENOENT);
}

struct nft_flowtable_hook {
	u32			num;
	int			priority;
	struct list_head	list;
};

static const struct nla_policy nft_flowtable_hook_policy[NFTA_FLOWTABLE_HOOK_MAX + 1] = {
	[NFTA_FLOWTABLE_HOOK_NUM]	= { .type = NLA_U32 },
	[NFTA_FLOWTABLE_HOOK_PRIORITY]	= { .type = NLA_U32 },
	[NFTA_FLOWTABLE_HOOK_DEVS]	= { .type = NLA_NESTED },
};

static int nft_flowtable_parse_hook(const struct nft_ctx *ctx,
				    const struct nlattr *attr,
				    struct nft_flowtable_hook *flowtable_hook,
				    struct nft_flowtable *flowtable, bool add)
{
	struct nlattr *tb[NFTA_FLOWTABLE_HOOK_MAX + 1];
	struct nft_hook *hook;
	int hooknum, priority;
	int err;

	INIT_LIST_HEAD(&flowtable_hook->list);

	err = nla_parse_nested_deprecated(tb, NFTA_FLOWTABLE_HOOK_MAX, attr,
					  nft_flowtable_hook_policy, NULL);
	if (err < 0)
		return err;

	if (add) {
		if (!tb[NFTA_FLOWTABLE_HOOK_NUM] ||
		    !tb[NFTA_FLOWTABLE_HOOK_PRIORITY])
			return -EINVAL;

		hooknum = ntohl(nla_get_be32(tb[NFTA_FLOWTABLE_HOOK_NUM]));
		if (hooknum != NF_NETDEV_INGRESS)
			return -EOPNOTSUPP;

		priority = ntohl(nla_get_be32(tb[NFTA_FLOWTABLE_HOOK_PRIORITY]));

		flowtable_hook->priority	= priority;
		flowtable_hook->num		= hooknum;
	} else {
		if (tb[NFTA_FLOWTABLE_HOOK_NUM]) {
			hooknum = ntohl(nla_get_be32(tb[NFTA_FLOWTABLE_HOOK_NUM]));
			if (hooknum != flowtable->hooknum)
				return -EOPNOTSUPP;
		}

		if (tb[NFTA_FLOWTABLE_HOOK_PRIORITY]) {
			priority = ntohl(nla_get_be32(tb[NFTA_FLOWTABLE_HOOK_PRIORITY]));
			if (priority != flowtable->data.priority)
				return -EOPNOTSUPP;
		}

		flowtable_hook->priority	= flowtable->data.priority;
		flowtable_hook->num		= flowtable->hooknum;
	}

	if (tb[NFTA_FLOWTABLE_HOOK_DEVS]) {
		err = nf_tables_parse_netdev_hooks(ctx->net,
						   tb[NFTA_FLOWTABLE_HOOK_DEVS],
						   &flowtable_hook->list);
		if (err < 0)
			return err;
	}

	list_for_each_entry(hook, &flowtable_hook->list, list) {
		hook->ops.pf		= NFPROTO_NETDEV;
		hook->ops.hooknum	= flowtable_hook->num;
		hook->ops.priority	= flowtable_hook->priority;
		hook->ops.priv		= &flowtable->data;
		hook->ops.hook		= flowtable->data.type->hook;
	}

	return err;
}

static const struct nf_flowtable_type *__nft_flowtable_type_get(u8 family)
{
	const struct nf_flowtable_type *type;

	list_for_each_entry(type, &nf_tables_flowtables, list) {
		if (family == type->family)
			return type;
	}
	return NULL;
}

static const struct nf_flowtable_type *
nft_flowtable_type_get(struct net *net, u8 family)
{
	const struct nf_flowtable_type *type;

	type = __nft_flowtable_type_get(family);
	if (type != NULL && try_module_get(type->owner))
		return type;

	lockdep_nfnl_nft_mutex_not_held();
#ifdef CONFIG_MODULES
	if (type == NULL) {
		if (nft_request_module(net, "nf-flowtable-%u", family) == -EAGAIN)
			return ERR_PTR(-EAGAIN);
	}
#endif
	return ERR_PTR(-ENOENT);
}

/* Only called from error and netdev event paths. */
static void nft_unregister_flowtable_hook(struct net *net,
					  struct nft_flowtable *flowtable,
					  struct nft_hook *hook)
{
	nf_unregister_net_hook(net, &hook->ops);
	flowtable->data.type->setup(&flowtable->data, hook->ops.dev,
				    FLOW_BLOCK_UNBIND);
}

static void nft_unregister_flowtable_net_hooks(struct net *net,
					       struct list_head *hook_list)
{
	struct nft_hook *hook;

	list_for_each_entry(hook, hook_list, list)
		nf_unregister_net_hook(net, &hook->ops);
}

static int nft_register_flowtable_net_hooks(struct net *net,
					    struct nft_table *table,
					    struct list_head *hook_list,
					    struct nft_flowtable *flowtable)
{
	struct nft_hook *hook, *hook2, *next;
	struct nft_flowtable *ft;
	int err, i = 0;

	list_for_each_entry(hook, hook_list, list) {
		list_for_each_entry(ft, &table->flowtables, list) {
			if (!nft_is_active_next(net, ft))
				continue;

			list_for_each_entry(hook2, &ft->hook_list, list) {
				if (hook->ops.dev == hook2->ops.dev &&
				    hook->ops.pf == hook2->ops.pf) {
					err = -EEXIST;
					goto err_unregister_net_hooks;
				}
			}
		}

		err = flowtable->data.type->setup(&flowtable->data,
						  hook->ops.dev,
						  FLOW_BLOCK_BIND);
		if (err < 0)
			goto err_unregister_net_hooks;

		err = nf_register_net_hook(net, &hook->ops);
		if (err < 0) {
			flowtable->data.type->setup(&flowtable->data,
						    hook->ops.dev,
						    FLOW_BLOCK_UNBIND);
			goto err_unregister_net_hooks;
		}

		i++;
	}

	return 0;

err_unregister_net_hooks:
	list_for_each_entry_safe(hook, next, hook_list, list) {
		if (i-- <= 0)
			break;

		nft_unregister_flowtable_hook(net, flowtable, hook);
		list_del_rcu(&hook->list);
		kfree_rcu(hook, rcu);
	}

	return err;
}

static void nft_flowtable_hooks_destroy(struct list_head *hook_list)
{
	struct nft_hook *hook, *next;

	list_for_each_entry_safe(hook, next, hook_list, list) {
		list_del_rcu(&hook->list);
		kfree_rcu(hook, rcu);
	}
}

static int nft_flowtable_update(struct nft_ctx *ctx, const struct nlmsghdr *nlh,
				struct nft_flowtable *flowtable)
{
	const struct nlattr * const *nla = ctx->nla;
	struct nft_flowtable_hook flowtable_hook;
	struct nft_hook *hook, *next;
	struct nft_trans *trans;
	bool unregister = false;
	u32 flags;
	int err;

	err = nft_flowtable_parse_hook(ctx, nla[NFTA_FLOWTABLE_HOOK],
				       &flowtable_hook, flowtable, false);
	if (err < 0)
		return err;

	list_for_each_entry_safe(hook, next, &flowtable_hook.list, list) {
		if (nft_hook_list_find(&flowtable->hook_list, hook)) {
			list_del(&hook->list);
			kfree(hook);
		}
	}

	if (nla[NFTA_FLOWTABLE_FLAGS]) {
		flags = ntohl(nla_get_be32(nla[NFTA_FLOWTABLE_FLAGS]));
		if (flags & ~NFT_FLOWTABLE_MASK)
			return -EOPNOTSUPP;
		if ((flowtable->data.flags & NFT_FLOWTABLE_HW_OFFLOAD) ^
		    (flags & NFT_FLOWTABLE_HW_OFFLOAD))
			return -EOPNOTSUPP;
	} else {
		flags = flowtable->data.flags;
	}

	err = nft_register_flowtable_net_hooks(ctx->net, ctx->table,
					       &flowtable_hook.list, flowtable);
	if (err < 0)
		goto err_flowtable_update_hook;

	trans = nft_trans_alloc(ctx, NFT_MSG_NEWFLOWTABLE,
				sizeof(struct nft_trans_flowtable));
	if (!trans) {
		unregister = true;
		err = -ENOMEM;
		goto err_flowtable_update_hook;
	}

	nft_trans_flowtable_flags(trans) = flags;
	nft_trans_flowtable(trans) = flowtable;
	nft_trans_flowtable_update(trans) = true;
	INIT_LIST_HEAD(&nft_trans_flowtable_hooks(trans));
	list_splice(&flowtable_hook.list, &nft_trans_flowtable_hooks(trans));

	nft_trans_commit_list_add_tail(ctx->net, trans);

	return 0;

err_flowtable_update_hook:
	list_for_each_entry_safe(hook, next, &flowtable_hook.list, list) {
		if (unregister)
			nft_unregister_flowtable_hook(ctx->net, flowtable, hook);
		list_del_rcu(&hook->list);
		kfree_rcu(hook, rcu);
	}

	return err;

}

static int nf_tables_newflowtable(struct sk_buff *skb,
				  const struct nfnl_info *info,
				  const struct nlattr * const nla[])
{
	struct netlink_ext_ack *extack = info->extack;
	struct nft_flowtable_hook flowtable_hook;
	u8 genmask = nft_genmask_next(info->net);
	u8 family = info->nfmsg->nfgen_family;
	const struct nf_flowtable_type *type;
	struct nft_flowtable *flowtable;
	struct nft_hook *hook, *next;
	struct net *net = info->net;
	struct nft_table *table;
	struct nft_ctx ctx;
	int err;

	if (!nla[NFTA_FLOWTABLE_TABLE] ||
	    !nla[NFTA_FLOWTABLE_NAME] ||
	    !nla[NFTA_FLOWTABLE_HOOK])
		return -EINVAL;

	table = nft_table_lookup(net, nla[NFTA_FLOWTABLE_TABLE], family,
				 genmask, NETLINK_CB(skb).portid);
	if (IS_ERR(table)) {
		NL_SET_BAD_ATTR(extack, nla[NFTA_FLOWTABLE_TABLE]);
		return PTR_ERR(table);
	}

	flowtable = nft_flowtable_lookup(table, nla[NFTA_FLOWTABLE_NAME],
					 genmask);
	if (IS_ERR(flowtable)) {
		err = PTR_ERR(flowtable);
		if (err != -ENOENT) {
			NL_SET_BAD_ATTR(extack, nla[NFTA_FLOWTABLE_NAME]);
			return err;
		}
	} else {
		if (info->nlh->nlmsg_flags & NLM_F_EXCL) {
			NL_SET_BAD_ATTR(extack, nla[NFTA_FLOWTABLE_NAME]);
			return -EEXIST;
		}

		nft_ctx_init(&ctx, net, skb, info->nlh, family, table, NULL, nla);

		return nft_flowtable_update(&ctx, info->nlh, flowtable);
	}

	nft_ctx_init(&ctx, net, skb, info->nlh, family, table, NULL, nla);

	flowtable = kzalloc(sizeof(*flowtable), GFP_KERNEL);
	if (!flowtable)
		return -ENOMEM;

	flowtable->table = table;
	flowtable->handle = nf_tables_alloc_handle(table);
	INIT_LIST_HEAD(&flowtable->hook_list);

	flowtable->name = nla_strdup(nla[NFTA_FLOWTABLE_NAME], GFP_KERNEL);
	if (!flowtable->name) {
		err = -ENOMEM;
		goto err1;
	}

	type = nft_flowtable_type_get(net, family);
	if (IS_ERR(type)) {
		err = PTR_ERR(type);
		goto err2;
	}

	if (nla[NFTA_FLOWTABLE_FLAGS]) {
		flowtable->data.flags =
			ntohl(nla_get_be32(nla[NFTA_FLOWTABLE_FLAGS]));
		if (flowtable->data.flags & ~NFT_FLOWTABLE_MASK) {
			err = -EOPNOTSUPP;
			goto err3;
		}
	}

	write_pnet(&flowtable->data.net, net);
	flowtable->data.type = type;
	err = type->init(&flowtable->data);
	if (err < 0)
		goto err3;

	err = nft_flowtable_parse_hook(&ctx, nla[NFTA_FLOWTABLE_HOOK],
				       &flowtable_hook, flowtable, true);
	if (err < 0)
		goto err4;

	list_splice(&flowtable_hook.list, &flowtable->hook_list);
	flowtable->data.priority = flowtable_hook.priority;
	flowtable->hooknum = flowtable_hook.num;

	err = nft_register_flowtable_net_hooks(ctx.net, table,
					       &flowtable->hook_list,
					       flowtable);
	if (err < 0) {
		nft_flowtable_hooks_destroy(&flowtable->hook_list);
		goto err4;
	}

	err = nft_trans_flowtable_add(&ctx, NFT_MSG_NEWFLOWTABLE, flowtable);
	if (err < 0)
		goto err5;

	list_add_tail_rcu(&flowtable->list, &table->flowtables);
	table->use++;

	return 0;
err5:
	list_for_each_entry_safe(hook, next, &flowtable->hook_list, list) {
		nft_unregister_flowtable_hook(net, flowtable, hook);
		list_del_rcu(&hook->list);
		kfree_rcu(hook, rcu);
	}
err4:
	flowtable->data.type->free(&flowtable->data);
err3:
	module_put(type->owner);
err2:
	kfree(flowtable->name);
err1:
	kfree(flowtable);
	return err;
}

static void nft_flowtable_hook_release(struct nft_flowtable_hook *flowtable_hook)
{
	struct nft_hook *this, *next;

	list_for_each_entry_safe(this, next, &flowtable_hook->list, list) {
		list_del(&this->list);
		kfree(this);
	}
}

static int nft_delflowtable_hook(struct nft_ctx *ctx,
				 struct nft_flowtable *flowtable)
{
	const struct nlattr * const *nla = ctx->nla;
	struct nft_flowtable_hook flowtable_hook;
	struct nft_hook *this, *hook;
	struct nft_trans *trans;
	int err;

	err = nft_flowtable_parse_hook(ctx, nla[NFTA_FLOWTABLE_HOOK],
				       &flowtable_hook, flowtable, false);
	if (err < 0)
		return err;

	list_for_each_entry(this, &flowtable_hook.list, list) {
		hook = nft_hook_list_find(&flowtable->hook_list, this);
		if (!hook) {
			err = -ENOENT;
			goto err_flowtable_del_hook;
		}
		hook->inactive = true;
	}

	trans = nft_trans_alloc(ctx, NFT_MSG_DELFLOWTABLE,
				sizeof(struct nft_trans_flowtable));
	if (!trans) {
		err = -ENOMEM;
		goto err_flowtable_del_hook;
	}

	nft_trans_flowtable(trans) = flowtable;
	nft_trans_flowtable_update(trans) = true;
	INIT_LIST_HEAD(&nft_trans_flowtable_hooks(trans));
	nft_flowtable_hook_release(&flowtable_hook);

	nft_trans_commit_list_add_tail(ctx->net, trans);

	return 0;

err_flowtable_del_hook:
	list_for_each_entry(this, &flowtable_hook.list, list) {
		hook = nft_hook_list_find(&flowtable->hook_list, this);
		if (!hook)
			break;

		hook->inactive = false;
	}
	nft_flowtable_hook_release(&flowtable_hook);

	return err;
}

static int nf_tables_delflowtable(struct sk_buff *skb,
				  const struct nfnl_info *info,
				  const struct nlattr * const nla[])
{
	struct netlink_ext_ack *extack = info->extack;
	u8 genmask = nft_genmask_next(info->net);
	u8 family = info->nfmsg->nfgen_family;
	struct nft_flowtable *flowtable;
	struct net *net = info->net;
	const struct nlattr *attr;
	struct nft_table *table;
	struct nft_ctx ctx;

	if (!nla[NFTA_FLOWTABLE_TABLE] ||
	    (!nla[NFTA_FLOWTABLE_NAME] &&
	     !nla[NFTA_FLOWTABLE_HANDLE]))
		return -EINVAL;

	table = nft_table_lookup(net, nla[NFTA_FLOWTABLE_TABLE], family,
				 genmask, NETLINK_CB(skb).portid);
	if (IS_ERR(table)) {
		NL_SET_BAD_ATTR(extack, nla[NFTA_FLOWTABLE_TABLE]);
		return PTR_ERR(table);
	}

	if (nla[NFTA_FLOWTABLE_HANDLE]) {
		attr = nla[NFTA_FLOWTABLE_HANDLE];
		flowtable = nft_flowtable_lookup_byhandle(table, attr, genmask);
	} else {
		attr = nla[NFTA_FLOWTABLE_NAME];
		flowtable = nft_flowtable_lookup(table, attr, genmask);
	}

	if (IS_ERR(flowtable)) {
		NL_SET_BAD_ATTR(extack, attr);
		return PTR_ERR(flowtable);
	}

	nft_ctx_init(&ctx, net, skb, info->nlh, family, table, NULL, nla);

	if (nla[NFTA_FLOWTABLE_HOOK])
		return nft_delflowtable_hook(&ctx, flowtable);

	if (flowtable->use > 0) {
		NL_SET_BAD_ATTR(extack, attr);
		return -EBUSY;
	}

	return nft_delflowtable(&ctx, flowtable);
}

static int nf_tables_fill_flowtable_info(struct sk_buff *skb, struct net *net,
					 u32 portid, u32 seq, int event,
					 u32 flags, int family,
					 struct nft_flowtable *flowtable,
					 struct list_head *hook_list)
{
	struct nlattr *nest, *nest_devs;
	struct nft_hook *hook;
	struct nlmsghdr *nlh;

	event = nfnl_msg_type(NFNL_SUBSYS_NFTABLES, event);
	nlh = nfnl_msg_put(skb, portid, seq, event, flags, family,
			   NFNETLINK_V0, nft_base_seq(net));
	if (!nlh)
		goto nla_put_failure;

	if (nla_put_string(skb, NFTA_FLOWTABLE_TABLE, flowtable->table->name) ||
	    nla_put_string(skb, NFTA_FLOWTABLE_NAME, flowtable->name) ||
	    nla_put_be32(skb, NFTA_FLOWTABLE_USE, htonl(flowtable->use)) ||
	    nla_put_be64(skb, NFTA_FLOWTABLE_HANDLE, cpu_to_be64(flowtable->handle),
			 NFTA_FLOWTABLE_PAD) ||
	    nla_put_be32(skb, NFTA_FLOWTABLE_FLAGS, htonl(flowtable->data.flags)))
		goto nla_put_failure;

	nest = nla_nest_start_noflag(skb, NFTA_FLOWTABLE_HOOK);
	if (!nest)
		goto nla_put_failure;
	if (nla_put_be32(skb, NFTA_FLOWTABLE_HOOK_NUM, htonl(flowtable->hooknum)) ||
	    nla_put_be32(skb, NFTA_FLOWTABLE_HOOK_PRIORITY, htonl(flowtable->data.priority)))
		goto nla_put_failure;

	nest_devs = nla_nest_start_noflag(skb, NFTA_FLOWTABLE_HOOK_DEVS);
	if (!nest_devs)
		goto nla_put_failure;

	list_for_each_entry_rcu(hook, hook_list, list) {
		if (nla_put_string(skb, NFTA_DEVICE_NAME, hook->ops.dev->name))
			goto nla_put_failure;
	}
	nla_nest_end(skb, nest_devs);
	nla_nest_end(skb, nest);

	nlmsg_end(skb, nlh);
	return 0;

nla_put_failure:
	nlmsg_trim(skb, nlh);
	return -1;
}

struct nft_flowtable_filter {
	char		*table;
};

static int nf_tables_dump_flowtable(struct sk_buff *skb,
				    struct netlink_callback *cb)
{
	const struct nfgenmsg *nfmsg = nlmsg_data(cb->nlh);
	struct nft_flowtable_filter *filter = cb->data;
	unsigned int idx = 0, s_idx = cb->args[0];
	struct net *net = sock_net(skb->sk);
	int family = nfmsg->nfgen_family;
	struct nft_flowtable *flowtable;
	struct nftables_pernet *nft_net;
	const struct nft_table *table;

	rcu_read_lock();
	nft_net = nft_pernet(net);
	cb->seq = nft_net->base_seq;

	list_for_each_entry_rcu(table, &nft_net->tables, list) {
		if (family != NFPROTO_UNSPEC && family != table->family)
			continue;

		list_for_each_entry_rcu(flowtable, &table->flowtables, list) {
			if (!nft_is_active(net, flowtable))
				goto cont;
			if (idx < s_idx)
				goto cont;
			if (idx > s_idx)
				memset(&cb->args[1], 0,
				       sizeof(cb->args) - sizeof(cb->args[0]));
			if (filter && filter->table &&
			    strcmp(filter->table, table->name))
				goto cont;

			if (nf_tables_fill_flowtable_info(skb, net, NETLINK_CB(cb->skb).portid,
							  cb->nlh->nlmsg_seq,
							  NFT_MSG_NEWFLOWTABLE,
							  NLM_F_MULTI | NLM_F_APPEND,
							  table->family,
							  flowtable,
							  &flowtable->hook_list) < 0)
				goto done;

			nl_dump_check_consistent(cb, nlmsg_hdr(skb));
cont:
			idx++;
		}
	}
done:
	rcu_read_unlock();

	cb->args[0] = idx;
	return skb->len;
}

static int nf_tables_dump_flowtable_start(struct netlink_callback *cb)
{
	const struct nlattr * const *nla = cb->data;
	struct nft_flowtable_filter *filter = NULL;

	if (nla[NFTA_FLOWTABLE_TABLE]) {
		filter = kzalloc(sizeof(*filter), GFP_ATOMIC);
		if (!filter)
			return -ENOMEM;

		filter->table = nla_strdup(nla[NFTA_FLOWTABLE_TABLE],
					   GFP_ATOMIC);
		if (!filter->table) {
			kfree(filter);
			return -ENOMEM;
		}
	}

	cb->data = filter;
	return 0;
}

static int nf_tables_dump_flowtable_done(struct netlink_callback *cb)
{
	struct nft_flowtable_filter *filter = cb->data;

	if (!filter)
		return 0;

	kfree(filter->table);
	kfree(filter);

	return 0;
}

/* called with rcu_read_lock held */
static int nf_tables_getflowtable(struct sk_buff *skb,
				  const struct nfnl_info *info,
				  const struct nlattr * const nla[])
{
	u8 genmask = nft_genmask_cur(info->net);
	u8 family = info->nfmsg->nfgen_family;
	struct nft_flowtable *flowtable;
	const struct nft_table *table;
	struct net *net = info->net;
	struct sk_buff *skb2;
	int err;

	if (info->nlh->nlmsg_flags & NLM_F_DUMP) {
		struct netlink_dump_control c = {
			.start = nf_tables_dump_flowtable_start,
			.dump = nf_tables_dump_flowtable,
			.done = nf_tables_dump_flowtable_done,
			.module = THIS_MODULE,
			.data = (void *)nla,
		};

		return nft_netlink_dump_start_rcu(info->sk, skb, info->nlh, &c);
	}

	if (!nla[NFTA_FLOWTABLE_NAME])
		return -EINVAL;

	table = nft_table_lookup(net, nla[NFTA_FLOWTABLE_TABLE], family,
				 genmask, 0);
	if (IS_ERR(table))
		return PTR_ERR(table);

	flowtable = nft_flowtable_lookup(table, nla[NFTA_FLOWTABLE_NAME],
					 genmask);
	if (IS_ERR(flowtable))
		return PTR_ERR(flowtable);

	skb2 = alloc_skb(NLMSG_GOODSIZE, GFP_ATOMIC);
	if (!skb2)
		return -ENOMEM;

	err = nf_tables_fill_flowtable_info(skb2, net, NETLINK_CB(skb).portid,
					    info->nlh->nlmsg_seq,
					    NFT_MSG_NEWFLOWTABLE, 0, family,
					    flowtable, &flowtable->hook_list);
	if (err < 0)
		goto err_fill_flowtable_info;

	return nfnetlink_unicast(skb2, net, NETLINK_CB(skb).portid);

err_fill_flowtable_info:
	kfree_skb(skb2);
	return err;
}

static void nf_tables_flowtable_notify(struct nft_ctx *ctx,
				       struct nft_flowtable *flowtable,
				       struct list_head *hook_list,
				       int event)
{
	struct nftables_pernet *nft_net = nft_pernet(ctx->net);
	struct sk_buff *skb;
	int err;

	if (!ctx->report &&
	    !nfnetlink_has_listeners(ctx->net, NFNLGRP_NFTABLES))
		return;

	skb = nlmsg_new(NLMSG_GOODSIZE, GFP_KERNEL);
	if (skb == NULL)
		goto err;

	err = nf_tables_fill_flowtable_info(skb, ctx->net, ctx->portid,
					    ctx->seq, event, 0,
					    ctx->family, flowtable, hook_list);
	if (err < 0) {
		kfree_skb(skb);
		goto err;
	}

	nft_notify_enqueue(skb, ctx->report, &nft_net->notify_list);
	return;
err:
	nfnetlink_set_err(ctx->net, ctx->portid, NFNLGRP_NFTABLES, -ENOBUFS);
}

static void nf_tables_flowtable_destroy(struct nft_flowtable *flowtable)
{
	struct nft_hook *hook, *next;

	flowtable->data.type->free(&flowtable->data);
	list_for_each_entry_safe(hook, next, &flowtable->hook_list, list) {
		flowtable->data.type->setup(&flowtable->data, hook->ops.dev,
					    FLOW_BLOCK_UNBIND);
		list_del_rcu(&hook->list);
		kfree(hook);
	}
	kfree(flowtable->name);
	module_put(flowtable->data.type->owner);
	kfree(flowtable);
}

static int nf_tables_fill_gen_info(struct sk_buff *skb, struct net *net,
				   u32 portid, u32 seq)
{
	struct nftables_pernet *nft_net = nft_pernet(net);
	struct nlmsghdr *nlh;
	char buf[TASK_COMM_LEN];
	int event = nfnl_msg_type(NFNL_SUBSYS_NFTABLES, NFT_MSG_NEWGEN);

	nlh = nfnl_msg_put(skb, portid, seq, event, 0, AF_UNSPEC,
			   NFNETLINK_V0, nft_base_seq(net));
	if (!nlh)
		goto nla_put_failure;

	if (nla_put_be32(skb, NFTA_GEN_ID, htonl(nft_net->base_seq)) ||
	    nla_put_be32(skb, NFTA_GEN_PROC_PID, htonl(task_pid_nr(current))) ||
	    nla_put_string(skb, NFTA_GEN_PROC_NAME, get_task_comm(buf, current)))
		goto nla_put_failure;

	nlmsg_end(skb, nlh);
	return 0;

nla_put_failure:
	nlmsg_trim(skb, nlh);
	return -EMSGSIZE;
}

static void nft_flowtable_event(unsigned long event, struct net_device *dev,
				struct nft_flowtable *flowtable)
{
	struct nft_hook *hook;

	list_for_each_entry(hook, &flowtable->hook_list, list) {
		if (hook->ops.dev != dev)
			continue;

		/* flow_offload_netdev_event() cleans up entries for us. */
		nft_unregister_flowtable_hook(dev_net(dev), flowtable, hook);
		list_del_rcu(&hook->list);
		kfree_rcu(hook, rcu);
		break;
	}
}

static int nf_tables_flowtable_event(struct notifier_block *this,
				     unsigned long event, void *ptr)
{
	struct net_device *dev = netdev_notifier_info_to_dev(ptr);
	struct nft_flowtable *flowtable;
	struct nftables_pernet *nft_net;
	struct nft_table *table;
	struct net *net;

	if (event != NETDEV_UNREGISTER)
		return 0;

	net = dev_net(dev);
	nft_net = nft_pernet(net);
	mutex_lock(&nft_net->commit_mutex);
	list_for_each_entry(table, &nft_net->tables, list) {
		list_for_each_entry(flowtable, &table->flowtables, list) {
			nft_flowtable_event(event, dev, flowtable);
		}
	}
	mutex_unlock(&nft_net->commit_mutex);

	return NOTIFY_DONE;
}

static struct notifier_block nf_tables_flowtable_notifier = {
	.notifier_call	= nf_tables_flowtable_event,
};

static void nf_tables_gen_notify(struct net *net, struct sk_buff *skb,
				 int event)
{
	struct nlmsghdr *nlh = nlmsg_hdr(skb);
	struct sk_buff *skb2;
	int err;

	if (!nlmsg_report(nlh) &&
	    !nfnetlink_has_listeners(net, NFNLGRP_NFTABLES))
		return;

	skb2 = nlmsg_new(NLMSG_GOODSIZE, GFP_KERNEL);
	if (skb2 == NULL)
		goto err;

	err = nf_tables_fill_gen_info(skb2, net, NETLINK_CB(skb).portid,
				      nlh->nlmsg_seq);
	if (err < 0) {
		kfree_skb(skb2);
		goto err;
	}

	nfnetlink_send(skb2, net, NETLINK_CB(skb).portid, NFNLGRP_NFTABLES,
		       nlmsg_report(nlh), GFP_KERNEL);
	return;
err:
	nfnetlink_set_err(net, NETLINK_CB(skb).portid, NFNLGRP_NFTABLES,
			  -ENOBUFS);
}

static int nf_tables_getgen(struct sk_buff *skb, const struct nfnl_info *info,
			    const struct nlattr * const nla[])
{
	struct sk_buff *skb2;
	int err;

	skb2 = alloc_skb(NLMSG_GOODSIZE, GFP_ATOMIC);
	if (skb2 == NULL)
		return -ENOMEM;

	err = nf_tables_fill_gen_info(skb2, info->net, NETLINK_CB(skb).portid,
				      info->nlh->nlmsg_seq);
	if (err < 0)
		goto err_fill_gen_info;

	return nfnetlink_unicast(skb2, info->net, NETLINK_CB(skb).portid);

err_fill_gen_info:
	kfree_skb(skb2);
	return err;
}

static const struct nfnl_callback nf_tables_cb[NFT_MSG_MAX] = {
	[NFT_MSG_NEWTABLE] = {
		.call		= nf_tables_newtable,
		.type		= NFNL_CB_BATCH,
		.attr_count	= NFTA_TABLE_MAX,
		.policy		= nft_table_policy,
	},
	[NFT_MSG_GETTABLE] = {
		.call		= nf_tables_gettable,
		.type		= NFNL_CB_RCU,
		.attr_count	= NFTA_TABLE_MAX,
		.policy		= nft_table_policy,
	},
	[NFT_MSG_DELTABLE] = {
		.call		= nf_tables_deltable,
		.type		= NFNL_CB_BATCH,
		.attr_count	= NFTA_TABLE_MAX,
		.policy		= nft_table_policy,
	},
	[NFT_MSG_NEWCHAIN] = {
		.call		= nf_tables_newchain,
		.type		= NFNL_CB_BATCH,
		.attr_count	= NFTA_CHAIN_MAX,
		.policy		= nft_chain_policy,
	},
	[NFT_MSG_GETCHAIN] = {
		.call		= nf_tables_getchain,
		.type		= NFNL_CB_RCU,
		.attr_count	= NFTA_CHAIN_MAX,
		.policy		= nft_chain_policy,
	},
	[NFT_MSG_DELCHAIN] = {
		.call		= nf_tables_delchain,
		.type		= NFNL_CB_BATCH,
		.attr_count	= NFTA_CHAIN_MAX,
		.policy		= nft_chain_policy,
	},
	[NFT_MSG_NEWRULE] = {
		.call		= nf_tables_newrule,
		.type		= NFNL_CB_BATCH,
		.attr_count	= NFTA_RULE_MAX,
		.policy		= nft_rule_policy,
	},
	[NFT_MSG_GETRULE] = {
		.call		= nf_tables_getrule,
		.type		= NFNL_CB_RCU,
		.attr_count	= NFTA_RULE_MAX,
		.policy		= nft_rule_policy,
	},
	[NFT_MSG_DELRULE] = {
		.call		= nf_tables_delrule,
		.type		= NFNL_CB_BATCH,
		.attr_count	= NFTA_RULE_MAX,
		.policy		= nft_rule_policy,
	},
	[NFT_MSG_NEWSET] = {
		.call		= nf_tables_newset,
		.type		= NFNL_CB_BATCH,
		.attr_count	= NFTA_SET_MAX,
		.policy		= nft_set_policy,
	},
	[NFT_MSG_GETSET] = {
		.call		= nf_tables_getset,
		.type		= NFNL_CB_RCU,
		.attr_count	= NFTA_SET_MAX,
		.policy		= nft_set_policy,
	},
	[NFT_MSG_DELSET] = {
		.call		= nf_tables_delset,
		.type		= NFNL_CB_BATCH,
		.attr_count	= NFTA_SET_MAX,
		.policy		= nft_set_policy,
	},
	[NFT_MSG_NEWSETELEM] = {
		.call		= nf_tables_newsetelem,
		.type		= NFNL_CB_BATCH,
		.attr_count	= NFTA_SET_ELEM_LIST_MAX,
		.policy		= nft_set_elem_list_policy,
	},
	[NFT_MSG_GETSETELEM] = {
		.call		= nf_tables_getsetelem,
		.type		= NFNL_CB_RCU,
		.attr_count	= NFTA_SET_ELEM_LIST_MAX,
		.policy		= nft_set_elem_list_policy,
	},
	[NFT_MSG_DELSETELEM] = {
		.call		= nf_tables_delsetelem,
		.type		= NFNL_CB_BATCH,
		.attr_count	= NFTA_SET_ELEM_LIST_MAX,
		.policy		= nft_set_elem_list_policy,
	},
	[NFT_MSG_GETGEN] = {
		.call		= nf_tables_getgen,
		.type		= NFNL_CB_RCU,
	},
	[NFT_MSG_NEWOBJ] = {
		.call		= nf_tables_newobj,
		.type		= NFNL_CB_BATCH,
		.attr_count	= NFTA_OBJ_MAX,
		.policy		= nft_obj_policy,
	},
	[NFT_MSG_GETOBJ] = {
		.call		= nf_tables_getobj,
		.type		= NFNL_CB_RCU,
		.attr_count	= NFTA_OBJ_MAX,
		.policy		= nft_obj_policy,
	},
	[NFT_MSG_DELOBJ] = {
		.call		= nf_tables_delobj,
		.type		= NFNL_CB_BATCH,
		.attr_count	= NFTA_OBJ_MAX,
		.policy		= nft_obj_policy,
	},
	[NFT_MSG_GETOBJ_RESET] = {
		.call		= nf_tables_getobj,
		.type		= NFNL_CB_RCU,
		.attr_count	= NFTA_OBJ_MAX,
		.policy		= nft_obj_policy,
	},
	[NFT_MSG_NEWFLOWTABLE] = {
		.call		= nf_tables_newflowtable,
		.type		= NFNL_CB_BATCH,
		.attr_count	= NFTA_FLOWTABLE_MAX,
		.policy		= nft_flowtable_policy,
	},
	[NFT_MSG_GETFLOWTABLE] = {
		.call		= nf_tables_getflowtable,
		.type		= NFNL_CB_RCU,
		.attr_count	= NFTA_FLOWTABLE_MAX,
		.policy		= nft_flowtable_policy,
	},
	[NFT_MSG_DELFLOWTABLE] = {
		.call		= nf_tables_delflowtable,
		.type		= NFNL_CB_BATCH,
		.attr_count	= NFTA_FLOWTABLE_MAX,
		.policy		= nft_flowtable_policy,
	},
};

static int nf_tables_validate(struct net *net)
{
	struct nftables_pernet *nft_net = nft_pernet(net);
	struct nft_table *table;

	switch (nft_net->validate_state) {
	case NFT_VALIDATE_SKIP:
		break;
	case NFT_VALIDATE_NEED:
		nft_validate_state_update(net, NFT_VALIDATE_DO);
		fallthrough;
	case NFT_VALIDATE_DO:
		list_for_each_entry(table, &nft_net->tables, list) {
			if (nft_table_validate(net, table) < 0)
				return -EAGAIN;
		}
		break;
	}

	return 0;
}

/* a drop policy has to be deferred until all rules have been activated,
 * otherwise a large ruleset that contains a drop-policy base chain will
 * cause all packets to get dropped until the full transaction has been
 * processed.
 *
 * We defer the drop policy until the transaction has been finalized.
 */
static void nft_chain_commit_drop_policy(struct nft_trans *trans)
{
	struct nft_base_chain *basechain;

	if (nft_trans_chain_policy(trans) != NF_DROP)
		return;

	if (!nft_is_base_chain(trans->ctx.chain))
		return;

	basechain = nft_base_chain(trans->ctx.chain);
	basechain->policy = NF_DROP;
}

static void nft_chain_commit_update(struct nft_trans *trans)
{
	struct nft_base_chain *basechain;

	if (nft_trans_chain_name(trans)) {
		rhltable_remove(&trans->ctx.table->chains_ht,
				&trans->ctx.chain->rhlhead,
				nft_chain_ht_params);
		swap(trans->ctx.chain->name, nft_trans_chain_name(trans));
		rhltable_insert_key(&trans->ctx.table->chains_ht,
				    trans->ctx.chain->name,
				    &trans->ctx.chain->rhlhead,
				    nft_chain_ht_params);
	}

	if (!nft_is_base_chain(trans->ctx.chain))
		return;

	nft_chain_stats_replace(trans);

	basechain = nft_base_chain(trans->ctx.chain);

	switch (nft_trans_chain_policy(trans)) {
	case NF_DROP:
	case NF_ACCEPT:
		basechain->policy = nft_trans_chain_policy(trans);
		break;
	}
}

static void nft_obj_commit_update(struct nft_trans *trans)
{
	struct nft_object *newobj;
	struct nft_object *obj;

	obj = nft_trans_obj(trans);
	newobj = nft_trans_obj_newobj(trans);

	if (obj->ops->update)
		obj->ops->update(obj, newobj);

	kfree(newobj);
}

static void nft_commit_release(struct nft_trans *trans)
{
	switch (trans->msg_type) {
	case NFT_MSG_DELTABLE:
		nf_tables_table_destroy(&trans->ctx);
		break;
	case NFT_MSG_NEWCHAIN:
		free_percpu(nft_trans_chain_stats(trans));
		kfree(nft_trans_chain_name(trans));
		break;
	case NFT_MSG_DELCHAIN:
		nf_tables_chain_destroy(&trans->ctx);
		break;
	case NFT_MSG_DELRULE:
		nf_tables_rule_destroy(&trans->ctx, nft_trans_rule(trans));
		break;
	case NFT_MSG_DELSET:
		nft_set_destroy(&trans->ctx, nft_trans_set(trans));
		break;
	case NFT_MSG_DELSETELEM:
		nf_tables_set_elem_destroy(&trans->ctx,
					   nft_trans_elem_set(trans),
					   nft_trans_elem(trans).priv);
		break;
	case NFT_MSG_DELOBJ:
		nft_obj_destroy(&trans->ctx, nft_trans_obj(trans));
		break;
	case NFT_MSG_DELFLOWTABLE:
		if (nft_trans_flowtable_update(trans))
			nft_flowtable_hooks_destroy(&nft_trans_flowtable_hooks(trans));
		else
			nf_tables_flowtable_destroy(nft_trans_flowtable(trans));
		break;
	}

	if (trans->put_net)
		put_net(trans->ctx.net);

	kfree(trans);
}

static void nf_tables_trans_destroy_work(struct work_struct *w)
{
	struct nft_trans *trans, *next;
	LIST_HEAD(head);

	spin_lock(&nf_tables_destroy_list_lock);
	list_splice_init(&nf_tables_destroy_list, &head);
	spin_unlock(&nf_tables_destroy_list_lock);

	if (list_empty(&head))
		return;

	synchronize_rcu();

	list_for_each_entry_safe(trans, next, &head, list) {
		list_del(&trans->list);
		nft_commit_release(trans);
	}
}

void nf_tables_trans_destroy_flush_work(void)
{
	flush_work(&trans_destroy_work);
}
EXPORT_SYMBOL_GPL(nf_tables_trans_destroy_flush_work);

static int nf_tables_commit_chain_prepare(struct net *net, struct nft_chain *chain)
{
	struct nft_rule *rule;
	unsigned int alloc = 0;
	int i;

	/* already handled or inactive chain? */
	if (chain->rules_next || !nft_is_active_next(net, chain))
		return 0;

	rule = list_entry(&chain->rules, struct nft_rule, list);
	i = 0;

	list_for_each_entry_continue(rule, &chain->rules, list) {
		if (nft_is_active_next(net, rule))
			alloc++;
	}

	chain->rules_next = nf_tables_chain_alloc_rules(chain, alloc);
	if (!chain->rules_next)
		return -ENOMEM;

	list_for_each_entry_continue(rule, &chain->rules, list) {
		if (nft_is_active_next(net, rule))
			chain->rules_next[i++] = rule;
	}

	chain->rules_next[i] = NULL;
	return 0;
}

static void nf_tables_commit_chain_prepare_cancel(struct net *net)
{
	struct nftables_pernet *nft_net = nft_pernet(net);
	struct nft_trans *trans, *next;

	list_for_each_entry_safe(trans, next, &nft_net->commit_list, list) {
		struct nft_chain *chain = trans->ctx.chain;

		if (trans->msg_type == NFT_MSG_NEWRULE ||
		    trans->msg_type == NFT_MSG_DELRULE) {
			kvfree(chain->rules_next);
			chain->rules_next = NULL;
		}
	}
}

static void __nf_tables_commit_chain_free_rules_old(struct rcu_head *h)
{
	struct nft_rules_old *o = container_of(h, struct nft_rules_old, h);

	kvfree(o->start);
}

static void nf_tables_commit_chain_free_rules_old(struct nft_rule **rules)
{
	struct nft_rule **r = rules;
	struct nft_rules_old *old;

	while (*r)
		r++;

	r++;	/* rcu_head is after end marker */
	old = (void *) r;
	old->start = rules;

	call_rcu(&old->h, __nf_tables_commit_chain_free_rules_old);
}

static void nf_tables_commit_chain(struct net *net, struct nft_chain *chain)
{
	struct nft_rule **g0, **g1;
	bool next_genbit;

	next_genbit = nft_gencursor_next(net);

	g0 = rcu_dereference_protected(chain->rules_gen_0,
				       lockdep_commit_lock_is_held(net));
	g1 = rcu_dereference_protected(chain->rules_gen_1,
				       lockdep_commit_lock_is_held(net));

	/* No changes to this chain? */
	if (chain->rules_next == NULL) {
		/* chain had no change in last or next generation */
		if (g0 == g1)
			return;
		/*
		 * chain had no change in this generation; make sure next
		 * one uses same rules as current generation.
		 */
		if (next_genbit) {
			rcu_assign_pointer(chain->rules_gen_1, g0);
			nf_tables_commit_chain_free_rules_old(g1);
		} else {
			rcu_assign_pointer(chain->rules_gen_0, g1);
			nf_tables_commit_chain_free_rules_old(g0);
		}

		return;
	}

	if (next_genbit)
		rcu_assign_pointer(chain->rules_gen_1, chain->rules_next);
	else
		rcu_assign_pointer(chain->rules_gen_0, chain->rules_next);

	chain->rules_next = NULL;

	if (g0 == g1)
		return;

	if (next_genbit)
		nf_tables_commit_chain_free_rules_old(g1);
	else
		nf_tables_commit_chain_free_rules_old(g0);
}

static void nft_obj_del(struct nft_object *obj)
{
	rhltable_remove(&nft_objname_ht, &obj->rhlhead, nft_objname_ht_params);
	list_del_rcu(&obj->list);
}

void nft_chain_del(struct nft_chain *chain)
{
	struct nft_table *table = chain->table;

	WARN_ON_ONCE(rhltable_remove(&table->chains_ht, &chain->rhlhead,
				     nft_chain_ht_params));
	list_del_rcu(&chain->list);
}

static void nft_flowtable_hooks_del(struct nft_flowtable *flowtable,
				    struct list_head *hook_list)
{
	struct nft_hook *hook, *next;

	list_for_each_entry_safe(hook, next, &flowtable->hook_list, list) {
		if (hook->inactive)
			list_move(&hook->list, hook_list);
	}
}

static void nf_tables_module_autoload_cleanup(struct net *net)
{
	struct nftables_pernet *nft_net = nft_pernet(net);
	struct nft_module_request *req, *next;

	WARN_ON_ONCE(!list_empty(&nft_net->commit_list));
	list_for_each_entry_safe(req, next, &nft_net->module_list, list) {
		WARN_ON_ONCE(!req->done);
		list_del(&req->list);
		kfree(req);
	}
}

static void nf_tables_commit_release(struct net *net)
{
	struct nftables_pernet *nft_net = nft_pernet(net);
	struct nft_trans *trans;

	/* all side effects have to be made visible.
	 * For example, if a chain named 'foo' has been deleted, a
	 * new transaction must not find it anymore.
	 *
	 * Memory reclaim happens asynchronously from work queue
	 * to prevent expensive synchronize_rcu() in commit phase.
	 */
	if (list_empty(&nft_net->commit_list)) {
		nf_tables_module_autoload_cleanup(net);
		mutex_unlock(&nft_net->commit_mutex);
		return;
	}

	trans = list_last_entry(&nft_net->commit_list,
				struct nft_trans, list);
	get_net(trans->ctx.net);
	WARN_ON_ONCE(trans->put_net);

	trans->put_net = true;
	spin_lock(&nf_tables_destroy_list_lock);
	list_splice_tail_init(&nft_net->commit_list, &nf_tables_destroy_list);
	spin_unlock(&nf_tables_destroy_list_lock);

	nf_tables_module_autoload_cleanup(net);
	schedule_work(&trans_destroy_work);

	mutex_unlock(&nft_net->commit_mutex);
}

static void nft_commit_notify(struct net *net, u32 portid)
{
	struct nftables_pernet *nft_net = nft_pernet(net);
	struct sk_buff *batch_skb = NULL, *nskb, *skb;
	unsigned char *data;
	int len;

	list_for_each_entry_safe(skb, nskb, &nft_net->notify_list, list) {
		if (!batch_skb) {
new_batch:
			batch_skb = skb;
			len = NLMSG_GOODSIZE - skb->len;
			list_del(&skb->list);
			continue;
		}
		len -= skb->len;
		if (len > 0 && NFT_CB(skb).report == NFT_CB(batch_skb).report) {
			data = skb_put(batch_skb, skb->len);
			memcpy(data, skb->data, skb->len);
			list_del(&skb->list);
			kfree_skb(skb);
			continue;
		}
		nfnetlink_send(batch_skb, net, portid, NFNLGRP_NFTABLES,
			       NFT_CB(batch_skb).report, GFP_KERNEL);
		goto new_batch;
	}

	if (batch_skb) {
		nfnetlink_send(batch_skb, net, portid, NFNLGRP_NFTABLES,
			       NFT_CB(batch_skb).report, GFP_KERNEL);
	}

	WARN_ON_ONCE(!list_empty(&nft_net->notify_list));
}

static int nf_tables_commit_audit_alloc(struct list_head *adl,
					struct nft_table *table)
{
	struct nft_audit_data *adp;

	list_for_each_entry(adp, adl, list) {
		if (adp->table == table)
			return 0;
	}
	adp = kzalloc(sizeof(*adp), GFP_KERNEL);
	if (!adp)
		return -ENOMEM;
	adp->table = table;
	list_add(&adp->list, adl);
	return 0;
}

static void nf_tables_commit_audit_collect(struct list_head *adl,
					   struct nft_table *table, u32 op)
{
	struct nft_audit_data *adp;

	list_for_each_entry(adp, adl, list) {
		if (adp->table == table)
			goto found;
	}
	WARN_ONCE(1, "table=%s not expected in commit list", table->name);
	return;
found:
	adp->entries++;
	if (!adp->op || adp->op > op)
		adp->op = op;
}

#define AUNFTABLENAMELEN (NFT_TABLE_MAXNAMELEN + 22)

static void nf_tables_commit_audit_log(struct list_head *adl, u32 generation)
{
	struct nft_audit_data *adp, *adn;
	char aubuf[AUNFTABLENAMELEN];

	list_for_each_entry_safe(adp, adn, adl, list) {
		snprintf(aubuf, AUNFTABLENAMELEN, "%s:%u", adp->table->name,
			 generation);
		audit_log_nfcfg(aubuf, adp->table->family, adp->entries,
				nft2audit_op[adp->op], GFP_KERNEL);
		list_del(&adp->list);
		kfree(adp);
	}
}

static int nf_tables_commit(struct net *net, struct sk_buff *skb)
{
	struct nftables_pernet *nft_net = nft_pernet(net);
	struct nft_trans *trans, *next;
	struct nft_trans_elem *te;
	struct nft_chain *chain;
	struct nft_table *table;
	LIST_HEAD(adl);
	int err;

	if (list_empty(&nft_net->commit_list)) {
		mutex_unlock(&nft_net->commit_mutex);
		return 0;
	}

	/* 0. Validate ruleset, otherwise roll back for error reporting. */
	if (nf_tables_validate(net) < 0)
		return -EAGAIN;

	err = nft_flow_rule_offload_commit(net);
	if (err < 0)
		return err;

	/* 1.  Allocate space for next generation rules_gen_X[] */
	list_for_each_entry_safe(trans, next, &nft_net->commit_list, list) {
		int ret;

		ret = nf_tables_commit_audit_alloc(&adl, trans->ctx.table);
		if (ret) {
			nf_tables_commit_chain_prepare_cancel(net);
			return ret;
		}
		if (trans->msg_type == NFT_MSG_NEWRULE ||
		    trans->msg_type == NFT_MSG_DELRULE) {
			chain = trans->ctx.chain;

			ret = nf_tables_commit_chain_prepare(net, chain);
			if (ret < 0) {
				nf_tables_commit_chain_prepare_cancel(net);
				return ret;
			}
		}
	}

	/* step 2.  Make rules_gen_X visible to packet path */
	list_for_each_entry(table, &nft_net->tables, list) {
		list_for_each_entry(chain, &table->chains, list)
			nf_tables_commit_chain(net, chain);
	}

	/*
	 * Bump generation counter, invalidate any dump in progress.
	 * Cannot fail after this point.
	 */
	while (++nft_net->base_seq == 0)
		;

	/* step 3. Start new generation, rules_gen_X now in use. */
	net->nft.gencursor = nft_gencursor_next(net);

	list_for_each_entry_safe(trans, next, &nft_net->commit_list, list) {
		nf_tables_commit_audit_collect(&adl, trans->ctx.table,
					       trans->msg_type);
		switch (trans->msg_type) {
		case NFT_MSG_NEWTABLE:
			if (nft_trans_table_update(trans)) {
				if (!(trans->ctx.table->flags & __NFT_TABLE_F_UPDATE)) {
					nft_trans_destroy(trans);
					break;
				}
				if (trans->ctx.table->flags & NFT_TABLE_F_DORMANT)
					nf_tables_table_disable(net, trans->ctx.table);

				trans->ctx.table->flags &= ~__NFT_TABLE_F_UPDATE;
			} else {
				nft_clear(net, trans->ctx.table);
			}
			nf_tables_table_notify(&trans->ctx, NFT_MSG_NEWTABLE);
			nft_trans_destroy(trans);
			break;
		case NFT_MSG_DELTABLE:
			list_del_rcu(&trans->ctx.table->list);
			nf_tables_table_notify(&trans->ctx, NFT_MSG_DELTABLE);
			break;
		case NFT_MSG_NEWCHAIN:
			if (nft_trans_chain_update(trans)) {
				nft_chain_commit_update(trans);
				nf_tables_chain_notify(&trans->ctx, NFT_MSG_NEWCHAIN);
				/* trans destroyed after rcu grace period */
			} else {
				nft_chain_commit_drop_policy(trans);
				nft_clear(net, trans->ctx.chain);
				nf_tables_chain_notify(&trans->ctx, NFT_MSG_NEWCHAIN);
				nft_trans_destroy(trans);
			}
			break;
		case NFT_MSG_DELCHAIN:
			nft_chain_del(trans->ctx.chain);
			nf_tables_chain_notify(&trans->ctx, NFT_MSG_DELCHAIN);
			nf_tables_unregister_hook(trans->ctx.net,
						  trans->ctx.table,
						  trans->ctx.chain);
			break;
		case NFT_MSG_NEWRULE:
			nft_clear(trans->ctx.net, nft_trans_rule(trans));
			nf_tables_rule_notify(&trans->ctx,
					      nft_trans_rule(trans),
					      NFT_MSG_NEWRULE);
			nft_trans_destroy(trans);
			break;
		case NFT_MSG_DELRULE:
			list_del_rcu(&nft_trans_rule(trans)->list);
			nf_tables_rule_notify(&trans->ctx,
					      nft_trans_rule(trans),
					      NFT_MSG_DELRULE);
			nft_rule_expr_deactivate(&trans->ctx,
						 nft_trans_rule(trans),
						 NFT_TRANS_COMMIT);
			break;
		case NFT_MSG_NEWSET:
			nft_clear(net, nft_trans_set(trans));
			/* This avoids hitting -EBUSY when deleting the table
			 * from the transaction.
			 */
			if (nft_set_is_anonymous(nft_trans_set(trans)) &&
			    !list_empty(&nft_trans_set(trans)->bindings))
				trans->ctx.table->use--;

			nf_tables_set_notify(&trans->ctx, nft_trans_set(trans),
					     NFT_MSG_NEWSET, GFP_KERNEL);
			nft_trans_destroy(trans);
			break;
		case NFT_MSG_DELSET:
			list_del_rcu(&nft_trans_set(trans)->list);
			nf_tables_set_notify(&trans->ctx, nft_trans_set(trans),
					     NFT_MSG_DELSET, GFP_KERNEL);
			break;
		case NFT_MSG_NEWSETELEM:
			te = (struct nft_trans_elem *)trans->data;

			nft_setelem_activate(net, te->set, &te->elem);
			nf_tables_setelem_notify(&trans->ctx, te->set,
						 &te->elem,
						 NFT_MSG_NEWSETELEM, 0);
			nft_trans_destroy(trans);
			break;
		case NFT_MSG_DELSETELEM:
			te = (struct nft_trans_elem *)trans->data;

			nf_tables_setelem_notify(&trans->ctx, te->set,
						 &te->elem,
						 NFT_MSG_DELSETELEM, 0);
			nft_setelem_remove(net, te->set, &te->elem);
			if (!nft_setelem_is_catchall(te->set, &te->elem)) {
				atomic_dec(&te->set->nelems);
				te->set->ndeact--;
			}
			break;
		case NFT_MSG_NEWOBJ:
			if (nft_trans_obj_update(trans)) {
				nft_obj_commit_update(trans);
				nf_tables_obj_notify(&trans->ctx,
						     nft_trans_obj(trans),
						     NFT_MSG_NEWOBJ);
			} else {
				nft_clear(net, nft_trans_obj(trans));
				nf_tables_obj_notify(&trans->ctx,
						     nft_trans_obj(trans),
						     NFT_MSG_NEWOBJ);
				nft_trans_destroy(trans);
			}
			break;
		case NFT_MSG_DELOBJ:
			nft_obj_del(nft_trans_obj(trans));
			nf_tables_obj_notify(&trans->ctx, nft_trans_obj(trans),
					     NFT_MSG_DELOBJ);
			break;
		case NFT_MSG_NEWFLOWTABLE:
			if (nft_trans_flowtable_update(trans)) {
				nft_trans_flowtable(trans)->data.flags =
					nft_trans_flowtable_flags(trans);
				nf_tables_flowtable_notify(&trans->ctx,
							   nft_trans_flowtable(trans),
							   &nft_trans_flowtable_hooks(trans),
							   NFT_MSG_NEWFLOWTABLE);
				list_splice(&nft_trans_flowtable_hooks(trans),
					    &nft_trans_flowtable(trans)->hook_list);
			} else {
				nft_clear(net, nft_trans_flowtable(trans));
				nf_tables_flowtable_notify(&trans->ctx,
							   nft_trans_flowtable(trans),
							   &nft_trans_flowtable(trans)->hook_list,
							   NFT_MSG_NEWFLOWTABLE);
			}
			nft_trans_destroy(trans);
			break;
		case NFT_MSG_DELFLOWTABLE:
			if (nft_trans_flowtable_update(trans)) {
				nft_flowtable_hooks_del(nft_trans_flowtable(trans),
							&nft_trans_flowtable_hooks(trans));
				nf_tables_flowtable_notify(&trans->ctx,
							   nft_trans_flowtable(trans),
							   &nft_trans_flowtable_hooks(trans),
							   NFT_MSG_DELFLOWTABLE);
				nft_unregister_flowtable_net_hooks(net,
								   &nft_trans_flowtable_hooks(trans));
			} else {
				list_del_rcu(&nft_trans_flowtable(trans)->list);
				nf_tables_flowtable_notify(&trans->ctx,
							   nft_trans_flowtable(trans),
							   &nft_trans_flowtable(trans)->hook_list,
							   NFT_MSG_DELFLOWTABLE);
				nft_unregister_flowtable_net_hooks(net,
						&nft_trans_flowtable(trans)->hook_list);
			}
			break;
		}
	}

	nft_commit_notify(net, NETLINK_CB(skb).portid);
	nf_tables_gen_notify(net, skb, NFT_MSG_NEWGEN);
	nf_tables_commit_audit_log(&adl, nft_net->base_seq);
	nf_tables_commit_release(net);

	return 0;
}

static void nf_tables_module_autoload(struct net *net)
{
	struct nftables_pernet *nft_net = nft_pernet(net);
	struct nft_module_request *req, *next;
	LIST_HEAD(module_list);

	list_splice_init(&nft_net->module_list, &module_list);
	mutex_unlock(&nft_net->commit_mutex);
	list_for_each_entry_safe(req, next, &module_list, list) {
		request_module("%s", req->module);
		req->done = true;
	}
	mutex_lock(&nft_net->commit_mutex);
	list_splice(&module_list, &nft_net->module_list);
}

static void nf_tables_abort_release(struct nft_trans *trans)
{
	switch (trans->msg_type) {
	case NFT_MSG_NEWTABLE:
		nf_tables_table_destroy(&trans->ctx);
		break;
	case NFT_MSG_NEWCHAIN:
		nf_tables_chain_destroy(&trans->ctx);
		break;
	case NFT_MSG_NEWRULE:
		nf_tables_rule_destroy(&trans->ctx, nft_trans_rule(trans));
		break;
	case NFT_MSG_NEWSET:
		nft_set_destroy(&trans->ctx, nft_trans_set(trans));
		break;
	case NFT_MSG_NEWSETELEM:
		nft_set_elem_destroy(nft_trans_elem_set(trans),
				     nft_trans_elem(trans).priv, true);
		break;
	case NFT_MSG_NEWOBJ:
		nft_obj_destroy(&trans->ctx, nft_trans_obj(trans));
		break;
	case NFT_MSG_NEWFLOWTABLE:
		if (nft_trans_flowtable_update(trans))
			nft_flowtable_hooks_destroy(&nft_trans_flowtable_hooks(trans));
		else
			nf_tables_flowtable_destroy(nft_trans_flowtable(trans));
		break;
	}
	kfree(trans);
}

static int __nf_tables_abort(struct net *net, enum nfnl_abort_action action)
{
	struct nftables_pernet *nft_net = nft_pernet(net);
	struct nft_trans *trans, *next;
	struct nft_trans_elem *te;
	struct nft_hook *hook;

	if (action == NFNL_ABORT_VALIDATE &&
	    nf_tables_validate(net) < 0)
		return -EAGAIN;

	list_for_each_entry_safe_reverse(trans, next, &nft_net->commit_list,
					 list) {
		switch (trans->msg_type) {
		case NFT_MSG_NEWTABLE:
			if (nft_trans_table_update(trans)) {
				if (!(trans->ctx.table->flags & __NFT_TABLE_F_UPDATE)) {
					nft_trans_destroy(trans);
					break;
				}
				if (trans->ctx.table->flags & __NFT_TABLE_F_WAS_DORMANT) {
					nf_tables_table_disable(net, trans->ctx.table);
					trans->ctx.table->flags |= NFT_TABLE_F_DORMANT;
				} else if (trans->ctx.table->flags & __NFT_TABLE_F_WAS_AWAKEN) {
					trans->ctx.table->flags &= ~NFT_TABLE_F_DORMANT;
				}
				trans->ctx.table->flags &= ~__NFT_TABLE_F_UPDATE;
				nft_trans_destroy(trans);
			} else {
				list_del_rcu(&trans->ctx.table->list);
			}
			break;
		case NFT_MSG_DELTABLE:
			nft_clear(trans->ctx.net, trans->ctx.table);
			nft_trans_destroy(trans);
			break;
		case NFT_MSG_NEWCHAIN:
			if (nft_trans_chain_update(trans)) {
				free_percpu(nft_trans_chain_stats(trans));
				kfree(nft_trans_chain_name(trans));
				nft_trans_destroy(trans);
			} else {
				if (nft_chain_is_bound(trans->ctx.chain)) {
					nft_trans_destroy(trans);
					break;
				}
				trans->ctx.table->use--;
				nft_chain_del(trans->ctx.chain);
				nf_tables_unregister_hook(trans->ctx.net,
							  trans->ctx.table,
							  trans->ctx.chain);
			}
			break;
		case NFT_MSG_DELCHAIN:
			trans->ctx.table->use++;
			nft_clear(trans->ctx.net, trans->ctx.chain);
			nft_trans_destroy(trans);
			break;
		case NFT_MSG_NEWRULE:
			trans->ctx.chain->use--;
			list_del_rcu(&nft_trans_rule(trans)->list);
			nft_rule_expr_deactivate(&trans->ctx,
						 nft_trans_rule(trans),
						 NFT_TRANS_ABORT);
			if (trans->ctx.chain->flags & NFT_CHAIN_HW_OFFLOAD)
				nft_flow_rule_destroy(nft_trans_flow_rule(trans));
			break;
		case NFT_MSG_DELRULE:
			trans->ctx.chain->use++;
			nft_clear(trans->ctx.net, nft_trans_rule(trans));
			nft_rule_expr_activate(&trans->ctx, nft_trans_rule(trans));
			if (trans->ctx.chain->flags & NFT_CHAIN_HW_OFFLOAD)
				nft_flow_rule_destroy(nft_trans_flow_rule(trans));

			nft_trans_destroy(trans);
			break;
		case NFT_MSG_NEWSET:
			trans->ctx.table->use--;
			if (nft_trans_set_bound(trans)) {
				nft_trans_destroy(trans);
				break;
			}
			list_del_rcu(&nft_trans_set(trans)->list);
			break;
		case NFT_MSG_DELSET:
			trans->ctx.table->use++;
			nft_clear(trans->ctx.net, nft_trans_set(trans));
			nft_trans_destroy(trans);
			break;
		case NFT_MSG_NEWSETELEM:
			if (nft_trans_elem_set_bound(trans)) {
				nft_trans_destroy(trans);
				break;
			}
			te = (struct nft_trans_elem *)trans->data;
			nft_setelem_remove(net, te->set, &te->elem);
			if (!nft_setelem_is_catchall(te->set, &te->elem))
				atomic_dec(&te->set->nelems);
			break;
		case NFT_MSG_DELSETELEM:
			te = (struct nft_trans_elem *)trans->data;

			nft_setelem_data_activate(net, te->set, &te->elem);
			nft_setelem_activate(net, te->set, &te->elem);
			if (!nft_setelem_is_catchall(te->set, &te->elem))
				te->set->ndeact--;

			nft_trans_destroy(trans);
			break;
		case NFT_MSG_NEWOBJ:
			if (nft_trans_obj_update(trans)) {
				kfree(nft_trans_obj_newobj(trans));
				nft_trans_destroy(trans);
			} else {
				trans->ctx.table->use--;
				nft_obj_del(nft_trans_obj(trans));
			}
			break;
		case NFT_MSG_DELOBJ:
			trans->ctx.table->use++;
			nft_clear(trans->ctx.net, nft_trans_obj(trans));
			nft_trans_destroy(trans);
			break;
		case NFT_MSG_NEWFLOWTABLE:
			if (nft_trans_flowtable_update(trans)) {
				nft_unregister_flowtable_net_hooks(net,
						&nft_trans_flowtable_hooks(trans));
			} else {
				trans->ctx.table->use--;
				list_del_rcu(&nft_trans_flowtable(trans)->list);
				nft_unregister_flowtable_net_hooks(net,
						&nft_trans_flowtable(trans)->hook_list);
			}
			break;
		case NFT_MSG_DELFLOWTABLE:
			if (nft_trans_flowtable_update(trans)) {
				list_for_each_entry(hook, &nft_trans_flowtable(trans)->hook_list, list)
					hook->inactive = false;
			} else {
				trans->ctx.table->use++;
				nft_clear(trans->ctx.net, nft_trans_flowtable(trans));
			}
			nft_trans_destroy(trans);
			break;
		}
	}

	synchronize_rcu();

	list_for_each_entry_safe_reverse(trans, next,
					 &nft_net->commit_list, list) {
		list_del(&trans->list);
		nf_tables_abort_release(trans);
	}

	if (action == NFNL_ABORT_AUTOLOAD)
		nf_tables_module_autoload(net);
	else
		nf_tables_module_autoload_cleanup(net);

	return 0;
}

static void nf_tables_cleanup(struct net *net)
{
	nft_validate_state_update(net, NFT_VALIDATE_SKIP);
}

static int nf_tables_abort(struct net *net, struct sk_buff *skb,
			   enum nfnl_abort_action action)
{
	struct nftables_pernet *nft_net = nft_pernet(net);
	int ret = __nf_tables_abort(net, action);

	mutex_unlock(&nft_net->commit_mutex);

	return ret;
}

static bool nf_tables_valid_genid(struct net *net, u32 genid)
{
	struct nftables_pernet *nft_net = nft_pernet(net);
	bool genid_ok;

	mutex_lock(&nft_net->commit_mutex);

	genid_ok = genid == 0 || nft_net->base_seq == genid;
	if (!genid_ok)
		mutex_unlock(&nft_net->commit_mutex);

	/* else, commit mutex has to be released by commit or abort function */
	return genid_ok;
}

static const struct nfnetlink_subsystem nf_tables_subsys = {
	.name		= "nf_tables",
	.subsys_id	= NFNL_SUBSYS_NFTABLES,
	.cb_count	= NFT_MSG_MAX,
	.cb		= nf_tables_cb,
	.commit		= nf_tables_commit,
	.abort		= nf_tables_abort,
	.cleanup	= nf_tables_cleanup,
	.valid_genid	= nf_tables_valid_genid,
	.owner		= THIS_MODULE,
};

int nft_chain_validate_dependency(const struct nft_chain *chain,
				  enum nft_chain_types type)
{
	const struct nft_base_chain *basechain;

	if (nft_is_base_chain(chain)) {
		basechain = nft_base_chain(chain);
		if (basechain->type->type != type)
			return -EOPNOTSUPP;
	}
	return 0;
}
EXPORT_SYMBOL_GPL(nft_chain_validate_dependency);

int nft_chain_validate_hooks(const struct nft_chain *chain,
			     unsigned int hook_flags)
{
	struct nft_base_chain *basechain;

	if (nft_is_base_chain(chain)) {
		basechain = nft_base_chain(chain);

		if ((1 << basechain->ops.hooknum) & hook_flags)
			return 0;

		return -EOPNOTSUPP;
	}

	return 0;
}
EXPORT_SYMBOL_GPL(nft_chain_validate_hooks);

/*
 * Loop detection - walk through the ruleset beginning at the destination chain
 * of a new jump until either the source chain is reached (loop) or all
 * reachable chains have been traversed.
 *
 * The loop check is performed whenever a new jump verdict is added to an
 * expression or verdict map or a verdict map is bound to a new chain.
 */

static int nf_tables_check_loops(const struct nft_ctx *ctx,
				 const struct nft_chain *chain);

static int nft_check_loops(const struct nft_ctx *ctx,
			   const struct nft_set_ext *ext)
{
	const struct nft_data *data;
	int ret;

	data = nft_set_ext_data(ext);
	switch (data->verdict.code) {
	case NFT_JUMP:
	case NFT_GOTO:
		ret = nf_tables_check_loops(ctx, data->verdict.chain);
		break;
	default:
		ret = 0;
		break;
	}

	return ret;
}

static int nf_tables_loop_check_setelem(const struct nft_ctx *ctx,
					struct nft_set *set,
					const struct nft_set_iter *iter,
					struct nft_set_elem *elem)
{
	const struct nft_set_ext *ext = nft_set_elem_ext(set, elem->priv);

	if (nft_set_ext_exists(ext, NFT_SET_EXT_FLAGS) &&
	    *nft_set_ext_flags(ext) & NFT_SET_ELEM_INTERVAL_END)
		return 0;

	return nft_check_loops(ctx, ext);
}

static int nft_set_catchall_loops(const struct nft_ctx *ctx,
				  struct nft_set *set)
{
	u8 genmask = nft_genmask_next(ctx->net);
	struct nft_set_elem_catchall *catchall;
	struct nft_set_ext *ext;
	int ret = 0;

	list_for_each_entry_rcu(catchall, &set->catchall_list, list) {
		ext = nft_set_elem_ext(set, catchall->elem);
		if (!nft_set_elem_active(ext, genmask))
			continue;

		ret = nft_check_loops(ctx, ext);
		if (ret < 0)
			return ret;
	}

	return ret;
}

static int nf_tables_check_loops(const struct nft_ctx *ctx,
				 const struct nft_chain *chain)
{
	const struct nft_rule *rule;
	const struct nft_expr *expr, *last;
	struct nft_set *set;
	struct nft_set_binding *binding;
	struct nft_set_iter iter;

	if (ctx->chain == chain)
		return -ELOOP;

	list_for_each_entry(rule, &chain->rules, list) {
		nft_rule_for_each_expr(expr, last, rule) {
			struct nft_immediate_expr *priv;
			const struct nft_data *data;
			int err;

			if (strcmp(expr->ops->type->name, "immediate"))
				continue;

			priv = nft_expr_priv(expr);
			if (priv->dreg != NFT_REG_VERDICT)
				continue;

			data = &priv->data;
			switch (data->verdict.code) {
			case NFT_JUMP:
			case NFT_GOTO:
				err = nf_tables_check_loops(ctx,
							data->verdict.chain);
				if (err < 0)
					return err;
				break;
			default:
				break;
			}
		}
	}

	list_for_each_entry(set, &ctx->table->sets, list) {
		if (!nft_is_active_next(ctx->net, set))
			continue;
		if (!(set->flags & NFT_SET_MAP) ||
		    set->dtype != NFT_DATA_VERDICT)
			continue;

		list_for_each_entry(binding, &set->bindings, list) {
			if (!(binding->flags & NFT_SET_MAP) ||
			    binding->chain != chain)
				continue;

			iter.genmask	= nft_genmask_next(ctx->net);
			iter.skip 	= 0;
			iter.count	= 0;
			iter.err	= 0;
			iter.fn		= nf_tables_loop_check_setelem;

			set->ops->walk(ctx, set, &iter);
			if (!iter.err)
				iter.err = nft_set_catchall_loops(ctx, set);

			if (iter.err < 0)
				return iter.err;
		}
	}

	return 0;
}

/**
 *	nft_parse_u32_check - fetch u32 attribute and check for maximum value
 *
 *	@attr: netlink attribute to fetch value from
 *	@max: maximum value to be stored in dest
 *	@dest: pointer to the variable
 *
 *	Parse, check and store a given u32 netlink attribute into variable.
 *	This function returns -ERANGE if the value goes over maximum value.
 *	Otherwise a 0 is returned and the attribute value is stored in the
 *	destination variable.
 */
int nft_parse_u32_check(const struct nlattr *attr, int max, u32 *dest)
{
	u32 val;

	val = ntohl(nla_get_be32(attr));
	if (val > max)
		return -ERANGE;

	*dest = val;
	return 0;
}
EXPORT_SYMBOL_GPL(nft_parse_u32_check);

static unsigned int nft_parse_register(const struct nlattr *attr)
{
	unsigned int reg;

	reg = ntohl(nla_get_be32(attr));
	switch (reg) {
	case NFT_REG_VERDICT...NFT_REG_4:
		return reg * NFT_REG_SIZE / NFT_REG32_SIZE;
	default:
		return reg + NFT_REG_SIZE / NFT_REG32_SIZE - NFT_REG32_00;
	}
}

/**
 *	nft_dump_register - dump a register value to a netlink attribute
 *
 *	@skb: socket buffer
 *	@attr: attribute number
 *	@reg: register number
 *
 *	Construct a netlink attribute containing the register number. For
 *	compatibility reasons, register numbers being a multiple of 4 are
 *	translated to the corresponding 128 bit register numbers.
 */
int nft_dump_register(struct sk_buff *skb, unsigned int attr, unsigned int reg)
{
	if (reg % (NFT_REG_SIZE / NFT_REG32_SIZE) == 0)
		reg = reg / (NFT_REG_SIZE / NFT_REG32_SIZE);
	else
		reg = reg - NFT_REG_SIZE / NFT_REG32_SIZE + NFT_REG32_00;

	return nla_put_be32(skb, attr, htonl(reg));
}
EXPORT_SYMBOL_GPL(nft_dump_register);

static int nft_validate_register_load(enum nft_registers reg, unsigned int len)
{
	if (reg < NFT_REG_1 * NFT_REG_SIZE / NFT_REG32_SIZE)
		return -EINVAL;
	if (len == 0)
		return -EINVAL;
	if (reg * NFT_REG32_SIZE + len > sizeof_field(struct nft_regs, data))
		return -ERANGE;

	return 0;
}

int nft_parse_register_load(const struct nlattr *attr, u8 *sreg, u32 len)
{
	u32 reg;
	int err;

	reg = nft_parse_register(attr);
	err = nft_validate_register_load(reg, len);
	if (err < 0)
		return err;

	*sreg = reg;
	return 0;
}
EXPORT_SYMBOL_GPL(nft_parse_register_load);

static int nft_validate_register_store(const struct nft_ctx *ctx,
				       enum nft_registers reg,
				       const struct nft_data *data,
				       enum nft_data_types type,
				       unsigned int len)
{
	int err;

	switch (reg) {
	case NFT_REG_VERDICT:
		if (type != NFT_DATA_VERDICT)
			return -EINVAL;

		if (data != NULL &&
		    (data->verdict.code == NFT_GOTO ||
		     data->verdict.code == NFT_JUMP)) {
			err = nf_tables_check_loops(ctx, data->verdict.chain);
			if (err < 0)
				return err;
		}

		return 0;
	default:
		if (reg < NFT_REG_1 * NFT_REG_SIZE / NFT_REG32_SIZE)
			return -EINVAL;
		if (len == 0)
			return -EINVAL;
		if (reg * NFT_REG32_SIZE + len >
		    sizeof_field(struct nft_regs, data))
			return -ERANGE;

		if (data != NULL && type != NFT_DATA_VALUE)
			return -EINVAL;
		return 0;
	}
}

int nft_parse_register_store(const struct nft_ctx *ctx,
			     const struct nlattr *attr, u8 *dreg,
			     const struct nft_data *data,
			     enum nft_data_types type, unsigned int len)
{
	int err;
	u32 reg;

	reg = nft_parse_register(attr);
	err = nft_validate_register_store(ctx, reg, data, type, len);
	if (err < 0)
		return err;

	*dreg = reg;
	return 0;
}
EXPORT_SYMBOL_GPL(nft_parse_register_store);

static const struct nla_policy nft_verdict_policy[NFTA_VERDICT_MAX + 1] = {
	[NFTA_VERDICT_CODE]	= { .type = NLA_U32 },
	[NFTA_VERDICT_CHAIN]	= { .type = NLA_STRING,
				    .len = NFT_CHAIN_MAXNAMELEN - 1 },
	[NFTA_VERDICT_CHAIN_ID]	= { .type = NLA_U32 },
};

static int nft_verdict_init(const struct nft_ctx *ctx, struct nft_data *data,
			    struct nft_data_desc *desc, const struct nlattr *nla)
{
	u8 genmask = nft_genmask_next(ctx->net);
	struct nlattr *tb[NFTA_VERDICT_MAX + 1];
	struct nft_chain *chain;
	int err;

	err = nla_parse_nested_deprecated(tb, NFTA_VERDICT_MAX, nla,
					  nft_verdict_policy, NULL);
	if (err < 0)
		return err;

	if (!tb[NFTA_VERDICT_CODE])
		return -EINVAL;
	data->verdict.code = ntohl(nla_get_be32(tb[NFTA_VERDICT_CODE]));

	switch (data->verdict.code) {
	default:
		switch (data->verdict.code & NF_VERDICT_MASK) {
		case NF_ACCEPT:
		case NF_DROP:
		case NF_QUEUE:
			break;
		default:
			return -EINVAL;
		}
		fallthrough;
	case NFT_CONTINUE:
	case NFT_BREAK:
	case NFT_RETURN:
		break;
	case NFT_JUMP:
	case NFT_GOTO:
		if (tb[NFTA_VERDICT_CHAIN]) {
			chain = nft_chain_lookup(ctx->net, ctx->table,
						 tb[NFTA_VERDICT_CHAIN],
						 genmask);
		} else if (tb[NFTA_VERDICT_CHAIN_ID]) {
			chain = nft_chain_lookup_byid(ctx->net,
						      tb[NFTA_VERDICT_CHAIN_ID]);
			if (IS_ERR(chain))
				return PTR_ERR(chain);
		} else {
			return -EINVAL;
		}

		if (IS_ERR(chain))
			return PTR_ERR(chain);
		if (nft_is_base_chain(chain))
			return -EOPNOTSUPP;

		chain->use++;
		data->verdict.chain = chain;
		break;
	}

	desc->len = sizeof(data->verdict);
	desc->type = NFT_DATA_VERDICT;
	return 0;
}

static void nft_verdict_uninit(const struct nft_data *data)
{
	struct nft_chain *chain;
	struct nft_rule *rule;

	switch (data->verdict.code) {
	case NFT_JUMP:
	case NFT_GOTO:
		chain = data->verdict.chain;
		chain->use--;

		if (!nft_chain_is_bound(chain))
			break;

		chain->table->use--;
		list_for_each_entry(rule, &chain->rules, list)
			chain->use--;

		nft_chain_del(chain);
		break;
	}
}

int nft_verdict_dump(struct sk_buff *skb, int type, const struct nft_verdict *v)
{
	struct nlattr *nest;

	nest = nla_nest_start_noflag(skb, type);
	if (!nest)
		goto nla_put_failure;

	if (nla_put_be32(skb, NFTA_VERDICT_CODE, htonl(v->code)))
		goto nla_put_failure;

	switch (v->code) {
	case NFT_JUMP:
	case NFT_GOTO:
		if (nla_put_string(skb, NFTA_VERDICT_CHAIN,
				   v->chain->name))
			goto nla_put_failure;
	}
	nla_nest_end(skb, nest);
	return 0;

nla_put_failure:
	return -1;
}

static int nft_value_init(const struct nft_ctx *ctx,
			  struct nft_data *data, unsigned int size,
			  struct nft_data_desc *desc, const struct nlattr *nla)
{
	unsigned int len;

	len = nla_len(nla);
	if (len == 0)
		return -EINVAL;
	if (len > size)
		return -EOVERFLOW;

	nla_memcpy(data->data, nla, len);
	desc->type = NFT_DATA_VALUE;
	desc->len  = len;
	return 0;
}

static int nft_value_dump(struct sk_buff *skb, const struct nft_data *data,
			  unsigned int len)
{
	return nla_put(skb, NFTA_DATA_VALUE, len, data->data);
}

static const struct nla_policy nft_data_policy[NFTA_DATA_MAX + 1] = {
	[NFTA_DATA_VALUE]	= { .type = NLA_BINARY },
	[NFTA_DATA_VERDICT]	= { .type = NLA_NESTED },
};

/**
 *	nft_data_init - parse nf_tables data netlink attributes
 *
 *	@ctx: context of the expression using the data
 *	@data: destination struct nft_data
 *	@size: maximum data length
 *	@desc: data description
 *	@nla: netlink attribute containing data
 *
 *	Parse the netlink data attributes and initialize a struct nft_data.
 *	The type and length of data are returned in the data description.
 *
 *	The caller can indicate that it only wants to accept data of type
 *	NFT_DATA_VALUE by passing NULL for the ctx argument.
 */
int nft_data_init(const struct nft_ctx *ctx,
		  struct nft_data *data, unsigned int size,
		  struct nft_data_desc *desc, const struct nlattr *nla)
{
	struct nlattr *tb[NFTA_DATA_MAX + 1];
	int err;

	err = nla_parse_nested_deprecated(tb, NFTA_DATA_MAX, nla,
					  nft_data_policy, NULL);
	if (err < 0)
		return err;

	if (tb[NFTA_DATA_VALUE])
		return nft_value_init(ctx, data, size, desc,
				      tb[NFTA_DATA_VALUE]);
	if (tb[NFTA_DATA_VERDICT] && ctx != NULL)
		return nft_verdict_init(ctx, data, desc, tb[NFTA_DATA_VERDICT]);
	return -EINVAL;
}
EXPORT_SYMBOL_GPL(nft_data_init);

/**
 *	nft_data_release - release a nft_data item
 *
 *	@data: struct nft_data to release
 *	@type: type of data
 *
 *	Release a nft_data item. NFT_DATA_VALUE types can be silently discarded,
 *	all others need to be released by calling this function.
 */
void nft_data_release(const struct nft_data *data, enum nft_data_types type)
{
	if (type < NFT_DATA_VERDICT)
		return;
	switch (type) {
	case NFT_DATA_VERDICT:
		return nft_verdict_uninit(data);
	default:
		WARN_ON(1);
	}
}
EXPORT_SYMBOL_GPL(nft_data_release);

int nft_data_dump(struct sk_buff *skb, int attr, const struct nft_data *data,
		  enum nft_data_types type, unsigned int len)
{
	struct nlattr *nest;
	int err;

	nest = nla_nest_start_noflag(skb, attr);
	if (nest == NULL)
		return -1;

	switch (type) {
	case NFT_DATA_VALUE:
		err = nft_value_dump(skb, data, len);
		break;
	case NFT_DATA_VERDICT:
		err = nft_verdict_dump(skb, NFTA_DATA_VERDICT, &data->verdict);
		break;
	default:
		err = -EINVAL;
		WARN_ON(1);
	}

	nla_nest_end(skb, nest);
	return err;
}
EXPORT_SYMBOL_GPL(nft_data_dump);

int __nft_release_basechain(struct nft_ctx *ctx)
{
	struct nft_rule *rule, *nr;

	if (WARN_ON(!nft_is_base_chain(ctx->chain)))
		return 0;

	nf_tables_unregister_hook(ctx->net, ctx->chain->table, ctx->chain);
	list_for_each_entry_safe(rule, nr, &ctx->chain->rules, list) {
		list_del(&rule->list);
		ctx->chain->use--;
		nf_tables_rule_release(ctx, rule);
	}
	nft_chain_del(ctx->chain);
	ctx->table->use--;
	nf_tables_chain_destroy(ctx);

	return 0;
}
EXPORT_SYMBOL_GPL(__nft_release_basechain);

static void __nft_release_hook(struct net *net, struct nft_table *table)
{
	struct nft_chain *chain;

	list_for_each_entry(chain, &table->chains, list)
		nf_tables_unregister_hook(net, table, chain);
}

static void __nft_release_hooks(struct net *net)
{
	struct nftables_pernet *nft_net = nft_pernet(net);
	struct nft_table *table;

	list_for_each_entry(table, &nft_net->tables, list) {
		if (nft_table_has_owner(table))
			continue;

		__nft_release_hook(net, table);
	}
}

static void __nft_release_table(struct net *net, struct nft_table *table)
{
	struct nft_flowtable *flowtable, *nf;
	struct nft_chain *chain, *nc;
	struct nft_object *obj, *ne;
	struct nft_rule *rule, *nr;
	struct nft_set *set, *ns;
	struct nft_ctx ctx = {
		.net	= net,
		.family	= NFPROTO_NETDEV,
	};

	ctx.family = table->family;
	ctx.table = table;
	list_for_each_entry(chain, &table->chains, list) {
		ctx.chain = chain;
		list_for_each_entry_safe(rule, nr, &chain->rules, list) {
			list_del(&rule->list);
			chain->use--;
			nf_tables_rule_release(&ctx, rule);
		}
	}
	list_for_each_entry_safe(flowtable, nf, &table->flowtables, list) {
		list_del(&flowtable->list);
		table->use--;
		nf_tables_flowtable_destroy(flowtable);
	}
	list_for_each_entry_safe(set, ns, &table->sets, list) {
		list_del(&set->list);
		table->use--;
		nft_set_destroy(&ctx, set);
	}
	list_for_each_entry_safe(obj, ne, &table->objects, list) {
		nft_obj_del(obj);
		table->use--;
		nft_obj_destroy(&ctx, obj);
	}
	list_for_each_entry_safe(chain, nc, &table->chains, list) {
		ctx.chain = chain;
		nft_chain_del(chain);
		table->use--;
		nf_tables_chain_destroy(&ctx);
	}
	list_del(&table->list);
	nf_tables_table_destroy(&ctx);
}

static void __nft_release_tables(struct net *net)
{
	struct nftables_pernet *nft_net = nft_pernet(net);
	struct nft_table *table, *nt;

	list_for_each_entry_safe(table, nt, &nft_net->tables, list) {
		if (nft_table_has_owner(table))
			continue;

		__nft_release_table(net, table);
	}
}

static int nft_rcv_nl_event(struct notifier_block *this, unsigned long event,
			    void *ptr)
{
	struct nftables_pernet *nft_net;
	struct netlink_notify *n = ptr;
	struct nft_table *table, *nt;
	struct net *net = n->net;
	bool release = false;

	if (event != NETLINK_URELEASE || n->protocol != NETLINK_NETFILTER)
		return NOTIFY_DONE;

	nft_net = nft_pernet(net);
	mutex_lock(&nft_net->commit_mutex);
	list_for_each_entry(table, &nft_net->tables, list) {
		if (nft_table_has_owner(table) &&
		    n->portid == table->nlpid) {
			__nft_release_hook(net, table);
			release = true;
		}
	}
	if (release) {
		synchronize_rcu();
		list_for_each_entry_safe(table, nt, &nft_net->tables, list) {
			if (nft_table_has_owner(table) &&
			    n->portid == table->nlpid)
				__nft_release_table(net, table);
		}
	}
	mutex_unlock(&nft_net->commit_mutex);

	return NOTIFY_DONE;
}

static struct notifier_block nft_nl_notifier = {
	.notifier_call  = nft_rcv_nl_event,
};

static int __net_init nf_tables_init_net(struct net *net)
{
	struct nftables_pernet *nft_net = nft_pernet(net);

	INIT_LIST_HEAD(&nft_net->tables);
	INIT_LIST_HEAD(&nft_net->commit_list);
	INIT_LIST_HEAD(&nft_net->module_list);
	INIT_LIST_HEAD(&nft_net->notify_list);
	mutex_init(&nft_net->commit_mutex);
	nft_net->base_seq = 1;
	nft_net->validate_state = NFT_VALIDATE_SKIP;

	return 0;
}

static void __net_exit nf_tables_pre_exit_net(struct net *net)
{
	__nft_release_hooks(net);
}

static void __net_exit nf_tables_exit_net(struct net *net)
{
	struct nftables_pernet *nft_net = nft_pernet(net);

	mutex_lock(&nft_net->commit_mutex);
	if (!list_empty(&nft_net->commit_list))
		__nf_tables_abort(net, NFNL_ABORT_NONE);
	__nft_release_tables(net);
	mutex_unlock(&nft_net->commit_mutex);
	WARN_ON_ONCE(!list_empty(&nft_net->tables));
	WARN_ON_ONCE(!list_empty(&nft_net->module_list));
	WARN_ON_ONCE(!list_empty(&nft_net->notify_list));
}

static struct pernet_operations nf_tables_net_ops = {
	.init		= nf_tables_init_net,
	.pre_exit	= nf_tables_pre_exit_net,
	.exit		= nf_tables_exit_net,
	.id		= &nf_tables_net_id,
	.size		= sizeof(struct nftables_pernet),
};

static int __init nf_tables_module_init(void)
{
	int err;

	err = register_pernet_subsys(&nf_tables_net_ops);
	if (err < 0)
		return err;

	err = nft_chain_filter_init();
	if (err < 0)
		goto err_chain_filter;

	err = nf_tables_core_module_init();
	if (err < 0)
		goto err_core_module;

	err = register_netdevice_notifier(&nf_tables_flowtable_notifier);
	if (err < 0)
		goto err_netdev_notifier;

	err = rhltable_init(&nft_objname_ht, &nft_objname_ht_params);
	if (err < 0)
		goto err_rht_objname;

	err = nft_offload_init();
	if (err < 0)
		goto err_offload;

	err = netlink_register_notifier(&nft_nl_notifier);
	if (err < 0)
		goto err_netlink_notifier;

	/* must be last */
	err = nfnetlink_subsys_register(&nf_tables_subsys);
	if (err < 0)
		goto err_nfnl_subsys;

	nft_chain_route_init();

	return err;

err_nfnl_subsys:
	netlink_unregister_notifier(&nft_nl_notifier);
err_netlink_notifier:
	nft_offload_exit();
err_offload:
	rhltable_destroy(&nft_objname_ht);
err_rht_objname:
	unregister_netdevice_notifier(&nf_tables_flowtable_notifier);
err_netdev_notifier:
	nf_tables_core_module_exit();
err_core_module:
	nft_chain_filter_fini();
err_chain_filter:
	unregister_pernet_subsys(&nf_tables_net_ops);
	return err;
}

static void __exit nf_tables_module_exit(void)
{
	nfnetlink_subsys_unregister(&nf_tables_subsys);
	netlink_unregister_notifier(&nft_nl_notifier);
	nft_offload_exit();
	unregister_netdevice_notifier(&nf_tables_flowtable_notifier);
	nft_chain_filter_fini();
	nft_chain_route_fini();
	unregister_pernet_subsys(&nf_tables_net_ops);
	cancel_work_sync(&trans_destroy_work);
	rcu_barrier();
	rhltable_destroy(&nft_objname_ht);
	nf_tables_core_module_exit();
}

module_init(nf_tables_module_init);
module_exit(nf_tables_module_exit);

MODULE_LICENSE("GPL");
MODULE_AUTHOR("Patrick McHardy <kaber@trash.net>");
MODULE_ALIAS_NFNL_SUBSYS(NFNL_SUBSYS_NFTABLES);<|MERGE_RESOLUTION|>--- conflicted
+++ resolved
@@ -3242,12 +3242,8 @@
 	u8 genmask = nft_genmask_next(info->net);
 	struct nft_rule *rule, *old_rule = NULL;
 	struct nft_expr_info *expr_info = NULL;
-<<<<<<< HEAD
 	u8 family = info->nfmsg->nfgen_family;
-=======
 	struct nft_flow_rule *flow = NULL;
-	int family = nfmsg->nfgen_family;
->>>>>>> a118ff66
 	struct net *net = info->net;
 	struct nft_userdata *udata;
 	struct nft_table *table;
