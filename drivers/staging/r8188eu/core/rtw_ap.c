// SPDX-License-Identifier: GPL-2.0
/* Copyright(c) 2007 - 2012 Realtek Corporation. */

#define _RTW_AP_C_

#include "../include/osdep_service.h"
#include "../include/drv_types.h"
#include "../include/wifi.h"
#include "../include/ieee80211.h"
#include "../include/rtl8188e_cmd.h"

void init_mlme_ap_info(struct adapter *padapter)
{
	struct mlme_priv *pmlmepriv = &padapter->mlmepriv;
	struct sta_priv *pstapriv = &padapter->stapriv;
	struct wlan_acl_pool *pacl_list = &pstapriv->acl_list;

	spin_lock_init(&pmlmepriv->bcn_update_lock);

	/* for ACL */
	rtw_init_queue(&pacl_list->acl_node_q);

	start_ap_mode(padapter);
}

void free_mlme_ap_info(struct adapter *padapter)
{
	struct sta_info *psta = NULL;
	struct sta_priv *pstapriv = &padapter->stapriv;
	struct mlme_priv *pmlmepriv = &padapter->mlmepriv;
	struct mlme_ext_priv *pmlmeext = &padapter->mlmeextpriv;
	struct mlme_ext_info	*pmlmeinfo = &pmlmeext->mlmext_info;

	pmlmepriv->update_bcn = false;
	pmlmeext->bstart_bss = false;

	rtw_sta_flush(padapter);

	pmlmeinfo->state = _HW_STATE_NOLINK_;

	/* free_assoc_sta_resources */
	rtw_free_all_stainfo(padapter);

	/* free bc/mc sta_info */
	psta = rtw_get_bcmc_stainfo(padapter);
	spin_lock_bh(&pstapriv->sta_hash_lock);
	rtw_free_stainfo(padapter, psta);
	spin_unlock_bh(&pstapriv->sta_hash_lock);
}

static void update_BCNTIM(struct adapter *padapter)
{
	struct sta_priv *pstapriv = &padapter->stapriv;
	struct mlme_ext_priv *pmlmeext = &padapter->mlmeextpriv;
	struct mlme_ext_info *pmlmeinfo = &pmlmeext->mlmext_info;
	struct wlan_bssid_ex *pnetwork_mlmeext = &pmlmeinfo->network;
	unsigned char *pie = pnetwork_mlmeext->IEs;

	/* update TIM IE */
	if (true) {
		u8 *p, *dst_ie, *premainder_ie = NULL;
		u8 *pbackup_remainder_ie = NULL;
		__le16 tim_bitmap_le;
		uint offset, tmp_len, tim_ielen, tim_ie_offset, remainder_ielen;

		tim_bitmap_le = cpu_to_le16(pstapriv->tim_bitmap);

		p = rtw_get_ie(pie + _FIXED_IE_LENGTH_, _TIM_IE_, &tim_ielen, pnetwork_mlmeext->IELength - _FIXED_IE_LENGTH_);
		if (p && tim_ielen > 0) {
			tim_ielen += 2;
			premainder_ie = p + tim_ielen;
			tim_ie_offset = (int)(p - pie);
			remainder_ielen = pnetwork_mlmeext->IELength - tim_ie_offset - tim_ielen;
			/* append TIM IE from dst_ie offset */
			dst_ie = p;
		} else {
			tim_ielen = 0;

			/* calculate head_len */
			offset = _FIXED_IE_LENGTH_;
			offset += pnetwork_mlmeext->Ssid.SsidLength + 2;

			/*  get supported rates len */
			p = rtw_get_ie(pie + _BEACON_IE_OFFSET_, _SUPPORTEDRATES_IE_, &tmp_len, (pnetwork_mlmeext->IELength - _BEACON_IE_OFFSET_));
			if (p)
				offset += tmp_len + 2;

			/* DS Parameter Set IE, len = 3 */
			offset += 3;

			premainder_ie = pie + offset;

			remainder_ielen = pnetwork_mlmeext->IELength - offset - tim_ielen;

			/* append TIM IE from offset */
			dst_ie = pie + offset;
		}

		if (remainder_ielen > 0) {
			pbackup_remainder_ie = kmalloc(remainder_ielen, GFP_ATOMIC);
			if (pbackup_remainder_ie && premainder_ie)
				memcpy(pbackup_remainder_ie, premainder_ie, remainder_ielen);
		}
		*dst_ie++ = _TIM_IE_;

		if ((pstapriv->tim_bitmap & 0xff00) && (pstapriv->tim_bitmap & 0x00fc))
			tim_ielen = 5;
		else
			tim_ielen = 4;

		*dst_ie++ = tim_ielen;

		*dst_ie++ = 0;/* DTIM count */
		*dst_ie++ = 1;/* DTIM period */

		if (pstapriv->tim_bitmap & BIT(0))/* for bc/mc frames */
			*dst_ie++ = BIT(0);/* bitmap ctrl */
		else
			*dst_ie++ = 0;

		if (tim_ielen == 4) {
			*dst_ie++ = *(u8 *)&tim_bitmap_le;
		} else if (tim_ielen == 5) {
			memcpy(dst_ie, &tim_bitmap_le, 2);
			dst_ie += 2;
		}

		/* copy remainder IE */
		if (pbackup_remainder_ie) {
			memcpy(dst_ie, pbackup_remainder_ie, remainder_ielen);

			kfree(pbackup_remainder_ie);
		}
		offset =  (uint)(dst_ie - pie);
		pnetwork_mlmeext->IELength = offset + remainder_ielen;
	}

	set_tx_beacon_cmd(padapter);
}

static u8 chk_sta_is_alive(struct sta_info *psta)
{
	u8 ret = false;

	if ((psta->sta_stats.last_rx_data_pkts + psta->sta_stats.last_rx_ctrl_pkts) ==
	    (psta->sta_stats.rx_data_pkts + psta->sta_stats.rx_ctrl_pkts))
		;
	else
		ret = true;

	sta_update_last_rx_pkts(psta);

	return ret;
}

void	expire_timeout_chk(struct adapter *padapter)
{
	struct list_head *phead, *plist;
	u8 updated = 0;
	struct sta_info *psta = NULL;
	struct sta_priv *pstapriv = &padapter->stapriv;
	u8 chk_alive_num = 0;
	char chk_alive_list[NUM_STA];
	int i;

	spin_lock_bh(&pstapriv->auth_list_lock);

	phead = &pstapriv->auth_list;
	plist = phead->next;

	/* check auth_queue */
	while (phead != plist) {
		psta = container_of(plist, struct sta_info, auth_list);
		plist = plist->next;

		if (psta->expire_to > 0) {
			psta->expire_to--;
			if (psta->expire_to == 0) {
				list_del_init(&psta->auth_list);
				pstapriv->auth_list_cnt--;

				DBG_88E("auth expire %6ph\n",
					psta->hwaddr);

				spin_unlock_bh(&pstapriv->auth_list_lock);

				spin_lock_bh(&pstapriv->sta_hash_lock);
				rtw_free_stainfo(padapter, psta);
				spin_unlock_bh(&pstapriv->sta_hash_lock);

				spin_lock_bh(&pstapriv->auth_list_lock);
			}
		}

	}
	spin_unlock_bh(&pstapriv->auth_list_lock);

	psta = NULL;

	spin_lock_bh(&pstapriv->asoc_list_lock);

	phead = &pstapriv->asoc_list;
	plist = phead->next;

	/* check asoc_queue */
	while (phead != plist) {
		psta = container_of(plist, struct sta_info, asoc_list);
		plist = plist->next;

		if (chk_sta_is_alive(psta) || !psta->expire_to) {
			psta->expire_to = pstapriv->expire_to;
			psta->keep_alive_trycnt = 0;
			psta->under_exist_checking = 0;
		} else {
			psta->expire_to--;
		}

		if (psta->expire_to <= 0) {
			struct mlme_ext_priv *pmlmeext = &padapter->mlmeextpriv;

			if (padapter->registrypriv.wifi_spec == 1) {
				psta->expire_to = pstapriv->expire_to;
				continue;
			}

			if (psta->state & WIFI_SLEEP_STATE) {
				if (!(psta->state & WIFI_STA_ALIVE_CHK_STATE)) {
					/* to check if alive by another methods if station is at ps mode. */
					psta->expire_to = pstapriv->expire_to;
					psta->state |= WIFI_STA_ALIVE_CHK_STATE;

					/* to update bcn with tim_bitmap for this station */
					pstapriv->tim_bitmap |= BIT(psta->aid);
					update_beacon(padapter, _TIM_IE_, NULL, false);

					if (!pmlmeext->active_keep_alive_check)
						continue;
				}
			}
			if (pmlmeext->active_keep_alive_check) {
				int stainfo_offset;

				stainfo_offset = rtw_stainfo_offset(pstapriv, psta);
				if (stainfo_offset_valid(stainfo_offset))
					chk_alive_list[chk_alive_num++] = stainfo_offset;
				continue;
			}

			list_del_init(&psta->asoc_list);
			pstapriv->asoc_list_cnt--;

			DBG_88E("asoc expire %pM, state = 0x%x\n", (psta->hwaddr), psta->state);
			updated = ap_free_sta(padapter, psta, true, WLAN_REASON_DEAUTH_LEAVING);
		} else {
			/* TODO: Aging mechanism to digest frames in sleep_q to avoid running out of xmitframe */
			if (psta->sleepq_len > (NR_XMITFRAME / pstapriv->asoc_list_cnt) &&
			    padapter->xmitpriv.free_xmitframe_cnt < (NR_XMITFRAME / pstapriv->asoc_list_cnt / 2)) {
				DBG_88E("%s sta:%pM, sleepq_len:%u, free_xmitframe_cnt:%u, asoc_list_cnt:%u, clear sleep_q\n", __func__,
					(psta->hwaddr), psta->sleepq_len,
					padapter->xmitpriv.free_xmitframe_cnt,
					pstapriv->asoc_list_cnt);
				wakeup_sta_to_xmit(padapter, psta);
			}
		}
	}

	spin_unlock_bh(&pstapriv->asoc_list_lock);

	if (chk_alive_num) {
		u8 backup_oper_channel = 0;
		struct mlme_ext_priv *pmlmeext = &padapter->mlmeextpriv;
		/* switch to correct channel of current network  before issue keep-alive frames */
		if (rtw_get_oper_ch(padapter) != pmlmeext->cur_channel) {
			backup_oper_channel = rtw_get_oper_ch(padapter);
			SelectChannel(padapter, pmlmeext->cur_channel);
		}

		/* issue null data to check sta alive*/
		for (i = 0; i < chk_alive_num; i++) {
			int ret = _FAIL;

			psta = rtw_get_stainfo_by_offset(pstapriv, chk_alive_list[i]);

			if (psta->state & WIFI_SLEEP_STATE)
				ret = issue_nulldata(padapter, psta->hwaddr, 0, 1, 50);
			else
				ret = issue_nulldata(padapter, psta->hwaddr, 0, 3, 50);

			psta->keep_alive_trycnt++;
			if (ret == _SUCCESS) {
				DBG_88E("asoc check, sta(%pM) is alive\n", (psta->hwaddr));
				psta->expire_to = pstapriv->expire_to;
				psta->keep_alive_trycnt = 0;
				continue;
			} else if (psta->keep_alive_trycnt <= 3) {
				DBG_88E("ack check for asoc expire, keep_alive_trycnt =%d\n", psta->keep_alive_trycnt);
				psta->expire_to = 1;
				continue;
			}

			psta->keep_alive_trycnt = 0;

			DBG_88E("asoc expire %pM, state = 0x%x\n", (psta->hwaddr), psta->state);
			spin_lock_bh(&pstapriv->asoc_list_lock);
			list_del_init(&psta->asoc_list);
			pstapriv->asoc_list_cnt--;
			updated = ap_free_sta(padapter, psta, true, WLAN_REASON_DEAUTH_LEAVING);
			spin_unlock_bh(&pstapriv->asoc_list_lock);
		}

		if (backup_oper_channel > 0) /* back to the original operation channel */
			SelectChannel(padapter, backup_oper_channel);
	}

	associated_clients_update(padapter, updated);
}

void add_RATid(struct adapter *padapter, struct sta_info *psta, u8 rssi_level)
{
	int i;
	u32 init_rate = 0;
	unsigned char sta_band = 0, raid, shortGIrate = false;
	unsigned char limit;
	unsigned int tx_ra_bitmap = 0;
	struct ht_priv	*psta_ht = NULL;
	struct mlme_priv *pmlmepriv = &padapter->mlmepriv;
	struct wlan_bssid_ex *pcur_network = (struct wlan_bssid_ex *)&pmlmepriv->cur_network.network;

	if (psta)
		psta_ht = &psta->htpriv;
	else
		return;

	if (!(psta->state & _FW_LINKED))
		return;

	/* b/g mode ra_bitmap */
	for (i = 0; i < sizeof(psta->bssrateset); i++) {
		if (psta->bssrateset[i])
			tx_ra_bitmap |= rtw_get_bit_value_from_ieee_value(psta->bssrateset[i] & 0x7f);
	}
	/* n mode ra_bitmap */
	if (psta_ht->ht_option) {
<<<<<<< HEAD
		GetHwReg8188EU(padapter, HW_VAR_RF_TYPE, (u8 *)(&rf_type));
		if (rf_type == RF_2T2R)
			limit = 16;/*  2R */
		else
			limit = 8;/*   1R */
=======
		limit = 8; /* 1R */
>>>>>>> 754e0b0e

		for (i = 0; i < limit; i++) {
			if (psta_ht->ht_cap.mcs.rx_mask[i / 8] & BIT(i % 8))
				tx_ra_bitmap |= BIT(i + 12);
		}

		/* max short GI rate */
		shortGIrate = psta_ht->sgi;
	}

	if (pcur_network->Configuration.DSConfig > 14) {
		sta_band |= WIRELESS_INVALID;
	} else {
		if (tx_ra_bitmap & 0xffff000)
			sta_band |= WIRELESS_11_24N | WIRELESS_11G | WIRELESS_11B;
		else if (tx_ra_bitmap & 0xff0)
			sta_band |= WIRELESS_11G | WIRELESS_11B;
		else
			sta_band |= WIRELESS_11B;
	}

	psta->wireless_mode = sta_band;

	raid = networktype_to_raid(sta_band);
	init_rate = get_highest_rate_idx(tx_ra_bitmap & 0x0fffffff) & 0x3f;

	if (psta->aid < NUM_STA) {
		u8 arg = 0;

		arg = psta->mac_id & 0x1f;

		arg |= BIT(7);/* support entry 2~31 */

		if (shortGIrate)
			arg |= BIT(5);

		tx_ra_bitmap |= ((raid << 28) & 0xf0000000);

		DBG_88E("%s => mac_id:%d , raid:%d , bitmap = 0x%x, arg = 0x%x\n",
			__func__, psta->mac_id, raid, tx_ra_bitmap, arg);

		/* bitmap[0:27] = tx_rate_bitmap */
		/* bitmap[28:31]= Rate Adaptive id */
		/* arg[0:4] = macid */
		/* arg[5] = Short GI */
		rtl8188e_Add_RateATid(padapter, tx_ra_bitmap, arg, rssi_level);

		if (shortGIrate)
			init_rate |= BIT(6);

		/* set ra_id, init_rate */
		psta->raid = raid;
		psta->init_rate = init_rate;

	} else {
		DBG_88E("station aid %d exceed the max number\n", psta->aid);
	}
}

void update_bmc_sta(struct adapter *padapter)
{
	u32 init_rate = 0;
	unsigned char	network_type, raid;
	int i, supportRateNum = 0;
	unsigned int tx_ra_bitmap = 0;
	struct mlme_priv *pmlmepriv = &padapter->mlmepriv;
	struct wlan_bssid_ex *pcur_network = (struct wlan_bssid_ex *)&pmlmepriv->cur_network.network;
	struct sta_info *psta = rtw_get_bcmc_stainfo(padapter);

	if (psta) {
		psta->aid = 0;/* default set to 0 */
		psta->mac_id = psta->aid + 1;

		psta->qos_option = 0;
		psta->htpriv.ht_option = false;

		psta->ieee8021x_blocked = 0;

		memset((void *)&psta->sta_stats, 0, sizeof(struct stainfo_stats));

		/* prepare for add_RATid */
		supportRateNum = rtw_get_rateset_len((u8 *)&pcur_network->SupportedRates);
		network_type = rtw_check_network_type((u8 *)&pcur_network->SupportedRates, supportRateNum, 1);

		memcpy(psta->bssrateset, &pcur_network->SupportedRates, supportRateNum);
		psta->bssratelen = supportRateNum;

		/* b/g mode ra_bitmap */
		for (i = 0; i < supportRateNum; i++) {
			if (psta->bssrateset[i])
				tx_ra_bitmap |= rtw_get_bit_value_from_ieee_value(psta->bssrateset[i] & 0x7f);
		}

		if (pcur_network->Configuration.DSConfig > 14) {
			network_type = WIRELESS_INVALID;
		} else {
			/* force to b mode */
			network_type = WIRELESS_11B;
			tx_ra_bitmap = 0xf;
		}

		raid = networktype_to_raid(network_type);
		init_rate = get_highest_rate_idx(tx_ra_bitmap & 0x0fffffff) & 0x3f;

		/* ap mode */
<<<<<<< HEAD
		rtl8188e_SetHalODMVar(padapter, HAL_ODM_STA_INFO, psta, true);
=======
		rtl8188e_SetHalODMVar(padapter, psta, true);
>>>>>>> 754e0b0e

		{
			u8 arg = 0;

			arg = psta->mac_id & 0x1f;
			arg |= BIT(7);
			tx_ra_bitmap |= ((raid << 28) & 0xf0000000);
			DBG_88E("update_bmc_sta, mask = 0x%x, arg = 0x%x\n", tx_ra_bitmap, arg);

			/* bitmap[0:27] = tx_rate_bitmap */
			/* bitmap[28:31]= Rate Adaptive id */
			/* arg[0:4] = macid */
			/* arg[5] = Short GI */
			rtl8188e_Add_RateATid(padapter, tx_ra_bitmap, arg, 0);
		}
		/* set ra_id, init_rate */
		psta->raid = raid;
		psta->init_rate = init_rate;

		rtw_sta_media_status_rpt(padapter, psta, 1);

		spin_lock_bh(&psta->lock);
		psta->state = _FW_LINKED;
		spin_unlock_bh(&psta->lock);

	} else {
		DBG_88E("add_RATid_bmc_sta error!\n");
	}
}

/* notes: */
/* AID: 1~MAX for sta and 0 for bc/mc in ap/adhoc mode */
/* MAC_ID = AID+1 for sta in ap/adhoc mode */
/* MAC_ID = 1 for bc/mc for sta/ap/adhoc */
/* MAC_ID = 0 for bssid for sta/ap/adhoc */
/* CAM_ID = 0~3 for default key, cmd_id = macid + 3, macid = aid+1; */

void update_sta_info_apmode(struct adapter *padapter, struct sta_info *psta)
{
	struct mlme_priv *pmlmepriv = &padapter->mlmepriv;
	struct security_priv *psecuritypriv = &padapter->securitypriv;
	struct mlme_ext_priv	*pmlmeext = &padapter->mlmeextpriv;
	struct ht_priv	*phtpriv_ap = &pmlmepriv->htpriv;
	struct ht_priv	*phtpriv_sta = &psta->htpriv;
	u16 sta_cap_info;
	u16 ap_cap_info;

	psta->mac_id = psta->aid + 1;
	DBG_88E("%s\n", __func__);

	/* ap mode */
<<<<<<< HEAD
	rtl8188e_SetHalODMVar(padapter, HAL_ODM_STA_INFO, psta, true);
=======
	rtl8188e_SetHalODMVar(padapter, psta, true);
>>>>>>> 754e0b0e

	if (psecuritypriv->dot11AuthAlgrthm == dot11AuthAlgrthm_8021X)
		psta->ieee8021x_blocked = true;
	else
		psta->ieee8021x_blocked = false;

	/* update sta's cap */

	/* ERP */
	VCS_update(padapter, psta);
	/* HT related cap */
	if (phtpriv_sta->ht_option) {
		/* check if sta supports rx ampdu */
		phtpriv_sta->ampdu_enable = phtpriv_ap->ampdu_enable;
		sta_cap_info = le16_to_cpu(phtpriv_sta->ht_cap.cap_info);
		ap_cap_info = le16_to_cpu(phtpriv_ap->ht_cap.cap_info);

		/* check if sta support s Short GI */
		if ((sta_cap_info & ap_cap_info) &
		    (IEEE80211_HT_CAP_SGI_20 | IEEE80211_HT_CAP_SGI_40))
			phtpriv_sta->sgi = true;

		/*  bwmode */
		if ((sta_cap_info & ap_cap_info) & IEEE80211_HT_CAP_SUP_WIDTH_20_40) {
			phtpriv_sta->bwmode = pmlmeext->cur_bwmode;
			phtpriv_sta->ch_offset = pmlmeext->cur_ch_offset;
		}
		psta->qos_option = true;
	} else {
		phtpriv_sta->ampdu_enable = false;
		phtpriv_sta->sgi = false;
		phtpriv_sta->bwmode = HT_CHANNEL_WIDTH_20;
		phtpriv_sta->ch_offset = HAL_PRIME_CHNL_OFFSET_DONT_CARE;
	}

	/* Rx AMPDU */
	send_delba(padapter, 0, psta->hwaddr);/*  recipient */

	/* TX AMPDU */
	send_delba(padapter, 1, psta->hwaddr);/* originator */
	phtpriv_sta->agg_enable_bitmap = 0x0;/* reset */
	phtpriv_sta->candidate_tid_bitmap = 0x0;/* reset */

	/* todo: init other variables */

	memset((void *)&psta->sta_stats, 0, sizeof(struct stainfo_stats));

	spin_lock_bh(&psta->lock);
	psta->state |= _FW_LINKED;
	spin_unlock_bh(&psta->lock);
}

static void update_bcn_fixed_ie(struct adapter *padapter)
{
	DBG_88E("%s\n", __func__);
}

static void update_bcn_erpinfo_ie(struct adapter *padapter)
{
	struct mlme_priv *pmlmepriv = &padapter->mlmepriv;
	struct mlme_ext_priv	*pmlmeext = &padapter->mlmeextpriv;
	struct mlme_ext_info	*pmlmeinfo = &pmlmeext->mlmext_info;
	struct wlan_bssid_ex *pnetwork = &pmlmeinfo->network;
	unsigned char *p, *ie = pnetwork->IEs;
	u32 len = 0;

	DBG_88E("%s, ERP_enable =%d\n", __func__, pmlmeinfo->ERP_enable);

	if (!pmlmeinfo->ERP_enable)
		return;

	/* parsing ERP_IE */
	p = rtw_get_ie(ie + _BEACON_IE_OFFSET_, _ERPINFO_IE_, &len,
		       (pnetwork->IELength - _BEACON_IE_OFFSET_));
	if (p && len > 0) {
		struct ndis_802_11_var_ie *pIE = (struct ndis_802_11_var_ie *)p;

		if (pmlmepriv->num_sta_non_erp == 1)
			pIE->data[0] |= RTW_ERP_INFO_NON_ERP_PRESENT | RTW_ERP_INFO_USE_PROTECTION;
		else
			pIE->data[0] &= ~(RTW_ERP_INFO_NON_ERP_PRESENT | RTW_ERP_INFO_USE_PROTECTION);

		if (pmlmepriv->num_sta_no_short_preamble > 0)
			pIE->data[0] |= RTW_ERP_INFO_BARKER_PREAMBLE_MODE;
		else
			pIE->data[0] &= ~(RTW_ERP_INFO_BARKER_PREAMBLE_MODE);

		ERP_IE_handler(padapter, pIE);
	}
}

static void update_bcn_htcap_ie(struct adapter *padapter)
{
	DBG_88E("%s\n", __func__);
}

static void update_bcn_htinfo_ie(struct adapter *padapter)
{
	DBG_88E("%s\n", __func__);
}

static void update_bcn_rsn_ie(struct adapter *padapter)
{
	DBG_88E("%s\n", __func__);
}

static void update_bcn_wpa_ie(struct adapter *padapter)
{
	DBG_88E("%s\n", __func__);
}

static void update_bcn_wmm_ie(struct adapter *padapter)
{
	DBG_88E("%s\n", __func__);
}

static void update_bcn_wps_ie(struct adapter *padapter)
{
	u8 *pwps_ie = NULL, *pwps_ie_src;
	u8 *premainder_ie, *pbackup_remainder_ie = NULL;
	uint wps_ielen = 0, wps_offset, remainder_ielen;
	struct mlme_priv *pmlmepriv = &padapter->mlmepriv;
	struct mlme_ext_priv	*pmlmeext = &padapter->mlmeextpriv;
	struct mlme_ext_info	*pmlmeinfo = &pmlmeext->mlmext_info;
	struct wlan_bssid_ex *pnetwork = &pmlmeinfo->network;
	unsigned char *ie = pnetwork->IEs;
	u32 ielen = pnetwork->IELength;

	DBG_88E("%s\n", __func__);

	pwps_ie = rtw_get_wps_ie(ie + _FIXED_IE_LENGTH_, ielen - _FIXED_IE_LENGTH_, NULL, &wps_ielen);

	if (!pwps_ie || wps_ielen == 0)
		return;

	wps_offset = (uint)(pwps_ie - ie);

	premainder_ie = pwps_ie + wps_ielen;

	remainder_ielen = ielen - wps_offset - wps_ielen;

	if (remainder_ielen > 0) {
		pbackup_remainder_ie = kmalloc(remainder_ielen, GFP_ATOMIC);
		if (pbackup_remainder_ie)
			memcpy(pbackup_remainder_ie, premainder_ie, remainder_ielen);
	}

	pwps_ie_src = pmlmepriv->wps_beacon_ie;
	if (!pwps_ie_src)
		goto exit;

	wps_ielen = (uint)pwps_ie_src[1];/* to get ie data len */
	if ((wps_offset + wps_ielen + 2 + remainder_ielen) <= MAX_IE_SZ) {
		memcpy(pwps_ie, pwps_ie_src, wps_ielen + 2);
		pwps_ie += (wps_ielen + 2);

		if (pbackup_remainder_ie)
			memcpy(pwps_ie, pbackup_remainder_ie, remainder_ielen);

		/* update IELength */
		pnetwork->IELength = wps_offset + (wps_ielen + 2) + remainder_ielen;
	}

exit:
	kfree(pbackup_remainder_ie);
}

static void update_bcn_p2p_ie(struct adapter *padapter)
{
}

static void update_bcn_vendor_spec_ie(struct adapter *padapter, u8 *oui)
{
	DBG_88E("%s\n", __func__);

	if (!memcmp(RTW_WPA_OUI, oui, 4))
		update_bcn_wpa_ie(padapter);
	else if (!memcmp(WMM_OUI, oui, 4))
		update_bcn_wmm_ie(padapter);
	else if (!memcmp(WPS_OUI, oui, 4))
		update_bcn_wps_ie(padapter);
	else if (!memcmp(P2P_OUI, oui, 4))
		update_bcn_p2p_ie(padapter);
	else
		DBG_88E("unknown OUI type!\n");
}

void update_beacon(struct adapter *padapter, u8 ie_id, u8 *oui, u8 tx)
{
	struct mlme_priv *pmlmepriv;
	struct mlme_ext_priv	*pmlmeext;

	if (!padapter)
		return;

	pmlmepriv = &padapter->mlmepriv;
	pmlmeext = &padapter->mlmeextpriv;

	if (!pmlmeext->bstart_bss)
		return;

	spin_lock_bh(&pmlmepriv->bcn_update_lock);

	switch (ie_id) {
	case 0xFF:
		update_bcn_fixed_ie(padapter);/* 8: TimeStamp, 2: Beacon Interval 2:Capability */
		break;
	case _TIM_IE_:
		update_BCNTIM(padapter);
		break;
	case _ERPINFO_IE_:
		update_bcn_erpinfo_ie(padapter);
		break;
	case _HT_CAPABILITY_IE_:
		update_bcn_htcap_ie(padapter);
		break;
	case _RSN_IE_2_:
		update_bcn_rsn_ie(padapter);
		break;
	case _HT_ADD_INFO_IE_:
		update_bcn_htinfo_ie(padapter);
		break;
	case _VENDOR_SPECIFIC_IE_:
		update_bcn_vendor_spec_ie(padapter, oui);
		break;
	default:
		break;
	}

	pmlmepriv->update_bcn = true;

	spin_unlock_bh(&pmlmepriv->bcn_update_lock);

	if (tx)
		set_tx_beacon_cmd(padapter);
}

/*
op_mode
Set to 0 (HT pure) under the following conditions
	- all STAs in the BSS are 20/40 MHz HT in 20/40 MHz BSS or
	- all STAs in the BSS are 20 MHz HT in 20 MHz BSS
Set to 1 (HT non-member protection) if there may be non-HT STAs
	in both the primary and the secondary channel
Set to 2 if only HT STAs are associated in BSS,
	however and at least one 20 MHz HT STA is associated
Set to 3 (HT mixed mode) when one or more non-HT STAs are associated
	(currently non-GF HT station is considered as non-HT STA also)
*/
static int rtw_ht_operation_update(struct adapter *padapter)
{
	u16 cur_op_mode, new_op_mode;
	int op_mode_changes = 0;
	struct mlme_priv *pmlmepriv = &padapter->mlmepriv;
	struct ht_priv	*phtpriv_ap = &pmlmepriv->htpriv;

	if (pmlmepriv->htpriv.ht_option)
		return 0;

	DBG_88E("%s current operation mode = 0x%X\n",
		__func__, pmlmepriv->ht_op_mode);

	if (!(pmlmepriv->ht_op_mode & HT_INFO_OPERATION_MODE_NON_GF_DEVS_PRESENT) &&
	    pmlmepriv->num_sta_ht_no_gf) {
		pmlmepriv->ht_op_mode |=
			HT_INFO_OPERATION_MODE_NON_GF_DEVS_PRESENT;
		op_mode_changes++;
	} else if ((pmlmepriv->ht_op_mode &
		   HT_INFO_OPERATION_MODE_NON_GF_DEVS_PRESENT) &&
		   pmlmepriv->num_sta_ht_no_gf == 0) {
		pmlmepriv->ht_op_mode &=
			~HT_INFO_OPERATION_MODE_NON_GF_DEVS_PRESENT;
		op_mode_changes++;
	}

	if (!(pmlmepriv->ht_op_mode & HT_INFO_OPERATION_MODE_NON_HT_STA_PRESENT) &&
	    (pmlmepriv->num_sta_no_ht || pmlmepriv->olbc_ht)) {
		pmlmepriv->ht_op_mode |= HT_INFO_OPERATION_MODE_NON_HT_STA_PRESENT;
		op_mode_changes++;
	} else if ((pmlmepriv->ht_op_mode &
		    HT_INFO_OPERATION_MODE_NON_HT_STA_PRESENT) &&
		   (pmlmepriv->num_sta_no_ht == 0 && !pmlmepriv->olbc_ht)) {
		pmlmepriv->ht_op_mode &=
			~HT_INFO_OPERATION_MODE_NON_HT_STA_PRESENT;
		op_mode_changes++;
	}

	/* Note: currently we switch to the MIXED op mode if HT non-greenfield
	 * station is associated. Probably it's a theoretical case, since
	 * it looks like all known HT STAs support greenfield.
	 */
	new_op_mode = 0;
	if (pmlmepriv->num_sta_no_ht ||
	    (pmlmepriv->ht_op_mode & HT_INFO_OPERATION_MODE_NON_GF_DEVS_PRESENT))
		new_op_mode = OP_MODE_MIXED;
	else if ((le16_to_cpu(phtpriv_ap->ht_cap.cap_info) &
		  IEEE80211_HT_CAP_SUP_WIDTH_20_40) &&
		 pmlmepriv->num_sta_ht_20mhz)
		new_op_mode = OP_MODE_20MHZ_HT_STA_ASSOCED;
	else if (pmlmepriv->olbc_ht)
		new_op_mode = OP_MODE_MAY_BE_LEGACY_STAS;
	else
		new_op_mode = OP_MODE_PURE;

	cur_op_mode = pmlmepriv->ht_op_mode & HT_INFO_OPERATION_MODE_OP_MODE_MASK;
	if (cur_op_mode != new_op_mode) {
		pmlmepriv->ht_op_mode &= ~HT_INFO_OPERATION_MODE_OP_MODE_MASK;
		pmlmepriv->ht_op_mode |= new_op_mode;
		op_mode_changes++;
	}

	DBG_88E("%s new operation mode = 0x%X changes =%d\n",
		__func__, pmlmepriv->ht_op_mode, op_mode_changes);

	return op_mode_changes;
}

void associated_clients_update(struct adapter *padapter, u8 updated)
{
	/* update associcated stations cap. */
	if (updated) {
		struct list_head *phead, *plist;
		struct sta_info *psta = NULL;
		struct sta_priv *pstapriv = &padapter->stapriv;

		spin_lock_bh(&pstapriv->asoc_list_lock);

		phead = &pstapriv->asoc_list;
		plist = phead->next;

		/* check asoc_queue */
		while (phead != plist) {
			psta = container_of(plist, struct sta_info, asoc_list);

			plist = plist->next;

			VCS_update(padapter, psta);
		}
		spin_unlock_bh(&pstapriv->asoc_list_lock);
	}
}

/* called > TSR LEVEL for USB or SDIO Interface*/
void bss_cap_update_on_sta_join(struct adapter *padapter, struct sta_info *psta)
{
	u8 beacon_updated = false;
	struct mlme_priv *pmlmepriv = &padapter->mlmepriv;
	struct mlme_ext_priv *pmlmeext = &padapter->mlmeextpriv;

	if (!(psta->flags & WLAN_STA_SHORT_PREAMBLE)) {
		if (!psta->no_short_preamble_set) {
			psta->no_short_preamble_set = 1;

			pmlmepriv->num_sta_no_short_preamble++;

			if ((pmlmeext->cur_wireless_mode > WIRELESS_11B) &&
			    (pmlmepriv->num_sta_no_short_preamble == 1)) {
				beacon_updated = true;
				update_beacon(padapter, 0xFF, NULL, true);
			}
		}
	} else {
		if (psta->no_short_preamble_set) {
			psta->no_short_preamble_set = 0;

			pmlmepriv->num_sta_no_short_preamble--;

			if ((pmlmeext->cur_wireless_mode > WIRELESS_11B) &&
			    (pmlmepriv->num_sta_no_short_preamble == 0)) {
				beacon_updated = true;
				update_beacon(padapter, 0xFF, NULL, true);
			}
		}
	}

	if (psta->flags & WLAN_STA_NONERP) {
		if (!psta->nonerp_set) {
			psta->nonerp_set = 1;

			pmlmepriv->num_sta_non_erp++;

			if (pmlmepriv->num_sta_non_erp == 1) {
				beacon_updated = true;
				update_beacon(padapter, _ERPINFO_IE_, NULL, true);
			}
		}
	} else {
		if (psta->nonerp_set) {
			psta->nonerp_set = 0;

			pmlmepriv->num_sta_non_erp--;

			if (pmlmepriv->num_sta_non_erp == 0) {
				beacon_updated = true;
				update_beacon(padapter, _ERPINFO_IE_, NULL, true);
			}
		}
	}

	if (!(psta->capability & WLAN_CAPABILITY_SHORT_SLOT)) {
		if (!psta->no_short_slot_time_set) {
			psta->no_short_slot_time_set = 1;

			pmlmepriv->num_sta_no_short_slot_time++;

			if ((pmlmeext->cur_wireless_mode > WIRELESS_11B) &&
			    (pmlmepriv->num_sta_no_short_slot_time == 1)) {
				beacon_updated = true;
				update_beacon(padapter, 0xFF, NULL, true);
			}
		}
	} else {
		if (psta->no_short_slot_time_set) {
			psta->no_short_slot_time_set = 0;

			pmlmepriv->num_sta_no_short_slot_time--;

			if ((pmlmeext->cur_wireless_mode > WIRELESS_11B) &&
			    (pmlmepriv->num_sta_no_short_slot_time == 0)) {
				beacon_updated = true;
				update_beacon(padapter, 0xFF, NULL, true);
			}
		}
	}

	if (psta->flags & WLAN_STA_HT) {
		u16 ht_capab = le16_to_cpu(psta->htpriv.ht_cap.cap_info);

		DBG_88E("HT: STA %pM HT Capabilities Info: 0x%04x\n",
			(psta->hwaddr), ht_capab);

		if (psta->no_ht_set) {
			psta->no_ht_set = 0;
			pmlmepriv->num_sta_no_ht--;
		}

		if ((ht_capab & IEEE80211_HT_CAP_GRN_FLD) == 0) {
			if (!psta->no_ht_gf_set) {
				psta->no_ht_gf_set = 1;
				pmlmepriv->num_sta_ht_no_gf++;
			}
			DBG_88E("%s STA %pM - no greenfield, num of non-gf stations %d\n",
				   __func__, (psta->hwaddr),
				   pmlmepriv->num_sta_ht_no_gf);
		}

		if ((ht_capab & IEEE80211_HT_CAP_SUP_WIDTH_20_40) == 0) {
			if (!psta->ht_20mhz_set) {
				psta->ht_20mhz_set = 1;
				pmlmepriv->num_sta_ht_20mhz++;
			}
			DBG_88E("%s STA %pM - 20 MHz HT, num of 20MHz HT STAs %d\n",
				   __func__, (psta->hwaddr),
				   pmlmepriv->num_sta_ht_20mhz);
		}
	} else {
		if (!psta->no_ht_set) {
			psta->no_ht_set = 1;
			pmlmepriv->num_sta_no_ht++;
		}
		if (pmlmepriv->htpriv.ht_option) {
			DBG_88E("%s STA %pM - no HT, num of non-HT stations %d\n",
				__func__, (psta->hwaddr),
				pmlmepriv->num_sta_no_ht);
		}
	}

	if (rtw_ht_operation_update(padapter) > 0) {
		update_beacon(padapter, _HT_CAPABILITY_IE_, NULL, false);
		update_beacon(padapter, _HT_ADD_INFO_IE_, NULL, true);
	}

	/* update associcated stations cap. */
	associated_clients_update(padapter,  beacon_updated);

	DBG_88E("%s, updated =%d\n", __func__, beacon_updated);
}

u8 bss_cap_update_on_sta_leave(struct adapter *padapter, struct sta_info *psta)
{
	u8 beacon_updated = false;
	struct mlme_priv *pmlmepriv = &padapter->mlmepriv;
	struct mlme_ext_priv *pmlmeext = &padapter->mlmeextpriv;

	if (!psta)
		return beacon_updated;

	if (psta->no_short_preamble_set) {
		psta->no_short_preamble_set = 0;
		pmlmepriv->num_sta_no_short_preamble--;
		if (pmlmeext->cur_wireless_mode > WIRELESS_11B &&
		    pmlmepriv->num_sta_no_short_preamble == 0) {
			beacon_updated = true;
			update_beacon(padapter, 0xFF, NULL, true);
		}
	}

	if (psta->nonerp_set) {
		psta->nonerp_set = 0;
		pmlmepriv->num_sta_non_erp--;
		if (pmlmepriv->num_sta_non_erp == 0) {
			beacon_updated = true;
			update_beacon(padapter, _ERPINFO_IE_, NULL, true);
		}
	}

	if (psta->no_short_slot_time_set) {
		psta->no_short_slot_time_set = 0;
		pmlmepriv->num_sta_no_short_slot_time--;
		if (pmlmeext->cur_wireless_mode > WIRELESS_11B &&
		    pmlmepriv->num_sta_no_short_slot_time == 0) {
			beacon_updated = true;
			update_beacon(padapter, 0xFF, NULL, true);
		}
	}

	if (psta->no_ht_gf_set) {
		psta->no_ht_gf_set = 0;
		pmlmepriv->num_sta_ht_no_gf--;
	}

	if (psta->no_ht_set) {
		psta->no_ht_set = 0;
		pmlmepriv->num_sta_no_ht--;
	}

	if (psta->ht_20mhz_set) {
		psta->ht_20mhz_set = 0;
		pmlmepriv->num_sta_ht_20mhz--;
	}

	if (rtw_ht_operation_update(padapter) > 0) {
		update_beacon(padapter, _HT_CAPABILITY_IE_, NULL, false);
		update_beacon(padapter, _HT_ADD_INFO_IE_, NULL, true);
	}

	/* update associcated stations cap. */

	DBG_88E("%s, updated =%d\n", __func__, beacon_updated);

	return beacon_updated;
}

u8 ap_free_sta(struct adapter *padapter, struct sta_info *psta,
	       bool active, u16 reason)
{
	u8 beacon_updated = false;
	struct sta_priv *pstapriv = &padapter->stapriv;

	if (!psta)
		return beacon_updated;

	/* tear down Rx AMPDU */
	send_delba(padapter, 0, psta->hwaddr);/*  recipient */

	/* tear down TX AMPDU */
	send_delba(padapter, 1, psta->hwaddr);/*  originator */
	psta->htpriv.agg_enable_bitmap = 0x0;/* reset */
	psta->htpriv.candidate_tid_bitmap = 0x0;/* reset */

	if (active)
		issue_deauth(padapter, psta->hwaddr, reason);

	/* clear cam entry / key */
	rtw_clearstakey_cmd(padapter, (u8 *)psta, (u8)(psta->mac_id + 3), true);

	spin_lock_bh(&psta->lock);
	psta->state &= ~_FW_LINKED;
	spin_unlock_bh(&psta->lock);

	rtw_indicate_sta_disassoc_event(padapter, psta);

	report_del_sta_event(padapter, psta->hwaddr, reason);

	beacon_updated = bss_cap_update_on_sta_leave(padapter, psta);

	spin_lock_bh(&pstapriv->sta_hash_lock);
	rtw_free_stainfo(padapter, psta);
	spin_unlock_bh(&pstapriv->sta_hash_lock);

	return beacon_updated;
}

int rtw_sta_flush(struct adapter *padapter)
{
	struct list_head *phead, *plist;
	int ret = 0;
	struct sta_info *psta = NULL;
	struct sta_priv *pstapriv = &padapter->stapriv;
	struct mlme_ext_priv *pmlmeext = &padapter->mlmeextpriv;
	struct mlme_ext_info	*pmlmeinfo = &pmlmeext->mlmext_info;
	u8 bc_addr[ETH_ALEN] = {0xff, 0xff, 0xff, 0xff, 0xff, 0xff};

	DBG_88E(FUNC_NDEV_FMT"\n", FUNC_NDEV_ARG(padapter->pnetdev));

	if ((pmlmeinfo->state & 0x03) != WIFI_FW_AP_STATE)
		return ret;

	spin_lock_bh(&pstapriv->asoc_list_lock);
	phead = &pstapriv->asoc_list;
	plist = phead->next;

	/* free sta asoc_queue */
	while (phead != plist) {
		psta = container_of(plist, struct sta_info, asoc_list);

		plist = plist->next;

		list_del_init(&psta->asoc_list);
		pstapriv->asoc_list_cnt--;

		ap_free_sta(padapter, psta, true, WLAN_REASON_DEAUTH_LEAVING);
	}
	spin_unlock_bh(&pstapriv->asoc_list_lock);

	issue_deauth(padapter, bc_addr, WLAN_REASON_DEAUTH_LEAVING);

	associated_clients_update(padapter, true);

	return ret;
}

/* called > TSR LEVEL for USB or SDIO Interface*/
void sta_info_update(struct adapter *padapter, struct sta_info *psta)
{
	int flags = psta->flags;
	struct mlme_priv *pmlmepriv = &padapter->mlmepriv;

	/* update wmm cap. */
	if (WLAN_STA_WME & flags)
		psta->qos_option = 1;
	else
		psta->qos_option = 0;

	if (pmlmepriv->qospriv.qos_option == 0)
		psta->qos_option = 0;

	/* update 802.11n ht cap. */
	if (WLAN_STA_HT & flags) {
		psta->htpriv.ht_option = true;
		psta->qos_option = 1;
	} else {
		psta->htpriv.ht_option = false;
	}

	if (!pmlmepriv->htpriv.ht_option)
		psta->htpriv.ht_option = false;

	update_sta_info_apmode(padapter, psta);
}

void start_ap_mode(struct adapter *padapter)
{
	int i;
	struct mlme_priv *pmlmepriv = &padapter->mlmepriv;
	struct sta_priv *pstapriv = &padapter->stapriv;
	struct mlme_ext_priv *pmlmeext = &padapter->mlmeextpriv;
	struct wlan_acl_pool *pacl_list = &pstapriv->acl_list;

	pmlmepriv->update_bcn = false;

	pmlmeext->bstart_bss = false;

	pmlmepriv->num_sta_non_erp = 0;

	pmlmepriv->num_sta_no_short_slot_time = 0;

	pmlmepriv->num_sta_no_short_preamble = 0;

	pmlmepriv->num_sta_ht_no_gf = 0;
	pmlmepriv->num_sta_no_ht = 0;
	pmlmepriv->num_sta_ht_20mhz = 0;

	pmlmepriv->olbc = false;

	pmlmepriv->olbc_ht = false;

	pmlmepriv->ht_op_mode = 0;

	for (i = 0; i < NUM_STA; i++)
		pstapriv->sta_aid[i] = NULL;

	pmlmepriv->wps_beacon_ie = NULL;
	pmlmepriv->wps_probe_resp_ie = NULL;
	pmlmepriv->wps_assoc_resp_ie = NULL;

	pmlmepriv->p2p_beacon_ie = NULL;
	pmlmepriv->p2p_probe_resp_ie = NULL;

	/* for ACL */
	INIT_LIST_HEAD(&pacl_list->acl_node_q.queue);
	pacl_list->num = 0;
	pacl_list->mode = 0;
	for (i = 0; i < NUM_ACL; i++) {
		INIT_LIST_HEAD(&pacl_list->aclnode[i].list);
		pacl_list->aclnode[i].valid = false;
	}
}

void stop_ap_mode(struct adapter *padapter)
{
	struct list_head *phead, *plist;
	struct rtw_wlan_acl_node *paclnode;
	struct sta_info *psta = NULL;
	struct sta_priv *pstapriv = &padapter->stapriv;
	struct mlme_priv *pmlmepriv = &padapter->mlmepriv;
	struct mlme_ext_priv *pmlmeext = &padapter->mlmeextpriv;
	struct wlan_acl_pool *pacl_list = &pstapriv->acl_list;
	struct __queue *pacl_node_q = &pacl_list->acl_node_q;

	pmlmepriv->update_bcn = false;
	pmlmeext->bstart_bss = false;

	/* reset and init security priv , this can refine with rtw_reset_securitypriv */
	memset((unsigned char *)&padapter->securitypriv, 0, sizeof(struct security_priv));
	padapter->securitypriv.ndisauthtype = Ndis802_11AuthModeOpen;
	padapter->securitypriv.ndisencryptstatus = Ndis802_11WEPDisabled;

	/* for ACL */
	spin_lock_bh(&pacl_node_q->lock);
	phead = get_list_head(pacl_node_q);
	plist = phead->next;
	while (phead != plist) {
		paclnode = container_of(plist, struct rtw_wlan_acl_node, list);
		plist = plist->next;

		if (paclnode->valid) {
			paclnode->valid = false;

			list_del_init(&paclnode->list);

			pacl_list->num--;
		}
	}
	spin_unlock_bh(&pacl_node_q->lock);

	DBG_88E("%s, free acl_node_queue, num =%d\n", __func__, pacl_list->num);

	rtw_sta_flush(padapter);

	/* free_assoc_sta_resources */
	rtw_free_all_stainfo(padapter);

	psta = rtw_get_bcmc_stainfo(padapter);
	spin_lock_bh(&pstapriv->sta_hash_lock);
	rtw_free_stainfo(padapter, psta);
	spin_unlock_bh(&pstapriv->sta_hash_lock);

	rtw_init_bcmc_stainfo(padapter);

	rtw_free_mlme_priv_ie_data(pmlmepriv);
}<|MERGE_RESOLUTION|>--- conflicted
+++ resolved
@@ -341,15 +341,7 @@
 	}
 	/* n mode ra_bitmap */
 	if (psta_ht->ht_option) {
-<<<<<<< HEAD
-		GetHwReg8188EU(padapter, HW_VAR_RF_TYPE, (u8 *)(&rf_type));
-		if (rf_type == RF_2T2R)
-			limit = 16;/*  2R */
-		else
-			limit = 8;/*   1R */
-=======
 		limit = 8; /* 1R */
->>>>>>> 754e0b0e
 
 		for (i = 0; i < limit; i++) {
 			if (psta_ht->ht_cap.mcs.rx_mask[i / 8] & BIT(i % 8))
@@ -455,11 +447,7 @@
 		init_rate = get_highest_rate_idx(tx_ra_bitmap & 0x0fffffff) & 0x3f;
 
 		/* ap mode */
-<<<<<<< HEAD
-		rtl8188e_SetHalODMVar(padapter, HAL_ODM_STA_INFO, psta, true);
-=======
 		rtl8188e_SetHalODMVar(padapter, psta, true);
->>>>>>> 754e0b0e
 
 		{
 			u8 arg = 0;
@@ -511,11 +499,7 @@
 	DBG_88E("%s\n", __func__);
 
 	/* ap mode */
-<<<<<<< HEAD
-	rtl8188e_SetHalODMVar(padapter, HAL_ODM_STA_INFO, psta, true);
-=======
 	rtl8188e_SetHalODMVar(padapter, psta, true);
->>>>>>> 754e0b0e
 
 	if (psecuritypriv->dot11AuthAlgrthm == dot11AuthAlgrthm_8021X)
 		psta->ieee8021x_blocked = true;
