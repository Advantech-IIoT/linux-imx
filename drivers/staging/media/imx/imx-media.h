--- conflicted
+++ resolved
@@ -248,18 +248,11 @@
 void imx_media_fim_free(struct imx_media_fim *fim);
 
 /* imx-media-internal-sd.c */
-<<<<<<< HEAD
-int imx_media_add_internal_subdevs(struct imx_media_dev *imxmd);
-int imx_media_create_ipu_internal_links(struct imx_media_dev *imxmd,
-					struct v4l2_subdev *sd);
-void imx_media_remove_internal_subdevs(struct imx_media_dev *imxmd);
-=======
 int imx_media_add_ipu_internal_subdevs(struct imx_media_dev *imxmd,
 				       int ipu_id);
 int imx_media_create_ipu_internal_links(struct imx_media_dev *imxmd,
 					struct v4l2_subdev *sd);
 void imx_media_remove_ipu_internal_subdevs(struct imx_media_dev *imxmd);
->>>>>>> 0ecfebd2
 
 /* imx-media-of.c */
 int imx_media_add_of_subdevs(struct imx_media_dev *dev,
