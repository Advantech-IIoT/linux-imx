--- conflicted
+++ resolved
@@ -336,11 +336,7 @@
 	  The core driver to support Marvell Bluetooth devices.
 
 	  This driver is required if you want to support
-<<<<<<< HEAD
-	  Marvell Bluetooth devices, such as 8688/8787/8797/8887/8897/8977/8997.
-=======
 	  Marvell Bluetooth devices, such as 8688/8787/8797/8887/8897/8977/8987/8997.
->>>>>>> 0ecfebd2
 
 	  Say Y here to compile Marvell Bluetooth driver
 	  into the kernel or say M to compile it as module.
@@ -354,11 +350,7 @@
 	  The driver for Marvell Bluetooth chipsets with SDIO interface.
 
 	  This driver is required if you want to use Marvell Bluetooth
-<<<<<<< HEAD
-	  devices with SDIO interface. Currently SD8688/SD8787/SD8797/SD8887/SD8897/SD8977/SD8997
-=======
 	  devices with SDIO interface. Currently SD8688/SD8787/SD8797/SD8887/SD8897/SD8977/SD8987/SD8997
->>>>>>> 0ecfebd2
 	  chipsets are supported.
 
 	  Say Y here to compile support for Marvell BT-over-SDIO driver
