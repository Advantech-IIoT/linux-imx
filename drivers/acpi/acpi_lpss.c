--- conflicted
+++ resolved
@@ -957,10 +957,9 @@
 	mutex_unlock(&lpss_iosf_mutex);
 }
 
-static int acpi_lpss_suspend(struct device *dev, bool runtime)
+static int acpi_lpss_suspend(struct device *dev, bool wakeup)
 {
 	struct lpss_private_data *pdata = acpi_driver_data(ACPI_COMPANION(dev));
-	bool wakeup = runtime || device_may_wakeup(dev);
 	int ret;
 
 	if (pdata->dev_desc->flags & LPSS_SAVE_CTX)
@@ -973,18 +972,14 @@
 	 * wrong status for devices being about to be powered off. See
 	 * lpss_iosf_enter_d3_state() for further information.
 	 */
-<<<<<<< HEAD
-	if ((runtime || !pm_suspend_via_firmware()) &&
-=======
 	if (acpi_target_system_state() == ACPI_STATE_S0 &&
->>>>>>> 4aa5db22
 	    lpss_quirks & LPSS_QUIRK_ALWAYS_POWER_ON && iosf_mbi_available())
 		lpss_iosf_enter_d3_state();
 
 	return ret;
 }
 
-static int acpi_lpss_resume(struct device *dev, bool runtime)
+static int acpi_lpss_resume(struct device *dev)
 {
 	struct lpss_private_data *pdata = acpi_driver_data(ACPI_COMPANION(dev));
 	int ret;
@@ -993,8 +988,7 @@
 	 * This call is kept first to be in symmetry with
 	 * acpi_lpss_runtime_suspend() one.
 	 */
-	if ((runtime || !pm_resume_via_firmware()) &&
-	    lpss_quirks & LPSS_QUIRK_ALWAYS_POWER_ON && iosf_mbi_available())
+	if (lpss_quirks & LPSS_QUIRK_ALWAYS_POWER_ON && iosf_mbi_available())
 		lpss_iosf_exit_d3_state();
 
 	ret = acpi_dev_resume(dev);
@@ -1018,12 +1012,12 @@
 		return 0;
 
 	ret = pm_generic_suspend_late(dev);
-	return ret ? ret : acpi_lpss_suspend(dev, false);
+	return ret ? ret : acpi_lpss_suspend(dev, device_may_wakeup(dev));
 }
 
 static int acpi_lpss_resume_early(struct device *dev)
 {
-	int ret = acpi_lpss_resume(dev, false);
+	int ret = acpi_lpss_resume(dev);
 
 	return ret ? ret : pm_generic_resume_early(dev);
 }
@@ -1038,7 +1032,7 @@
 
 static int acpi_lpss_runtime_resume(struct device *dev)
 {
-	int ret = acpi_lpss_resume(dev, true);
+	int ret = acpi_lpss_resume(dev);
 
 	return ret ? ret : pm_generic_runtime_resume(dev);
 }
