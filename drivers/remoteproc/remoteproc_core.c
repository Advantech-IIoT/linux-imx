// SPDX-License-Identifier: GPL-2.0-only
/*
 * Remote Processor Framework
 *
 * Copyright (C) 2011 Texas Instruments, Inc.
 * Copyright (C) 2011 Google, Inc.
 *
 * Ohad Ben-Cohen <ohad@wizery.com>
 * Brian Swetland <swetland@google.com>
 * Mark Grosen <mgrosen@ti.com>
 * Fernando Guzman Lugo <fernando.lugo@ti.com>
 * Suman Anna <s-anna@ti.com>
 * Robert Tivy <rtivy@ti.com>
 * Armando Uribe De Leon <x0095078@ti.com>
 */

#define pr_fmt(fmt)    "%s: " fmt, __func__

#include <linux/delay.h>
#include <linux/kernel.h>
#include <linux/module.h>
#include <linux/device.h>
#include <linux/panic_notifier.h>
#include <linux/slab.h>
#include <linux/mutex.h>
#include <linux/dma-mapping.h>
#include <linux/firmware.h>
#include <linux/string.h>
#include <linux/debugfs.h>
#include <linux/rculist.h>
#include <linux/remoteproc.h>
#include <linux/iommu.h>
#include <linux/idr.h>
#include <linux/elf.h>
#include <linux/crc32.h>
#include <linux/of_reserved_mem.h>
#include <linux/virtio_ids.h>
#include <linux/virtio_ring.h>
#include <asm/byteorder.h>
#include <linux/platform_device.h>

#include "remoteproc_internal.h"

#define HIGH_BITS_MASK 0xFFFFFFFF00000000ULL

static DEFINE_MUTEX(rproc_list_mutex);
static LIST_HEAD(rproc_list);
static struct notifier_block rproc_panic_nb;

typedef int (*rproc_handle_resource_t)(struct rproc *rproc,
				 void *, int offset, int avail);

static int rproc_alloc_carveout(struct rproc *rproc,
				struct rproc_mem_entry *mem);
static int rproc_release_carveout(struct rproc *rproc,
				  struct rproc_mem_entry *mem);

/* Unique indices for remoteproc devices */
static DEFINE_IDA(rproc_dev_index);
static struct workqueue_struct *rproc_recovery_wq;

static const char * const rproc_crash_names[] = {
	[RPROC_MMUFAULT]	= "mmufault",
	[RPROC_WATCHDOG]	= "watchdog",
	[RPROC_FATAL_ERROR]	= "fatal error",
};

/* translate rproc_crash_type to string */
static const char *rproc_crash_to_string(enum rproc_crash_type type)
{
	if (type < ARRAY_SIZE(rproc_crash_names))
		return rproc_crash_names[type];
	return "unknown";
}

/*
 * This is the IOMMU fault handler we register with the IOMMU API
 * (when relevant; not all remote processors access memory through
 * an IOMMU).
 *
 * IOMMU core will invoke this handler whenever the remote processor
 * will try to access an unmapped device address.
 */
static int rproc_iommu_fault(struct iommu_domain *domain, struct device *dev,
			     unsigned long iova, int flags, void *token)
{
	struct rproc *rproc = token;

	dev_err(dev, "iommu fault: da 0x%lx flags 0x%x\n", iova, flags);

	rproc_report_crash(rproc, RPROC_MMUFAULT);

	/*
	 * Let the iommu core know we're not really handling this fault;
	 * we just used it as a recovery trigger.
	 */
	return -ENOSYS;
}

static int rproc_enable_iommu(struct rproc *rproc)
{
	struct iommu_domain *domain;
	struct device *dev = rproc->dev.parent;
	int ret;

	if (!rproc->has_iommu) {
		dev_dbg(dev, "iommu not present\n");
		return 0;
	}

	domain = iommu_domain_alloc(dev->bus);
	if (!domain) {
		dev_err(dev, "can't alloc iommu domain\n");
		return -ENOMEM;
	}

	iommu_set_fault_handler(domain, rproc_iommu_fault, rproc);

	ret = iommu_attach_device(domain, dev);
	if (ret) {
		dev_err(dev, "can't attach iommu device: %d\n", ret);
		goto free_domain;
	}

	rproc->domain = domain;

	return 0;

free_domain:
	iommu_domain_free(domain);
	return ret;
}

static void rproc_disable_iommu(struct rproc *rproc)
{
	struct iommu_domain *domain = rproc->domain;
	struct device *dev = rproc->dev.parent;

	if (!domain)
		return;

	iommu_detach_device(domain, dev);
	iommu_domain_free(domain);
}

phys_addr_t rproc_va_to_pa(void *cpu_addr)
{
	/*
	 * Return physical address according to virtual address location
	 * - in vmalloc: if region ioremapped or defined as dma_alloc_coherent
	 * - in kernel: if region allocated in generic dma memory pool
	 */
	if (is_vmalloc_addr(cpu_addr)) {
		return page_to_phys(vmalloc_to_page(cpu_addr)) +
				    offset_in_page(cpu_addr);
	}

	WARN_ON(!virt_addr_valid(cpu_addr));
	return virt_to_phys(cpu_addr);
}
EXPORT_SYMBOL(rproc_va_to_pa);

/**
 * rproc_da_to_va() - lookup the kernel virtual address for a remoteproc address
 * @rproc: handle of a remote processor
 * @da: remoteproc device address to translate
 * @len: length of the memory region @da is pointing to
 * @is_iomem: optional pointer filled in to indicate if @da is iomapped memory
 *
 * Some remote processors will ask us to allocate them physically contiguous
 * memory regions (which we call "carveouts"), and map them to specific
 * device addresses (which are hardcoded in the firmware). They may also have
 * dedicated memory regions internal to the processors, and use them either
 * exclusively or alongside carveouts.
 *
 * They may then ask us to copy objects into specific device addresses (e.g.
 * code/data sections) or expose us certain symbols in other device address
 * (e.g. their trace buffer).
 *
 * This function is a helper function with which we can go over the allocated
 * carveouts and translate specific device addresses to kernel virtual addresses
 * so we can access the referenced memory. This function also allows to perform
 * translations on the internal remoteproc memory regions through a platform
 * implementation specific da_to_va ops, if present.
 *
 * Note: phys_to_virt(iommu_iova_to_phys(rproc->domain, da)) will work too,
 * but only on kernel direct mapped RAM memory. Instead, we're just using
 * here the output of the DMA API for the carveouts, which should be more
 * correct.
 *
 * Return: a valid kernel address on success or NULL on failure
 */
void *rproc_da_to_va(struct rproc *rproc, u64 da, size_t len, bool *is_iomem)
{
	struct rproc_mem_entry *carveout;
	void *ptr = NULL;

	if (rproc->ops->da_to_va) {
		ptr = rproc->ops->da_to_va(rproc, da, len, is_iomem);
		if (ptr)
			goto out;
	}

	list_for_each_entry(carveout, &rproc->carveouts, node) {
		int offset = da - carveout->da;

		/*  Verify that carveout is allocated */
		if (!carveout->va)
			continue;

		/* try next carveout if da is too small */
		if (offset < 0)
			continue;

		/* try next carveout if da is too large */
		if (offset + len > carveout->len)
			continue;

		ptr = carveout->va + offset;

		if (is_iomem)
			*is_iomem = carveout->is_iomem;

		break;
	}

out:
	return ptr;
}
EXPORT_SYMBOL(rproc_da_to_va);

/**
 * rproc_find_carveout_by_name() - lookup the carveout region by a name
 * @rproc: handle of a remote processor
 * @name: carveout name to find (format string)
 * @...: optional parameters matching @name string
 *
 * Platform driver has the capability to register some pre-allacoted carveout
 * (physically contiguous memory regions) before rproc firmware loading and
 * associated resource table analysis. These regions may be dedicated memory
 * regions internal to the coprocessor or specified DDR region with specific
 * attributes
 *
 * This function is a helper function with which we can go over the
 * allocated carveouts and return associated region characteristics like
 * coprocessor address, length or processor virtual address.
 *
 * Return: a valid pointer on carveout entry on success or NULL on failure.
 */
__printf(2, 3)
struct rproc_mem_entry *
rproc_find_carveout_by_name(struct rproc *rproc, const char *name, ...)
{
	va_list args;
	char _name[32];
	struct rproc_mem_entry *carveout, *mem = NULL;

	if (!name)
		return NULL;

	va_start(args, name);
	vsnprintf(_name, sizeof(_name), name, args);
	va_end(args);

	list_for_each_entry(carveout, &rproc->carveouts, node) {
		/* Compare carveout and requested names */
		if (!strcmp(carveout->name, _name)) {
			mem = carveout;
			break;
		}
	}

	return mem;
}

/**
 * rproc_check_carveout_da() - Check specified carveout da configuration
 * @rproc: handle of a remote processor
 * @mem: pointer on carveout to check
 * @da: area device address
 * @len: associated area size
 *
 * This function is a helper function to verify requested device area (couple
 * da, len) is part of specified carveout.
 * If da is not set (defined as FW_RSC_ADDR_ANY), only requested length is
 * checked.
 *
 * Return: 0 if carveout matches request else error
 */
static int rproc_check_carveout_da(struct rproc *rproc,
				   struct rproc_mem_entry *mem, u32 da, u32 len)
{
	struct device *dev = &rproc->dev;
	int delta;

	/* Check requested resource length */
	if (len > mem->len) {
		dev_err(dev, "Registered carveout doesn't fit len request\n");
		return -EINVAL;
	}

	if (da != FW_RSC_ADDR_ANY && mem->da == FW_RSC_ADDR_ANY) {
		/* Address doesn't match registered carveout configuration */
		return -EINVAL;
	} else if (da != FW_RSC_ADDR_ANY && mem->da != FW_RSC_ADDR_ANY) {
		delta = da - mem->da;

		/* Check requested resource belongs to registered carveout */
		if (delta < 0) {
			dev_err(dev,
				"Registered carveout doesn't fit da request\n");
			return -EINVAL;
		}

		if (delta + len > mem->len) {
			dev_err(dev,
				"Registered carveout doesn't fit len request\n");
			return -EINVAL;
		}
	}

	return 0;
}

int rproc_alloc_vring(struct rproc_vdev *rvdev, int i)
{
	struct rproc *rproc = rvdev->rproc;
	struct device *dev = &rproc->dev;
	struct rproc_vring *rvring = &rvdev->vring[i];
	struct fw_rsc_vdev *rsc;
	int ret, notifyid;
	struct rproc_mem_entry *mem;
	size_t size;

	/* actual size of vring (in bytes) */
	size = PAGE_ALIGN(vring_size(rvring->num, rvring->align));

	rsc = (void *)rproc->table_ptr + rvdev->rsc_offset;

	/* Search for pre-registered carveout */
	mem = rproc_find_carveout_by_name(rproc, "vdev%dvring%d", rvdev->index,
					  i);
	if (mem) {
		if (rproc_check_carveout_da(rproc, mem, rsc->vring[i].da, size))
			return -ENOMEM;
	} else {
		/* Register carveout in list */
		mem = rproc_mem_entry_init(dev, NULL, 0,
					   size, rsc->vring[i].da,
					   rproc_alloc_carveout,
					   rproc_release_carveout,
					   "vdev%dvring%d",
					   rvdev->index, i);
		if (!mem) {
			dev_err(dev, "Can't allocate memory entry structure\n");
			return -ENOMEM;
		}

		rproc_add_carveout(rproc, mem);
	}

	/*
	 * Assign an rproc-wide unique index for this vring
	 * TODO: assign a notifyid for rvdev updates as well
	 * TODO: support predefined notifyids (via resource table)
	 */
	ret = idr_alloc(&rproc->notifyids, rvring, 0, 0, GFP_KERNEL);
	if (ret < 0) {
		dev_err(dev, "idr_alloc failed: %d\n", ret);
		return ret;
	}
	notifyid = ret;

	/* Potentially bump max_notifyid */
	if (notifyid > rproc->max_notifyid)
		rproc->max_notifyid = notifyid;

	rvring->notifyid = notifyid;

	/* Let the rproc know the notifyid of this vring.*/
	rsc->vring[i].notifyid = notifyid;
	return 0;
}

int
rproc_parse_vring(struct rproc_vdev *rvdev, struct fw_rsc_vdev *rsc, int i)
{
	struct rproc *rproc = rvdev->rproc;
	struct device *dev = &rproc->dev;
	struct fw_rsc_vdev_vring *vring = &rsc->vring[i];
	struct rproc_vring *rvring = &rvdev->vring[i];

	dev_dbg(dev, "vdev rsc: vring%d: da 0x%x, qsz %d, align %d\n",
		i, vring->da, vring->num, vring->align);

	/* verify queue size and vring alignment are sane */
	if (!vring->num || !vring->align) {
		dev_err(dev, "invalid qsz (%d) or alignment (%d)\n",
			vring->num, vring->align);
		return -EINVAL;
	}

	rvring->num = vring->num;
	rvring->align = vring->align;
	rvring->rvdev = rvdev;

	return 0;
}

void rproc_free_vring(struct rproc_vring *rvring)
{
	struct rproc *rproc = rvring->rvdev->rproc;
	int idx = rvring - rvring->rvdev->vring;
	struct fw_rsc_vdev *rsc;

	idr_remove(&rproc->notifyids, rvring->notifyid);

	/*
	 * At this point rproc_stop() has been called and the installed resource
	 * table in the remote processor memory may no longer be accessible. As
	 * such and as per rproc_stop(), rproc->table_ptr points to the cached
	 * resource table (rproc->cached_table).  The cached resource table is
	 * only available when a remote processor has been booted by the
	 * remoteproc core, otherwise it is NULL.
	 *
	 * Based on the above, reset the virtio device section in the cached
	 * resource table only if there is one to work with.
	 */
	if (rproc->table_ptr) {
		rsc = (void *)rproc->table_ptr + rvring->rvdev->rsc_offset;
		rsc->vring[idx].da = 0;
		rsc->vring[idx].notifyid = -1;
	}
}

void rproc_add_rvdev(struct rproc *rproc, struct rproc_vdev *rvdev)
{
	if (rvdev && rproc)
		list_add_tail(&rvdev->node, &rproc->rvdevs);
}

void rproc_remove_rvdev(struct rproc_vdev *rvdev)
{
	if (rvdev)
		list_del(&rvdev->node);
}
/**
 * rproc_handle_vdev() - handle a vdev fw resource
 * @rproc: the remote processor
 * @ptr: the vring resource descriptor
 * @offset: offset of the resource entry
 * @avail: size of available data (for sanity checking the image)
 *
 * This resource entry requests the host to statically register a virtio
 * device (vdev), and setup everything needed to support it. It contains
 * everything needed to make it possible: the virtio device id, virtio
 * device features, vrings information, virtio config space, etc...
 *
 * Before registering the vdev, the vrings are allocated from non-cacheable
 * physically contiguous memory. Currently we only support two vrings per
 * remote processor (temporary limitation). We might also want to consider
 * doing the vring allocation only later when ->find_vqs() is invoked, and
 * then release them upon ->del_vqs().
 *
 * Note: @da is currently not really handled correctly: we dynamically
 * allocate it using the DMA API, ignoring requested hard coded addresses,
 * and we don't take care of any required IOMMU programming. This is all
 * going to be taken care of when the generic iommu-based DMA API will be
 * merged. Meanwhile, statically-addressed iommu-based firmware images should
 * use RSC_DEVMEM resource entries to map their required @da to the physical
 * address of their base CMA region (ouch, hacky!).
 *
 * Return: 0 on success, or an appropriate error code otherwise
 */
static int rproc_handle_vdev(struct rproc *rproc, void *ptr,
			     int offset, int avail)
{
	struct fw_rsc_vdev *rsc = ptr;
	struct device *dev = &rproc->dev;
	struct rproc_vdev *rvdev;
	size_t rsc_size;
	struct rproc_vdev_data rvdev_data;
	struct platform_device *pdev;

	/* make sure resource isn't truncated */
	rsc_size = struct_size(rsc, vring, rsc->num_of_vrings);
	if (size_add(rsc_size, rsc->config_len) > avail) {
		dev_err(dev, "vdev rsc is truncated\n");
		return -EINVAL;
	}

	/* make sure reserved bytes are zeroes */
	if (rsc->reserved[0] || rsc->reserved[1]) {
		dev_err(dev, "vdev rsc has non zero reserved bytes\n");
		return -EINVAL;
	}

	dev_dbg(dev, "vdev rsc: id %d, dfeatures 0x%x, cfg len %d, %d vrings\n",
		rsc->id, rsc->dfeatures, rsc->config_len, rsc->num_of_vrings);

	/* we currently support only two vrings per rvdev */
	if (rsc->num_of_vrings > ARRAY_SIZE(rvdev->vring)) {
		dev_err(dev, "too many vrings: %d\n", rsc->num_of_vrings);
		return -EINVAL;
	}

	rvdev_data.id = rsc->id;
	rvdev_data.index = rproc->nb_vdev++;
	rvdev_data.rsc_offset = offset;
	rvdev_data.rsc = rsc;

<<<<<<< HEAD
=======
	/*
	 * When there is more than one remote processor, rproc->nb_vdev number is
	 * same for each separate instances of "rproc". If rvdev_data.index is used
	 * as device id, then we get duplication in sysfs, so need to use
	 * PLATFORM_DEVID_AUTO to auto select device id.
	 */
>>>>>>> 6449a0ba
	pdev = platform_device_register_data(dev, "rproc-virtio", PLATFORM_DEVID_AUTO, &rvdev_data,
					     sizeof(rvdev_data));
	if (IS_ERR(pdev)) {
		dev_err(dev, "failed to create rproc-virtio device\n");
		return PTR_ERR(pdev);
	}

	return 0;
}

/**
 * rproc_handle_trace() - handle a shared trace buffer resource
 * @rproc: the remote processor
 * @ptr: the trace resource descriptor
 * @offset: offset of the resource entry
 * @avail: size of available data (for sanity checking the image)
 *
 * In case the remote processor dumps trace logs into memory,
 * export it via debugfs.
 *
 * Currently, the 'da' member of @rsc should contain the device address
 * where the remote processor is dumping the traces. Later we could also
 * support dynamically allocating this address using the generic
 * DMA API (but currently there isn't a use case for that).
 *
 * Return: 0 on success, or an appropriate error code otherwise
 */
static int rproc_handle_trace(struct rproc *rproc, void *ptr,
			      int offset, int avail)
{
	struct fw_rsc_trace *rsc = ptr;
	struct rproc_debug_trace *trace;
	struct device *dev = &rproc->dev;
	char name[15];

	if (sizeof(*rsc) > avail) {
		dev_err(dev, "trace rsc is truncated\n");
		return -EINVAL;
	}

	/* make sure reserved bytes are zeroes */
	if (rsc->reserved) {
		dev_err(dev, "trace rsc has non zero reserved bytes\n");
		return -EINVAL;
	}

	trace = kzalloc(sizeof(*trace), GFP_KERNEL);
	if (!trace)
		return -ENOMEM;

	/* set the trace buffer dma properties */
	trace->trace_mem.len = rsc->len;
	trace->trace_mem.da = rsc->da;

	/* set pointer on rproc device */
	trace->rproc = rproc;

	/* make sure snprintf always null terminates, even if truncating */
	snprintf(name, sizeof(name), "trace%d", rproc->num_traces);

	/* create the debugfs entry */
	trace->tfile = rproc_create_trace_file(name, rproc, trace);

	list_add_tail(&trace->node, &rproc->traces);

	rproc->num_traces++;

	dev_dbg(dev, "%s added: da 0x%x, len 0x%x\n",
		name, rsc->da, rsc->len);

	return 0;
}

/**
 * rproc_handle_devmem() - handle devmem resource entry
 * @rproc: remote processor handle
 * @ptr: the devmem resource entry
 * @offset: offset of the resource entry
 * @avail: size of available data (for sanity checking the image)
 *
 * Remote processors commonly need to access certain on-chip peripherals.
 *
 * Some of these remote processors access memory via an iommu device,
 * and might require us to configure their iommu before they can access
 * the on-chip peripherals they need.
 *
 * This resource entry is a request to map such a peripheral device.
 *
 * These devmem entries will contain the physical address of the device in
 * the 'pa' member. If a specific device address is expected, then 'da' will
 * contain it (currently this is the only use case supported). 'len' will
 * contain the size of the physical region we need to map.
 *
 * Currently we just "trust" those devmem entries to contain valid physical
 * addresses, but this is going to change: we want the implementations to
 * tell us ranges of physical addresses the firmware is allowed to request,
 * and not allow firmwares to request access to physical addresses that
 * are outside those ranges.
 *
 * Return: 0 on success, or an appropriate error code otherwise
 */
static int rproc_handle_devmem(struct rproc *rproc, void *ptr,
			       int offset, int avail)
{
	struct fw_rsc_devmem *rsc = ptr;
	struct rproc_mem_entry *mapping;
	struct device *dev = &rproc->dev;
	int ret;

	/* no point in handling this resource without a valid iommu domain */
	if (!rproc->domain)
		return -EINVAL;

	if (sizeof(*rsc) > avail) {
		dev_err(dev, "devmem rsc is truncated\n");
		return -EINVAL;
	}

	/* make sure reserved bytes are zeroes */
	if (rsc->reserved) {
		dev_err(dev, "devmem rsc has non zero reserved bytes\n");
		return -EINVAL;
	}

	mapping = kzalloc(sizeof(*mapping), GFP_KERNEL);
	if (!mapping)
		return -ENOMEM;

	ret = iommu_map(rproc->domain, rsc->da, rsc->pa, rsc->len, rsc->flags);
	if (ret) {
		dev_err(dev, "failed to map devmem: %d\n", ret);
		goto out;
	}

	/*
	 * We'll need this info later when we'll want to unmap everything
	 * (e.g. on shutdown).
	 *
	 * We can't trust the remote processor not to change the resource
	 * table, so we must maintain this info independently.
	 */
	mapping->da = rsc->da;
	mapping->len = rsc->len;
	list_add_tail(&mapping->node, &rproc->mappings);

	dev_dbg(dev, "mapped devmem pa 0x%x, da 0x%x, len 0x%x\n",
		rsc->pa, rsc->da, rsc->len);

	return 0;

out:
	kfree(mapping);
	return ret;
}

/**
 * rproc_alloc_carveout() - allocated specified carveout
 * @rproc: rproc handle
 * @mem: the memory entry to allocate
 *
 * This function allocate specified memory entry @mem using
 * dma_alloc_coherent() as default allocator
 *
 * Return: 0 on success, or an appropriate error code otherwise
 */
static int rproc_alloc_carveout(struct rproc *rproc,
				struct rproc_mem_entry *mem)
{
	struct rproc_mem_entry *mapping = NULL;
	struct device *dev = &rproc->dev;
	dma_addr_t dma;
	void *va;
	int ret;

	va = dma_alloc_coherent(dev->parent, mem->len, &dma, GFP_KERNEL);
	if (!va) {
		dev_err(dev->parent,
			"failed to allocate dma memory: len 0x%zx\n",
			mem->len);
		return -ENOMEM;
	}

	dev_dbg(dev, "carveout va %pK, dma %pad, len 0x%zx\n",
		va, &dma, mem->len);

	if (mem->da != FW_RSC_ADDR_ANY && !rproc->domain) {
		/*
		 * Check requested da is equal to dma address
		 * and print a warn message in case of missalignment.
		 * Don't stop rproc_start sequence as coprocessor may
		 * build pa to da translation on its side.
		 */
		if (mem->da != (u32)dma)
			dev_warn(dev->parent,
				 "Allocated carveout doesn't fit device address request\n");
	}

	/*
	 * Ok, this is non-standard.
	 *
	 * Sometimes we can't rely on the generic iommu-based DMA API
	 * to dynamically allocate the device address and then set the IOMMU
	 * tables accordingly, because some remote processors might
	 * _require_ us to use hard coded device addresses that their
	 * firmware was compiled with.
	 *
	 * In this case, we must use the IOMMU API directly and map
	 * the memory to the device address as expected by the remote
	 * processor.
	 *
	 * Obviously such remote processor devices should not be configured
	 * to use the iommu-based DMA API: we expect 'dma' to contain the
	 * physical address in this case.
	 */
	if (mem->da != FW_RSC_ADDR_ANY && rproc->domain) {
		mapping = kzalloc(sizeof(*mapping), GFP_KERNEL);
		if (!mapping) {
			ret = -ENOMEM;
			goto dma_free;
		}

		ret = iommu_map(rproc->domain, mem->da, dma, mem->len,
				mem->flags);
		if (ret) {
			dev_err(dev, "iommu_map failed: %d\n", ret);
			goto free_mapping;
		}

		/*
		 * We'll need this info later when we'll want to unmap
		 * everything (e.g. on shutdown).
		 *
		 * We can't trust the remote processor not to change the
		 * resource table, so we must maintain this info independently.
		 */
		mapping->da = mem->da;
		mapping->len = mem->len;
		list_add_tail(&mapping->node, &rproc->mappings);

		dev_dbg(dev, "carveout mapped 0x%x to %pad\n",
			mem->da, &dma);
	}

	if (mem->da == FW_RSC_ADDR_ANY) {
		/* Update device address as undefined by requester */
		if ((u64)dma & HIGH_BITS_MASK)
			dev_warn(dev, "DMA address cast in 32bit to fit resource table format\n");

		mem->da = (u32)dma;
	}

	mem->dma = dma;
	mem->va = va;

	return 0;

free_mapping:
	kfree(mapping);
dma_free:
	dma_free_coherent(dev->parent, mem->len, va, dma);
	return ret;
}

/**
 * rproc_release_carveout() - release acquired carveout
 * @rproc: rproc handle
 * @mem: the memory entry to release
 *
 * This function releases specified memory entry @mem allocated via
 * rproc_alloc_carveout() function by @rproc.
 *
 * Return: 0 on success, or an appropriate error code otherwise
 */
static int rproc_release_carveout(struct rproc *rproc,
				  struct rproc_mem_entry *mem)
{
	struct device *dev = &rproc->dev;

	/* clean up carveout allocations */
	dma_free_coherent(dev->parent, mem->len, mem->va, mem->dma);
	return 0;
}

/**
 * rproc_handle_carveout() - handle phys contig memory allocation requests
 * @rproc: rproc handle
 * @ptr: the resource entry
 * @offset: offset of the resource entry
 * @avail: size of available data (for image validation)
 *
 * This function will handle firmware requests for allocation of physically
 * contiguous memory regions.
 *
 * These request entries should come first in the firmware's resource table,
 * as other firmware entries might request placing other data objects inside
 * these memory regions (e.g. data/code segments, trace resource entries, ...).
 *
 * Allocating memory this way helps utilizing the reserved physical memory
 * (e.g. CMA) more efficiently, and also minimizes the number of TLB entries
 * needed to map it (in case @rproc is using an IOMMU). Reducing the TLB
 * pressure is important; it may have a substantial impact on performance.
 *
 * Return: 0 on success, or an appropriate error code otherwise
 */
static int rproc_handle_carveout(struct rproc *rproc,
				 void *ptr, int offset, int avail)
{
	struct fw_rsc_carveout *rsc = ptr;
	struct rproc_mem_entry *carveout;
	struct device *dev = &rproc->dev;

	if (sizeof(*rsc) > avail) {
		dev_err(dev, "carveout rsc is truncated\n");
		return -EINVAL;
	}

	/* make sure reserved bytes are zeroes */
	if (rsc->reserved) {
		dev_err(dev, "carveout rsc has non zero reserved bytes\n");
		return -EINVAL;
	}

	dev_dbg(dev, "carveout rsc: name: %s, da 0x%x, pa 0x%x, len 0x%x, flags 0x%x\n",
		rsc->name, rsc->da, rsc->pa, rsc->len, rsc->flags);

	/*
	 * Check carveout rsc already part of a registered carveout,
	 * Search by name, then check the da and length
	 */
	carveout = rproc_find_carveout_by_name(rproc, rsc->name);

	if (carveout) {
		if (carveout->rsc_offset != FW_RSC_ADDR_ANY) {
			dev_err(dev,
				"Carveout already associated to resource table\n");
			return -ENOMEM;
		}

		if (rproc_check_carveout_da(rproc, carveout, rsc->da, rsc->len))
			return -ENOMEM;

		/* Update memory carveout with resource table info */
		carveout->rsc_offset = offset;
		carveout->flags = rsc->flags;

		return 0;
	}

	/* Register carveout in list */
	carveout = rproc_mem_entry_init(dev, NULL, 0, rsc->len, rsc->da,
					rproc_alloc_carveout,
					rproc_release_carveout, rsc->name);
	if (!carveout) {
		dev_err(dev, "Can't allocate memory entry structure\n");
		return -ENOMEM;
	}

	carveout->flags = rsc->flags;
	carveout->rsc_offset = offset;
	rproc_add_carveout(rproc, carveout);

	return 0;
}

/**
 * rproc_add_carveout() - register an allocated carveout region
 * @rproc: rproc handle
 * @mem: memory entry to register
 *
 * This function registers specified memory entry in @rproc carveouts list.
 * Specified carveout should have been allocated before registering.
 */
void rproc_add_carveout(struct rproc *rproc, struct rproc_mem_entry *mem)
{
	list_add_tail(&mem->node, &rproc->carveouts);
}
EXPORT_SYMBOL(rproc_add_carveout);

/**
 * rproc_mem_entry_init() - allocate and initialize rproc_mem_entry struct
 * @dev: pointer on device struct
 * @va: virtual address
 * @dma: dma address
 * @len: memory carveout length
 * @da: device address
 * @alloc: memory carveout allocation function
 * @release: memory carveout release function
 * @name: carveout name
 *
 * This function allocates a rproc_mem_entry struct and fill it with parameters
 * provided by client.
 *
 * Return: a valid pointer on success, or NULL on failure
 */
__printf(8, 9)
struct rproc_mem_entry *
rproc_mem_entry_init(struct device *dev,
		     void *va, dma_addr_t dma, size_t len, u32 da,
		     int (*alloc)(struct rproc *, struct rproc_mem_entry *),
		     int (*release)(struct rproc *, struct rproc_mem_entry *),
		     const char *name, ...)
{
	struct rproc_mem_entry *mem;
	va_list args;

	mem = kzalloc(sizeof(*mem), GFP_KERNEL);
	if (!mem)
		return mem;

	mem->va = va;
	mem->dma = dma;
	mem->da = da;
	mem->len = len;
	mem->alloc = alloc;
	mem->release = release;
	mem->rsc_offset = FW_RSC_ADDR_ANY;
	mem->of_resm_idx = -1;

	va_start(args, name);
	vsnprintf(mem->name, sizeof(mem->name), name, args);
	va_end(args);

	return mem;
}
EXPORT_SYMBOL(rproc_mem_entry_init);

/**
 * rproc_of_resm_mem_entry_init() - allocate and initialize rproc_mem_entry struct
 * from a reserved memory phandle
 * @dev: pointer on device struct
 * @of_resm_idx: reserved memory phandle index in "memory-region"
 * @len: memory carveout length
 * @da: device address
 * @name: carveout name
 *
 * This function allocates a rproc_mem_entry struct and fill it with parameters
 * provided by client.
 *
 * Return: a valid pointer on success, or NULL on failure
 */
__printf(5, 6)
struct rproc_mem_entry *
rproc_of_resm_mem_entry_init(struct device *dev, u32 of_resm_idx, size_t len,
			     u32 da, const char *name, ...)
{
	struct rproc_mem_entry *mem;
	va_list args;

	mem = kzalloc(sizeof(*mem), GFP_KERNEL);
	if (!mem)
		return mem;

	mem->da = da;
	mem->len = len;
	mem->rsc_offset = FW_RSC_ADDR_ANY;
	mem->of_resm_idx = of_resm_idx;

	va_start(args, name);
	vsnprintf(mem->name, sizeof(mem->name), name, args);
	va_end(args);

	return mem;
}
EXPORT_SYMBOL(rproc_of_resm_mem_entry_init);

/**
 * rproc_of_parse_firmware() - parse and return the firmware-name
 * @dev: pointer on device struct representing a rproc
 * @index: index to use for the firmware-name retrieval
 * @fw_name: pointer to a character string, in which the firmware
 *           name is returned on success and unmodified otherwise.
 *
 * This is an OF helper function that parses a device's DT node for
 * the "firmware-name" property and returns the firmware name pointer
 * in @fw_name on success.
 *
 * Return: 0 on success, or an appropriate failure.
 */
int rproc_of_parse_firmware(struct device *dev, int index, const char **fw_name)
{
	int ret;

	ret = of_property_read_string_index(dev->of_node, "firmware-name",
					    index, fw_name);
	return ret ? ret : 0;
}
EXPORT_SYMBOL(rproc_of_parse_firmware);

/*
 * A lookup table for resource handlers. The indices are defined in
 * enum fw_resource_type.
 */
static rproc_handle_resource_t rproc_loading_handlers[RSC_LAST] = {
	[RSC_CARVEOUT] = rproc_handle_carveout,
	[RSC_DEVMEM] = rproc_handle_devmem,
	[RSC_TRACE] = rproc_handle_trace,
	[RSC_VDEV] = rproc_handle_vdev,
};

/* handle firmware resource entries before booting the remote processor */
static int rproc_handle_resources(struct rproc *rproc,
				  rproc_handle_resource_t handlers[RSC_LAST])
{
	struct device *dev = &rproc->dev;
	rproc_handle_resource_t handler;
	int ret = 0, i;

	if (!rproc->table_ptr)
		return 0;

	for (i = 0; i < rproc->table_ptr->num; i++) {
		int offset = rproc->table_ptr->offset[i];
		struct fw_rsc_hdr *hdr = (void *)rproc->table_ptr + offset;
		int avail = rproc->table_sz - offset - sizeof(*hdr);
		void *rsc = (void *)hdr + sizeof(*hdr);

		/* make sure table isn't truncated */
		if (avail < 0) {
			dev_err(dev, "rsc table is truncated\n");
			return -EINVAL;
		}

		dev_dbg(dev, "rsc: type %d\n", hdr->type);

		if (hdr->type >= RSC_VENDOR_START &&
		    hdr->type <= RSC_VENDOR_END) {
			ret = rproc_handle_rsc(rproc, hdr->type, rsc,
					       offset + sizeof(*hdr), avail);
			if (ret == RSC_HANDLED)
				continue;
			else if (ret < 0)
				break;

			dev_warn(dev, "unsupported vendor resource %d\n",
				 hdr->type);
			continue;
		}

		if (hdr->type >= RSC_LAST) {
			dev_warn(dev, "unsupported resource %d\n", hdr->type);
			continue;
		}

		handler = handlers[hdr->type];
		if (!handler)
			continue;

		ret = handler(rproc, rsc, offset + sizeof(*hdr), avail);
		if (ret)
			break;
	}

	return ret;
}

static int rproc_prepare_subdevices(struct rproc *rproc)
{
	struct rproc_subdev *subdev;
	int ret;

	list_for_each_entry(subdev, &rproc->subdevs, node) {
		if (subdev->prepare) {
			ret = subdev->prepare(subdev);
			if (ret)
				goto unroll_preparation;
		}
	}

	return 0;

unroll_preparation:
	list_for_each_entry_continue_reverse(subdev, &rproc->subdevs, node) {
		if (subdev->unprepare)
			subdev->unprepare(subdev);
	}

	return ret;
}

static int rproc_start_subdevices(struct rproc *rproc)
{
	struct rproc_subdev *subdev;
	int ret;

	list_for_each_entry(subdev, &rproc->subdevs, node) {
		if (subdev->start) {
			ret = subdev->start(subdev);
			if (ret)
				goto unroll_registration;
		}
	}

	return 0;

unroll_registration:
	list_for_each_entry_continue_reverse(subdev, &rproc->subdevs, node) {
		if (subdev->stop)
			subdev->stop(subdev, true);
	}

	return ret;
}

static void rproc_stop_subdevices(struct rproc *rproc, bool crashed)
{
	struct rproc_subdev *subdev;

	list_for_each_entry_reverse(subdev, &rproc->subdevs, node) {
		if (subdev->stop)
			subdev->stop(subdev, crashed);
	}
}

static void rproc_unprepare_subdevices(struct rproc *rproc)
{
	struct rproc_subdev *subdev;

	list_for_each_entry_reverse(subdev, &rproc->subdevs, node) {
		if (subdev->unprepare)
			subdev->unprepare(subdev);
	}
}

/**
 * rproc_alloc_registered_carveouts() - allocate all carveouts registered
 * in the list
 * @rproc: the remote processor handle
 *
 * This function parses registered carveout list, performs allocation
 * if alloc() ops registered and updates resource table information
 * if rsc_offset set.
 *
 * Return: 0 on success
 */
static int rproc_alloc_registered_carveouts(struct rproc *rproc)
{
	struct rproc_mem_entry *entry, *tmp;
	struct fw_rsc_carveout *rsc;
	struct device *dev = &rproc->dev;
	u64 pa;
	int ret;

	list_for_each_entry_safe(entry, tmp, &rproc->carveouts, node) {
		if (entry->alloc) {
			ret = entry->alloc(rproc, entry);
			if (ret) {
				dev_err(dev, "Unable to allocate carveout %s: %d\n",
					entry->name, ret);
				return -ENOMEM;
			}
		}

		if (entry->rsc_offset != FW_RSC_ADDR_ANY) {
			/* update resource table */
			rsc = (void *)rproc->table_ptr + entry->rsc_offset;

			/*
			 * Some remote processors might need to know the pa
			 * even though they are behind an IOMMU. E.g., OMAP4's
			 * remote M3 processor needs this so it can control
			 * on-chip hardware accelerators that are not behind
			 * the IOMMU, and therefor must know the pa.
			 *
			 * Generally we don't want to expose physical addresses
			 * if we don't have to (remote processors are generally
			 * _not_ trusted), so we might want to do this only for
			 * remote processor that _must_ have this (e.g. OMAP4's
			 * dual M3 subsystem).
			 *
			 * Non-IOMMU processors might also want to have this info.
			 * In this case, the device address and the physical address
			 * are the same.
			 */

			/* Use va if defined else dma to generate pa */
			if (entry->va)
				pa = (u64)rproc_va_to_pa(entry->va);
			else
				pa = (u64)entry->dma;

			if (((u64)pa) & HIGH_BITS_MASK)
				dev_warn(dev,
					 "Physical address cast in 32bit to fit resource table format\n");

			rsc->pa = (u32)pa;
			rsc->da = entry->da;
			rsc->len = entry->len;
		}
	}

	return 0;
}


/**
 * rproc_resource_cleanup() - clean up and free all acquired resources
 * @rproc: rproc handle
 *
 * This function will free all resources acquired for @rproc, and it
 * is called whenever @rproc either shuts down or fails to boot.
 */
void rproc_resource_cleanup(struct rproc *rproc)
{
	struct rproc_mem_entry *entry, *tmp;
	struct rproc_debug_trace *trace, *ttmp;
	struct rproc_vdev *rvdev, *rvtmp;
	struct device *dev = &rproc->dev;

	/* clean up debugfs trace entries */
	list_for_each_entry_safe(trace, ttmp, &rproc->traces, node) {
		rproc_remove_trace_file(trace->tfile);
		rproc->num_traces--;
		list_del(&trace->node);
		kfree(trace);
	}

	/* clean up iommu mapping entries */
	list_for_each_entry_safe(entry, tmp, &rproc->mappings, node) {
		size_t unmapped;

		unmapped = iommu_unmap(rproc->domain, entry->da, entry->len);
		if (unmapped != entry->len) {
			/* nothing much to do besides complaining */
			dev_err(dev, "failed to unmap %zx/%zu\n", entry->len,
				unmapped);
		}

		list_del(&entry->node);
		kfree(entry);
	}

	/* clean up carveout allocations */
	list_for_each_entry_safe(entry, tmp, &rproc->carveouts, node) {
		if (entry->release)
			entry->release(rproc, entry);
		list_del(&entry->node);
		kfree(entry);
	}

	/* clean up remote vdev entries */
	list_for_each_entry_safe(rvdev, rvtmp, &rproc->rvdevs, node)
		platform_device_unregister(rvdev->pdev);

	rproc_coredump_cleanup(rproc);
}
EXPORT_SYMBOL(rproc_resource_cleanup);

static int rproc_start(struct rproc *rproc, const struct firmware *fw)
{
	struct resource_table *loaded_table;
	struct device *dev = &rproc->dev;
	int ret;

	/* load the ELF segments to memory */
	ret = rproc_load_segments(rproc, fw);
	if (ret) {
		dev_err(dev, "Failed to load program segments: %d\n", ret);
		return ret;
	}

	/*
	 * The starting device has been given the rproc->cached_table as the
	 * resource table. The address of the vring along with the other
	 * allocated resources (carveouts etc) is stored in cached_table.
	 * In order to pass this information to the remote device we must copy
	 * this information to device memory. We also update the table_ptr so
	 * that any subsequent changes will be applied to the loaded version.
	 */
	loaded_table = rproc_find_loaded_rsc_table(rproc, fw);
	if (loaded_table) {
		memcpy(loaded_table, rproc->cached_table, rproc->table_sz);
		rproc->table_ptr = loaded_table;
	}

	ret = rproc_prepare_subdevices(rproc);
	if (ret) {
		dev_err(dev, "failed to prepare subdevices for %s: %d\n",
			rproc->name, ret);
		goto reset_table_ptr;
	}

	/* power up the remote processor */
	ret = rproc->ops->start(rproc);
	if (ret) {
		dev_err(dev, "can't start rproc %s: %d\n", rproc->name, ret);
		goto unprepare_subdevices;
	}

	/* Start any subdevices for the remote processor */
	ret = rproc_start_subdevices(rproc);
	if (ret) {
		dev_err(dev, "failed to probe subdevices for %s: %d\n",
			rproc->name, ret);
		goto stop_rproc;
	}

	rproc->state = RPROC_RUNNING;

	dev_info(dev, "remote processor %s is now up\n", rproc->name);

	return 0;

stop_rproc:
	rproc->ops->stop(rproc);
unprepare_subdevices:
	rproc_unprepare_subdevices(rproc);
reset_table_ptr:
	rproc->table_ptr = rproc->cached_table;

	return ret;
}

static int __rproc_attach(struct rproc *rproc)
{
	struct device *dev = &rproc->dev;
	int ret;

	ret = rproc_prepare_subdevices(rproc);
	if (ret) {
		dev_err(dev, "failed to prepare subdevices for %s: %d\n",
			rproc->name, ret);
		goto out;
	}

	/* Attach to the remote processor */
	ret = rproc_attach_device(rproc);
	if (ret) {
		dev_err(dev, "can't attach to rproc %s: %d\n",
			rproc->name, ret);
		goto unprepare_subdevices;
	}

	/* Start any subdevices for the remote processor */
	ret = rproc_start_subdevices(rproc);
	if (ret) {
		dev_err(dev, "failed to probe subdevices for %s: %d\n",
			rproc->name, ret);
		goto stop_rproc;
	}

	rproc->state = RPROC_ATTACHED;

	dev_info(dev, "remote processor %s is now attached\n", rproc->name);

	return 0;

stop_rproc:
	rproc->ops->stop(rproc);
unprepare_subdevices:
	rproc_unprepare_subdevices(rproc);
out:
	return ret;
}

/*
 * take a firmware and boot a remote processor with it.
 */
static int rproc_fw_boot(struct rproc *rproc, const struct firmware *fw)
{
	struct device *dev = &rproc->dev;
	const char *name = rproc->firmware;
	int ret;

	ret = rproc_fw_sanity_check(rproc, fw);
	if (ret)
		return ret;

	dev_info(dev, "Booting fw image %s, size %zd\n", name, fw->size);

	/*
	 * if enabling an IOMMU isn't relevant for this rproc, this is
	 * just a nop
	 */
	ret = rproc_enable_iommu(rproc);
	if (ret) {
		dev_err(dev, "can't enable iommu: %d\n", ret);
		return ret;
	}

	/* Prepare rproc for firmware loading if needed */
	ret = rproc_prepare_device(rproc);
	if (ret) {
		dev_err(dev, "can't prepare rproc %s: %d\n", rproc->name, ret);
		goto disable_iommu;
	}

	rproc->bootaddr = rproc_get_boot_addr(rproc, fw);

	/* Load resource table, core dump segment list etc from the firmware */
	ret = rproc_parse_fw(rproc, fw);
	if (ret)
		goto unprepare_rproc;

	/* reset max_notifyid */
	rproc->max_notifyid = -1;

	/* reset handled vdev */
	rproc->nb_vdev = 0;

	/* handle fw resources which are required to boot rproc */
	ret = rproc_handle_resources(rproc, rproc_loading_handlers);
	if (ret) {
		dev_err(dev, "Failed to process resources: %d\n", ret);
		goto clean_up_resources;
	}

	/* Allocate carveout resources associated to rproc */
	ret = rproc_alloc_registered_carveouts(rproc);
	if (ret) {
		dev_err(dev, "Failed to allocate associated carveouts: %d\n",
			ret);
		goto clean_up_resources;
	}

	ret = rproc_start(rproc, fw);
	if (ret)
		goto clean_up_resources;

	return 0;

clean_up_resources:
	rproc_resource_cleanup(rproc);
	kfree(rproc->cached_table);
	rproc->cached_table = NULL;
	rproc->table_ptr = NULL;
unprepare_rproc:
	/* release HW resources if needed */
	rproc_unprepare_device(rproc);
disable_iommu:
	rproc_disable_iommu(rproc);
	return ret;
}

static int rproc_set_rsc_table(struct rproc *rproc)
{
	struct resource_table *table_ptr;
	struct device *dev = &rproc->dev;
	size_t table_sz;
	int ret;

	table_ptr = rproc_get_loaded_rsc_table(rproc, &table_sz);
	if (!table_ptr) {
		/* Not having a resource table is acceptable */
		return 0;
	}

	if (IS_ERR(table_ptr)) {
		ret = PTR_ERR(table_ptr);
		dev_err(dev, "can't load resource table: %d\n", ret);
		return ret;
	}

	/*
	 * If it is possible to detach the remote processor, keep an untouched
	 * copy of the resource table.  That way we can start fresh again when
	 * the remote processor is re-attached, that is:
	 *
	 *      DETACHED -> ATTACHED -> DETACHED -> ATTACHED
	 *
	 * Free'd in rproc_reset_rsc_table_on_detach() and
	 * rproc_reset_rsc_table_on_stop().
	 */
	if (rproc->ops->detach) {
		rproc->clean_table = kmemdup(table_ptr, table_sz, GFP_KERNEL);
		if (!rproc->clean_table)
			return -ENOMEM;
	} else {
		rproc->clean_table = NULL;
	}

	rproc->cached_table = NULL;
	rproc->table_ptr = table_ptr;
	rproc->table_sz = table_sz;

	return 0;
}

static int rproc_reset_rsc_table_on_detach(struct rproc *rproc)
{
	struct resource_table *table_ptr;

	/* A resource table was never retrieved, nothing to do here */
	if (!rproc->table_ptr)
		return 0;

	/*
	 * If we made it to this point a clean_table _must_ have been
	 * allocated in rproc_set_rsc_table().  If one isn't present
	 * something went really wrong and we must complain.
	 */
	if (WARN_ON(!rproc->clean_table))
		return -EINVAL;

	/* Remember where the external entity installed the resource table */
	table_ptr = rproc->table_ptr;

	/*
	 * If we made it here the remote processor was started by another
	 * entity and a cache table doesn't exist.  As such make a copy of
	 * the resource table currently used by the remote processor and
	 * use that for the rest of the shutdown process.  The memory
	 * allocated here is free'd in rproc_detach().
	 */
	rproc->cached_table = kmemdup(rproc->table_ptr,
				      rproc->table_sz, GFP_KERNEL);
	if (!rproc->cached_table)
		return -ENOMEM;

	/*
	 * Use a copy of the resource table for the remainder of the
	 * shutdown process.
	 */
	rproc->table_ptr = rproc->cached_table;

	/*
	 * Reset the memory area where the firmware loaded the resource table
	 * to its original value.  That way when we re-attach the remote
	 * processor the resource table is clean and ready to be used again.
	 */
	memcpy(table_ptr, rproc->clean_table, rproc->table_sz);

	/*
	 * The clean resource table is no longer needed.  Allocated in
	 * rproc_set_rsc_table().
	 */
	kfree(rproc->clean_table);

	return 0;
}

static int rproc_reset_rsc_table_on_stop(struct rproc *rproc)
{
	/* A resource table was never retrieved, nothing to do here */
	if (!rproc->table_ptr)
		return 0;

	/*
	 * If a cache table exists the remote processor was started by
	 * the remoteproc core.  That cache table should be used for
	 * the rest of the shutdown process.
	 */
	if (rproc->cached_table)
		goto out;

	/*
	 * If we made it here the remote processor was started by another
	 * entity and a cache table doesn't exist.  As such make a copy of
	 * the resource table currently used by the remote processor and
	 * use that for the rest of the shutdown process.  The memory
	 * allocated here is free'd in rproc_shutdown().
	 */
	rproc->cached_table = kmemdup(rproc->table_ptr,
				      rproc->table_sz, GFP_KERNEL);
	if (!rproc->cached_table)
		return -ENOMEM;

	/*
	 * Since the remote processor is being switched off the clean table
	 * won't be needed.  Allocated in rproc_set_rsc_table().
	 */
	kfree(rproc->clean_table);

out:
	/*
	 * Use a copy of the resource table for the remainder of the
	 * shutdown process.
	 */
	rproc->table_ptr = rproc->cached_table;
	return 0;
}

/*
 * Attach to remote processor - similar to rproc_fw_boot() but without
 * the steps that deal with the firmware image.
 */
static int rproc_attach(struct rproc *rproc)
{
	struct device *dev = &rproc->dev;
	int ret;

	/*
	 * if enabling an IOMMU isn't relevant for this rproc, this is
	 * just a nop
	 */
	ret = rproc_enable_iommu(rproc);
	if (ret) {
		dev_err(dev, "can't enable iommu: %d\n", ret);
		return ret;
	}

	/* Do anything that is needed to boot the remote processor */
	ret = rproc_prepare_device(rproc);
	if (ret) {
		dev_err(dev, "can't prepare rproc %s: %d\n", rproc->name, ret);
		goto disable_iommu;
	}

	ret = rproc_set_rsc_table(rproc);
	if (ret) {
		dev_err(dev, "can't load resource table: %d\n", ret);
		goto unprepare_device;
	}

	/* reset max_notifyid */
	rproc->max_notifyid = -1;

	/* reset handled vdev */
	rproc->nb_vdev = 0;

	/*
	 * Handle firmware resources required to attach to a remote processor.
	 * Because we are attaching rather than booting the remote processor,
	 * we expect the platform driver to properly set rproc->table_ptr.
	 */
	ret = rproc_handle_resources(rproc, rproc_loading_handlers);
	if (ret) {
		dev_err(dev, "Failed to process resources: %d\n", ret);
		goto unprepare_device;
	}

	/* Allocate carveout resources associated to rproc */
	ret = rproc_alloc_registered_carveouts(rproc);
	if (ret) {
		dev_err(dev, "Failed to allocate associated carveouts: %d\n",
			ret);
		goto clean_up_resources;
	}

	ret = __rproc_attach(rproc);
	if (ret)
		goto clean_up_resources;

	return 0;

clean_up_resources:
	rproc_resource_cleanup(rproc);
unprepare_device:
	/* release HW resources if needed */
	rproc_unprepare_device(rproc);
disable_iommu:
	rproc_disable_iommu(rproc);
	return ret;
}

/*
 * take a firmware and boot it up.
 *
 * Note: this function is called asynchronously upon registration of the
 * remote processor (so we must wait until it completes before we try
 * to unregister the device. one other option is just to use kref here,
 * that might be cleaner).
 */
static void rproc_auto_boot_callback(const struct firmware *fw, void *context)
{
	struct rproc *rproc = context;

	rproc_boot(rproc);

	release_firmware(fw);
}

static int rproc_trigger_auto_boot(struct rproc *rproc)
{
	int ret;

	/*
	 * Since the remote processor is in a detached state, it has already
	 * been booted by another entity.  As such there is no point in waiting
	 * for a firmware image to be loaded, we can simply initiate the process
	 * of attaching to it immediately.
	 */
	if (rproc->state == RPROC_DETACHED)
		return rproc_boot(rproc);

	/*
	 * We're initiating an asynchronous firmware loading, so we can
	 * be built-in kernel code, without hanging the boot process.
	 */
	ret = request_firmware_nowait(THIS_MODULE, FW_ACTION_UEVENT,
				      rproc->firmware, &rproc->dev, GFP_KERNEL,
				      rproc, rproc_auto_boot_callback);
	if (ret < 0)
		dev_err(&rproc->dev, "request_firmware_nowait err: %d\n", ret);

	return ret;
}

static int rproc_stop(struct rproc *rproc, bool crashed)
{
	struct device *dev = &rproc->dev;
	int ret;

	/* No need to continue if a stop() operation has not been provided */
	if (!rproc->ops->stop)
		return -EINVAL;

	/* Stop any subdevices for the remote processor */
	rproc_stop_subdevices(rproc, crashed);

	/* the installed resource table is no longer accessible */
	ret = rproc_reset_rsc_table_on_stop(rproc);
	if (ret) {
		dev_err(dev, "can't reset resource table: %d\n", ret);
		return ret;
	}


	/* power off the remote processor */
	ret = rproc->ops->stop(rproc);
	if (ret) {
		dev_err(dev, "can't stop rproc: %d\n", ret);
		return ret;
	}

	rproc_unprepare_subdevices(rproc);

	rproc->state = RPROC_OFFLINE;

	dev_info(dev, "stopped remote processor %s\n", rproc->name);

	return 0;
}

/*
 * __rproc_detach(): Does the opposite of __rproc_attach()
 */
static int __rproc_detach(struct rproc *rproc)
{
	struct device *dev = &rproc->dev;
	int ret;

	/* No need to continue if a detach() operation has not been provided */
	if (!rproc->ops->detach)
		return -EINVAL;

	/* Stop any subdevices for the remote processor */
	rproc_stop_subdevices(rproc, false);

	/* the installed resource table is no longer accessible */
	ret = rproc_reset_rsc_table_on_detach(rproc);
	if (ret) {
		dev_err(dev, "can't reset resource table: %d\n", ret);
		return ret;
	}

	/* Tell the remote processor the core isn't available anymore */
	ret = rproc->ops->detach(rproc);
	if (ret) {
		dev_err(dev, "can't detach from rproc: %d\n", ret);
		return ret;
	}

	rproc_unprepare_subdevices(rproc);

	rproc->state = RPROC_DETACHED;

	dev_info(dev, "detached remote processor %s\n", rproc->name);

	return 0;
}

static int rproc_attach_recovery(struct rproc *rproc)
{
	int ret;

	ret = __rproc_detach(rproc);
	if (ret)
		return ret;

	return __rproc_attach(rproc);
}

static int rproc_boot_recovery(struct rproc *rproc)
{
	const struct firmware *firmware_p;
	struct device *dev = &rproc->dev;
	int ret;

	ret = rproc_stop(rproc, true);
	if (ret)
		return ret;

	/* generate coredump */
	rproc->ops->coredump(rproc);

	/* load firmware */
	ret = request_firmware(&firmware_p, rproc->firmware, dev);
	if (ret < 0) {
		dev_err(dev, "request_firmware failed: %d\n", ret);
		return ret;
	}

	/* boot the remote processor up again */
	ret = rproc_start(rproc, firmware_p);

	release_firmware(firmware_p);

	return ret;
}

/**
 * rproc_trigger_recovery() - recover a remoteproc
 * @rproc: the remote processor
 *
 * The recovery is done by resetting all the virtio devices, that way all the
 * rpmsg drivers will be reseted along with the remote processor making the
 * remoteproc functional again.
 *
 * This function can sleep, so it cannot be called from atomic context.
 *
 * Return: 0 on success or a negative value upon failure
 */
int rproc_trigger_recovery(struct rproc *rproc)
{
	struct device *dev = &rproc->dev;
	int ret;

	ret = mutex_lock_interruptible(&rproc->lock);
	if (ret)
		return ret;

	/* State could have changed before we got the mutex */
	if (rproc->state != RPROC_CRASHED)
		goto unlock_mutex;

	dev_err(dev, "recovering %s\n", rproc->name);

	if (rproc_has_feature(rproc, RPROC_FEAT_ATTACH_ON_RECOVERY))
		ret = rproc_attach_recovery(rproc);
	else
		ret = rproc_boot_recovery(rproc);

unlock_mutex:
	mutex_unlock(&rproc->lock);
	return ret;
}

/**
 * rproc_crash_handler_work() - handle a crash
 * @work: work treating the crash
 *
 * This function needs to handle everything related to a crash, like cpu
 * registers and stack dump, information to help to debug the fatal error, etc.
 */
static void rproc_crash_handler_work(struct work_struct *work)
{
	struct rproc *rproc = container_of(work, struct rproc, crash_handler);
	struct device *dev = &rproc->dev;

	dev_dbg(dev, "enter %s\n", __func__);

	mutex_lock(&rproc->lock);

	if (rproc->state == RPROC_CRASHED) {
		/* handle only the first crash detected */
		mutex_unlock(&rproc->lock);
		return;
	}

	if (rproc->state == RPROC_OFFLINE) {
		/* Don't recover if the remote processor was stopped */
		mutex_unlock(&rproc->lock);
		goto out;
	}

	rproc->state = RPROC_CRASHED;
	dev_err(dev, "handling crash #%u in %s\n", ++rproc->crash_cnt,
		rproc->name);

	mutex_unlock(&rproc->lock);

	if (!rproc->recovery_disabled)
		rproc_trigger_recovery(rproc);

out:
	pm_relax(rproc->dev.parent);
}

/**
 * rproc_boot() - boot a remote processor
 * @rproc: handle of a remote processor
 *
 * Boot a remote processor (i.e. load its firmware, power it on, ...).
 *
 * If the remote processor is already powered on, this function immediately
 * returns (successfully).
 *
 * Return: 0 on success, and an appropriate error value otherwise
 */
int rproc_boot(struct rproc *rproc)
{
	const struct firmware *firmware_p;
	struct device *dev;
	int ret;

	if (!rproc) {
		pr_err("invalid rproc handle\n");
		return -EINVAL;
	}

	dev = &rproc->dev;

	ret = mutex_lock_interruptible(&rproc->lock);
	if (ret) {
		dev_err(dev, "can't lock rproc %s: %d\n", rproc->name, ret);
		return ret;
	}

	if (rproc->state == RPROC_DELETED) {
		ret = -ENODEV;
		dev_err(dev, "can't boot deleted rproc %s\n", rproc->name);
		goto unlock_mutex;
	}

	/* skip the boot or attach process if rproc is already powered up */
	if (atomic_inc_return(&rproc->power) > 1) {
		ret = 0;
		goto unlock_mutex;
	}

	if (rproc->state == RPROC_DETACHED) {
		dev_info(dev, "attaching to %s\n", rproc->name);

		ret = rproc_attach(rproc);
	} else {
		dev_info(dev, "powering up %s\n", rproc->name);

		/* load firmware */
		ret = request_firmware(&firmware_p, rproc->firmware, dev);
		if (ret < 0) {
			dev_err(dev, "request_firmware failed: %d\n", ret);
			goto downref_rproc;
		}

		ret = rproc_fw_boot(rproc, firmware_p);

		release_firmware(firmware_p);
	}

downref_rproc:
	if (ret)
		atomic_dec(&rproc->power);
unlock_mutex:
	mutex_unlock(&rproc->lock);
	return ret;
}
EXPORT_SYMBOL(rproc_boot);

/**
 * rproc_shutdown() - power off the remote processor
 * @rproc: the remote processor
 *
 * Power off a remote processor (previously booted with rproc_boot()).
 *
 * In case @rproc is still being used by an additional user(s), then
 * this function will just decrement the power refcount and exit,
 * without really powering off the device.
 *
 * Every call to rproc_boot() must (eventually) be accompanied by a call
 * to rproc_shutdown(). Calling rproc_shutdown() redundantly is a bug.
 *
 * Notes:
 * - we're not decrementing the rproc's refcount, only the power refcount.
 *   which means that the @rproc handle stays valid even after rproc_shutdown()
 *   returns, and users can still use it with a subsequent rproc_boot(), if
 *   needed.
 *
 * Return: 0 on success, and an appropriate error value otherwise
 */
int rproc_shutdown(struct rproc *rproc)
{
	struct device *dev = &rproc->dev;
	int ret = 0;

	ret = mutex_lock_interruptible(&rproc->lock);
	if (ret) {
		dev_err(dev, "can't lock rproc %s: %d\n", rproc->name, ret);
		return ret;
	}

	if (rproc->state != RPROC_RUNNING &&
	    rproc->state != RPROC_ATTACHED) {
		ret = -EINVAL;
		goto out;
	}

	/* if the remote proc is still needed, bail out */
	if (!atomic_dec_and_test(&rproc->power))
		goto out;

	ret = rproc_stop(rproc, false);
	if (ret) {
		atomic_inc(&rproc->power);
		goto out;
	}

	/* clean up all acquired resources */
	rproc_resource_cleanup(rproc);

	/* release HW resources if needed */
	rproc_unprepare_device(rproc);

	rproc_disable_iommu(rproc);

	/* Free the copy of the resource table */
	kfree(rproc->cached_table);
	rproc->cached_table = NULL;
	rproc->table_ptr = NULL;
out:
	mutex_unlock(&rproc->lock);
	return ret;
}
EXPORT_SYMBOL(rproc_shutdown);

/**
 * rproc_detach() - Detach the remote processor from the
 * remoteproc core
 *
 * @rproc: the remote processor
 *
 * Detach a remote processor (previously attached to with rproc_attach()).
 *
 * In case @rproc is still being used by an additional user(s), then
 * this function will just decrement the power refcount and exit,
 * without disconnecting the device.
 *
 * Function rproc_detach() calls __rproc_detach() in order to let a remote
 * processor know that services provided by the application processor are
 * no longer available.  From there it should be possible to remove the
 * platform driver and even power cycle the application processor (if the HW
 * supports it) without needing to switch off the remote processor.
 *
 * Return: 0 on success, and an appropriate error value otherwise
 */
int rproc_detach(struct rproc *rproc)
{
	struct device *dev = &rproc->dev;
	int ret;

	ret = mutex_lock_interruptible(&rproc->lock);
	if (ret) {
		dev_err(dev, "can't lock rproc %s: %d\n", rproc->name, ret);
		return ret;
	}

	if (rproc->state != RPROC_ATTACHED) {
		ret = -EINVAL;
		goto out;
	}

	/* if the remote proc is still needed, bail out */
	if (!atomic_dec_and_test(&rproc->power)) {
		ret = 0;
		goto out;
	}

	ret = __rproc_detach(rproc);
	if (ret) {
		atomic_inc(&rproc->power);
		goto out;
	}

	/* clean up all acquired resources */
	rproc_resource_cleanup(rproc);

	/* release HW resources if needed */
	rproc_unprepare_device(rproc);

	rproc_disable_iommu(rproc);

	/* Free the copy of the resource table */
	kfree(rproc->cached_table);
	rproc->cached_table = NULL;
	rproc->table_ptr = NULL;
out:
	mutex_unlock(&rproc->lock);
	return ret;
}
EXPORT_SYMBOL(rproc_detach);

/**
 * rproc_get_by_phandle() - find a remote processor by phandle
 * @phandle: phandle to the rproc
 *
 * Finds an rproc handle using the remote processor's phandle, and then
 * return a handle to the rproc.
 *
 * This function increments the remote processor's refcount, so always
 * use rproc_put() to decrement it back once rproc isn't needed anymore.
 *
 * Return: rproc handle on success, and NULL on failure
 */
#ifdef CONFIG_OF
struct rproc *rproc_get_by_phandle(phandle phandle)
{
	struct rproc *rproc = NULL, *r;
	struct device_node *np;

	np = of_find_node_by_phandle(phandle);
	if (!np)
		return NULL;

	rcu_read_lock();
	list_for_each_entry_rcu(r, &rproc_list, node) {
		if (r->dev.parent && r->dev.parent->of_node == np) {
			/* prevent underlying implementation from being removed */
			if (!try_module_get(r->dev.parent->driver->owner)) {
				dev_err(&r->dev, "can't get owner\n");
				break;
			}

			rproc = r;
			get_device(&rproc->dev);
			break;
		}
	}
	rcu_read_unlock();

	of_node_put(np);

	return rproc;
}
#else
struct rproc *rproc_get_by_phandle(phandle phandle)
{
	return NULL;
}
#endif
EXPORT_SYMBOL(rproc_get_by_phandle);

/**
 * rproc_set_firmware() - assign a new firmware
 * @rproc: rproc handle to which the new firmware is being assigned
 * @fw_name: new firmware name to be assigned
 *
 * This function allows remoteproc drivers or clients to configure a custom
 * firmware name that is different from the default name used during remoteproc
 * registration. The function does not trigger a remote processor boot,
 * only sets the firmware name used for a subsequent boot. This function
 * should also be called only when the remote processor is offline.
 *
 * This allows either the userspace to configure a different name through
 * sysfs or a kernel-level remoteproc or a remoteproc client driver to set
 * a specific firmware when it is controlling the boot and shutdown of the
 * remote processor.
 *
 * Return: 0 on success or a negative value upon failure
 */
int rproc_set_firmware(struct rproc *rproc, const char *fw_name)
{
	struct device *dev;
	int ret, len;
	char *p;

	if (!rproc || !fw_name)
		return -EINVAL;

	dev = rproc->dev.parent;

	ret = mutex_lock_interruptible(&rproc->lock);
	if (ret) {
		dev_err(dev, "can't lock rproc %s: %d\n", rproc->name, ret);
		return -EINVAL;
	}

	if (rproc->state != RPROC_OFFLINE) {
		dev_err(dev, "can't change firmware while running\n");
		ret = -EBUSY;
		goto out;
	}

	len = strcspn(fw_name, "\n");
	if (!len) {
		dev_err(dev, "can't provide empty string for firmware name\n");
		ret = -EINVAL;
		goto out;
	}

	p = kstrndup(fw_name, len, GFP_KERNEL);
	if (!p) {
		ret = -ENOMEM;
		goto out;
	}

	kfree_const(rproc->firmware);
	rproc->firmware = p;

out:
	mutex_unlock(&rproc->lock);
	return ret;
}
EXPORT_SYMBOL(rproc_set_firmware);

static int rproc_validate(struct rproc *rproc)
{
	switch (rproc->state) {
	case RPROC_OFFLINE:
		/*
		 * An offline processor without a start()
		 * function makes no sense.
		 */
		if (!rproc->ops->start)
			return -EINVAL;
		break;
	case RPROC_DETACHED:
		/*
		 * A remote processor in a detached state without an
		 * attach() function makes not sense.
		 */
		if (!rproc->ops->attach)
			return -EINVAL;
		/*
		 * When attaching to a remote processor the device memory
		 * is already available and as such there is no need to have a
		 * cached table.
		 */
		if (rproc->cached_table)
			return -EINVAL;
		break;
	default:
		/*
		 * When adding a remote processor, the state of the device
		 * can be offline or detached, nothing else.
		 */
		return -EINVAL;
	}

	return 0;
}

/**
 * rproc_add() - register a remote processor
 * @rproc: the remote processor handle to register
 *
 * Registers @rproc with the remoteproc framework, after it has been
 * allocated with rproc_alloc().
 *
 * This is called by the platform-specific rproc implementation, whenever
 * a new remote processor device is probed.
 *
 * Note: this function initiates an asynchronous firmware loading
 * context, which will look for virtio devices supported by the rproc's
 * firmware.
 *
 * If found, those virtio devices will be created and added, so as a result
 * of registering this remote processor, additional virtio drivers might be
 * probed.
 *
 * Return: 0 on success and an appropriate error code otherwise
 */
int rproc_add(struct rproc *rproc)
{
	struct device *dev = &rproc->dev;
	int ret;

	ret = rproc_validate(rproc);
	if (ret < 0)
		return ret;

	/* add char device for this remoteproc */
	ret = rproc_char_device_add(rproc);
	if (ret < 0)
		return ret;

	ret = device_add(dev);
	if (ret < 0) {
		put_device(dev);
		goto rproc_remove_cdev;
	}

	dev_info(dev, "%s is available\n", rproc->name);

	/* create debugfs entries */
	rproc_create_debug_dir(rproc);

	/* if rproc is marked always-on, request it to boot */
	if (rproc->auto_boot) {
		ret = rproc_trigger_auto_boot(rproc);
		if (ret < 0)
			goto rproc_remove_dev;
	}

	/* expose to rproc_get_by_phandle users */
	mutex_lock(&rproc_list_mutex);
	list_add_rcu(&rproc->node, &rproc_list);
	mutex_unlock(&rproc_list_mutex);

	return 0;

rproc_remove_dev:
	rproc_delete_debug_dir(rproc);
	device_del(dev);
rproc_remove_cdev:
	rproc_char_device_remove(rproc);
	return ret;
}
EXPORT_SYMBOL(rproc_add);

static void devm_rproc_remove(void *rproc)
{
	rproc_del(rproc);
}

/**
 * devm_rproc_add() - resource managed rproc_add()
 * @dev: the underlying device
 * @rproc: the remote processor handle to register
 *
 * This function performs like rproc_add() but the registered rproc device will
 * automatically be removed on driver detach.
 *
 * Return: 0 on success, negative errno on failure
 */
int devm_rproc_add(struct device *dev, struct rproc *rproc)
{
	int err;

	err = rproc_add(rproc);
	if (err)
		return err;

	return devm_add_action_or_reset(dev, devm_rproc_remove, rproc);
}
EXPORT_SYMBOL(devm_rproc_add);

/**
 * rproc_type_release() - release a remote processor instance
 * @dev: the rproc's device
 *
 * This function should _never_ be called directly.
 *
 * It will be called by the driver core when no one holds a valid pointer
 * to @dev anymore.
 */
static void rproc_type_release(struct device *dev)
{
	struct rproc *rproc = container_of(dev, struct rproc, dev);

	dev_info(&rproc->dev, "releasing %s\n", rproc->name);

	idr_destroy(&rproc->notifyids);

	if (rproc->index >= 0)
		ida_free(&rproc_dev_index, rproc->index);

	kfree_const(rproc->firmware);
	kfree_const(rproc->name);
	kfree(rproc->ops);
	kfree(rproc);
}

static const struct device_type rproc_type = {
	.name		= "remoteproc",
	.release	= rproc_type_release,
};

static int rproc_alloc_firmware(struct rproc *rproc,
				const char *name, const char *firmware)
{
	const char *p;

	/*
	 * Allocate a firmware name if the caller gave us one to work
	 * with.  Otherwise construct a new one using a default pattern.
	 */
	if (firmware)
		p = kstrdup_const(firmware, GFP_KERNEL);
	else
		p = kasprintf(GFP_KERNEL, "rproc-%s-fw", name);

	if (!p)
		return -ENOMEM;

	rproc->firmware = p;

	return 0;
}

static int rproc_alloc_ops(struct rproc *rproc, const struct rproc_ops *ops)
{
	rproc->ops = kmemdup(ops, sizeof(*ops), GFP_KERNEL);
	if (!rproc->ops)
		return -ENOMEM;

	/* Default to rproc_coredump if no coredump function is specified */
	if (!rproc->ops->coredump)
		rproc->ops->coredump = rproc_coredump;

	if (rproc->ops->load)
		return 0;

	/* Default to ELF loader if no load function is specified */
	rproc->ops->load = rproc_elf_load_segments;
	rproc->ops->parse_fw = rproc_elf_load_rsc_table;
	rproc->ops->find_loaded_rsc_table = rproc_elf_find_loaded_rsc_table;
	rproc->ops->sanity_check = rproc_elf_sanity_check;
	rproc->ops->get_boot_addr = rproc_elf_get_boot_addr;

	return 0;
}

/**
 * rproc_alloc() - allocate a remote processor handle
 * @dev: the underlying device
 * @name: name of this remote processor
 * @ops: platform-specific handlers (mainly start/stop)
 * @firmware: name of firmware file to load, can be NULL
 * @len: length of private data needed by the rproc driver (in bytes)
 *
 * Allocates a new remote processor handle, but does not register
 * it yet. if @firmware is NULL, a default name is used.
 *
 * This function should be used by rproc implementations during initialization
 * of the remote processor.
 *
 * After creating an rproc handle using this function, and when ready,
 * implementations should then call rproc_add() to complete
 * the registration of the remote processor.
 *
 * Note: _never_ directly deallocate @rproc, even if it was not registered
 * yet. Instead, when you need to unroll rproc_alloc(), use rproc_free().
 *
 * Return: new rproc pointer on success, and NULL on failure
 */
struct rproc *rproc_alloc(struct device *dev, const char *name,
			  const struct rproc_ops *ops,
			  const char *firmware, int len)
{
	struct rproc *rproc;

	if (!dev || !name || !ops)
		return NULL;

	rproc = kzalloc(sizeof(struct rproc) + len, GFP_KERNEL);
	if (!rproc)
		return NULL;

	rproc->priv = &rproc[1];
	rproc->auto_boot = true;
	rproc->elf_class = ELFCLASSNONE;
	rproc->elf_machine = EM_NONE;

	device_initialize(&rproc->dev);
	rproc->dev.parent = dev;
	rproc->dev.type = &rproc_type;
	rproc->dev.class = &rproc_class;
	rproc->dev.driver_data = rproc;
	idr_init(&rproc->notifyids);

	rproc->name = kstrdup_const(name, GFP_KERNEL);
	if (!rproc->name)
		goto put_device;

	if (rproc_alloc_firmware(rproc, name, firmware))
		goto put_device;

	if (rproc_alloc_ops(rproc, ops))
		goto put_device;

	/* Assign a unique device index and name */
	rproc->index = ida_alloc(&rproc_dev_index, GFP_KERNEL);
	if (rproc->index < 0) {
		dev_err(dev, "ida_alloc failed: %d\n", rproc->index);
		goto put_device;
	}

	dev_set_name(&rproc->dev, "remoteproc%d", rproc->index);

	atomic_set(&rproc->power, 0);

	mutex_init(&rproc->lock);

	INIT_LIST_HEAD(&rproc->carveouts);
	INIT_LIST_HEAD(&rproc->mappings);
	INIT_LIST_HEAD(&rproc->traces);
	INIT_LIST_HEAD(&rproc->rvdevs);
	INIT_LIST_HEAD(&rproc->subdevs);
	INIT_LIST_HEAD(&rproc->dump_segments);

	INIT_WORK(&rproc->crash_handler, rproc_crash_handler_work);

	rproc->state = RPROC_OFFLINE;

	return rproc;

put_device:
	put_device(&rproc->dev);
	return NULL;
}
EXPORT_SYMBOL(rproc_alloc);

/**
 * rproc_free() - unroll rproc_alloc()
 * @rproc: the remote processor handle
 *
 * This function decrements the rproc dev refcount.
 *
 * If no one holds any reference to rproc anymore, then its refcount would
 * now drop to zero, and it would be freed.
 */
void rproc_free(struct rproc *rproc)
{
	put_device(&rproc->dev);
}
EXPORT_SYMBOL(rproc_free);

/**
 * rproc_put() - release rproc reference
 * @rproc: the remote processor handle
 *
 * This function decrements the rproc dev refcount.
 *
 * If no one holds any reference to rproc anymore, then its refcount would
 * now drop to zero, and it would be freed.
 */
void rproc_put(struct rproc *rproc)
{
	module_put(rproc->dev.parent->driver->owner);
	put_device(&rproc->dev);
}
EXPORT_SYMBOL(rproc_put);

/**
 * rproc_del() - unregister a remote processor
 * @rproc: rproc handle to unregister
 *
 * This function should be called when the platform specific rproc
 * implementation decides to remove the rproc device. it should
 * _only_ be called if a previous invocation of rproc_add()
 * has completed successfully.
 *
 * After rproc_del() returns, @rproc isn't freed yet, because
 * of the outstanding reference created by rproc_alloc. To decrement that
 * one last refcount, one still needs to call rproc_free().
 *
 * Return: 0 on success and -EINVAL if @rproc isn't valid
 */
int rproc_del(struct rproc *rproc)
{
	if (!rproc)
		return -EINVAL;

	/* TODO: make sure this works with rproc->power > 1 */
	rproc_shutdown(rproc);

	mutex_lock(&rproc->lock);
	rproc->state = RPROC_DELETED;
	mutex_unlock(&rproc->lock);

	rproc_delete_debug_dir(rproc);

	/* the rproc is downref'ed as soon as it's removed from the klist */
	mutex_lock(&rproc_list_mutex);
	list_del_rcu(&rproc->node);
	mutex_unlock(&rproc_list_mutex);

	/* Ensure that no readers of rproc_list are still active */
	synchronize_rcu();

	device_del(&rproc->dev);
	rproc_char_device_remove(rproc);

	return 0;
}
EXPORT_SYMBOL(rproc_del);

static void devm_rproc_free(struct device *dev, void *res)
{
	rproc_free(*(struct rproc **)res);
}

/**
 * devm_rproc_alloc() - resource managed rproc_alloc()
 * @dev: the underlying device
 * @name: name of this remote processor
 * @ops: platform-specific handlers (mainly start/stop)
 * @firmware: name of firmware file to load, can be NULL
 * @len: length of private data needed by the rproc driver (in bytes)
 *
 * This function performs like rproc_alloc() but the acquired rproc device will
 * automatically be released on driver detach.
 *
 * Return: new rproc instance, or NULL on failure
 */
struct rproc *devm_rproc_alloc(struct device *dev, const char *name,
			       const struct rproc_ops *ops,
			       const char *firmware, int len)
{
	struct rproc **ptr, *rproc;

	ptr = devres_alloc(devm_rproc_free, sizeof(*ptr), GFP_KERNEL);
	if (!ptr)
		return NULL;

	rproc = rproc_alloc(dev, name, ops, firmware, len);
	if (rproc) {
		*ptr = rproc;
		devres_add(dev, ptr);
	} else {
		devres_free(ptr);
	}

	return rproc;
}
EXPORT_SYMBOL(devm_rproc_alloc);

/**
 * rproc_add_subdev() - add a subdevice to a remoteproc
 * @rproc: rproc handle to add the subdevice to
 * @subdev: subdev handle to register
 *
 * Caller is responsible for populating optional subdevice function pointers.
 */
void rproc_add_subdev(struct rproc *rproc, struct rproc_subdev *subdev)
{
	list_add_tail(&subdev->node, &rproc->subdevs);
}
EXPORT_SYMBOL(rproc_add_subdev);

/**
 * rproc_remove_subdev() - remove a subdevice from a remoteproc
 * @rproc: rproc handle to remove the subdevice from
 * @subdev: subdev handle, previously registered with rproc_add_subdev()
 */
void rproc_remove_subdev(struct rproc *rproc, struct rproc_subdev *subdev)
{
	list_del(&subdev->node);
}
EXPORT_SYMBOL(rproc_remove_subdev);

/**
 * rproc_get_by_child() - acquire rproc handle of @dev's ancestor
 * @dev:	child device to find ancestor of
 *
 * Return: the ancestor rproc instance, or NULL if not found
 */
struct rproc *rproc_get_by_child(struct device *dev)
{
	for (dev = dev->parent; dev; dev = dev->parent) {
		if (dev->type == &rproc_type)
			return dev->driver_data;
	}

	return NULL;
}
EXPORT_SYMBOL(rproc_get_by_child);

/**
 * rproc_report_crash() - rproc crash reporter function
 * @rproc: remote processor
 * @type: crash type
 *
 * This function must be called every time a crash is detected by the low-level
 * drivers implementing a specific remoteproc. This should not be called from a
 * non-remoteproc driver.
 *
 * This function can be called from atomic/interrupt context.
 */
void rproc_report_crash(struct rproc *rproc, enum rproc_crash_type type)
{
	if (!rproc) {
		pr_err("NULL rproc pointer\n");
		return;
	}

	/* Prevent suspend while the remoteproc is being recovered */
	pm_stay_awake(rproc->dev.parent);

	dev_err(&rproc->dev, "crash detected in %s: type %s\n",
		rproc->name, rproc_crash_to_string(type));

	queue_work(rproc_recovery_wq, &rproc->crash_handler);
}
EXPORT_SYMBOL(rproc_report_crash);

static int rproc_panic_handler(struct notifier_block *nb, unsigned long event,
			       void *ptr)
{
	unsigned int longest = 0;
	struct rproc *rproc;
	unsigned int d;

	rcu_read_lock();
	list_for_each_entry_rcu(rproc, &rproc_list, node) {
		if (!rproc->ops->panic)
			continue;

		if (rproc->state != RPROC_RUNNING &&
		    rproc->state != RPROC_ATTACHED)
			continue;

		d = rproc->ops->panic(rproc);
		longest = max(longest, d);
	}
	rcu_read_unlock();

	/*
	 * Delay for the longest requested duration before returning. This can
	 * be used by the remoteproc drivers to give the remote processor time
	 * to perform any requested operations (such as flush caches), when
	 * it's not possible to signal the Linux side due to the panic.
	 */
	mdelay(longest);

	return NOTIFY_DONE;
}

static void __init rproc_init_panic(void)
{
	rproc_panic_nb.notifier_call = rproc_panic_handler;
	atomic_notifier_chain_register(&panic_notifier_list, &rproc_panic_nb);
}

static void __exit rproc_exit_panic(void)
{
	atomic_notifier_chain_unregister(&panic_notifier_list, &rproc_panic_nb);
}

static int __init remoteproc_init(void)
{
	rproc_recovery_wq = alloc_workqueue("rproc_recovery_wq",
						WQ_UNBOUND | WQ_FREEZABLE, 0);
	if (!rproc_recovery_wq) {
		pr_err("remoteproc: creation of rproc_recovery_wq failed\n");
		return -ENOMEM;
	}

	rproc_init_sysfs();
	rproc_init_debugfs();
	rproc_init_cdev();
	rproc_init_panic();

	return 0;
}
subsys_initcall(remoteproc_init);

static void __exit remoteproc_exit(void)
{
	ida_destroy(&rproc_dev_index);

	if (!rproc_recovery_wq)
		return;

	rproc_exit_panic();
	rproc_exit_debugfs();
	rproc_exit_sysfs();
	destroy_workqueue(rproc_recovery_wq);
}
module_exit(remoteproc_exit);

MODULE_LICENSE("GPL v2");
MODULE_DESCRIPTION("Generic Remote Processor Framework");<|MERGE_RESOLUTION|>--- conflicted
+++ resolved
@@ -509,15 +509,12 @@
 	rvdev_data.rsc_offset = offset;
 	rvdev_data.rsc = rsc;
 
-<<<<<<< HEAD
-=======
 	/*
 	 * When there is more than one remote processor, rproc->nb_vdev number is
 	 * same for each separate instances of "rproc". If rvdev_data.index is used
 	 * as device id, then we get duplication in sysfs, so need to use
 	 * PLATFORM_DEVID_AUTO to auto select device id.
 	 */
->>>>>>> 6449a0ba
 	pdev = platform_device_register_data(dev, "rproc-virtio", PLATFORM_DEVID_AUTO, &rvdev_data,
 					     sizeof(rvdev_data));
 	if (IS_ERR(pdev)) {
