# SPDX-License-Identifier: GPL-2.0-only
#
# NXP/Freescale QorIQ series SOC drivers
#

menu "NXP/Freescale QorIQ SoC drivers"

source "drivers/soc/fsl/qbman/Kconfig"
source "drivers/soc/fsl/qe/Kconfig"

config FSL_GUTS
	bool
	select SOC_BUS
	help
	  The global utilities block controls power management, I/O device
	  enabling, power-onreset(POR) configuration monitoring, alternate
	  function selection for multiplexed signals,and clock control.
	  This driver is to manage and access global utilities block.
	  Initially only reading SVR and registering soc device are supported.
	  Other guts accesses, such as reading RCW, should eventually be moved
	  into this driver as well.

config FSL_MC_DPIO
        tristate "QorIQ DPAA2 DPIO driver"
        depends on FSL_MC_BUS
        select SOC_BUS
<<<<<<< HEAD
        select DIMLIB
=======
        select FSL_GUTS
>>>>>>> 3e98e33d
        help
	  Driver for the DPAA2 DPIO object.  A DPIO provides queue and
	  buffer management facilities for software to interact with
	  other DPAA2 objects. This driver does not expose the DPIO
	  objects individually, but groups them under a service layer
	  API.

config FSL_SLEEP_FSM
	bool
	help
	  This driver configures a hardware FSM (Finite State Machine) for deep sleep.
	  The FSM is used to finish clean-ups at the last stage of system entering deep
	  sleep, and also wakes up system when a wake up event happens.

config DPAA2_CONSOLE
	tristate "QorIQ DPAA2 console driver"
	depends on OF && (ARCH_LAYERSCAPE || COMPILE_TEST)
	default y
	help
	  Console driver for DPAA2 platforms. Exports 2 char devices,
	  /dev/dpaa2_mc_console and /dev/dpaa2_aiop_console,
	  which can be used to dump the Management Complex and AIOP
	  firmware logs.

config FSL_RCPM
	bool "Freescale RCPM support"
	depends on PM_SLEEP && (ARM || ARM64)
	help
	  The NXP QorIQ Processors based on ARM Core have RCPM module
	  (Run Control and Power Management), which performs all device-level
	  tasks associated with power management, such as wakeup source control.
	  Note that currently this driver will not support PowerPC based
	  QorIQ processor.

config FSL_QIXIS
	tristate "QIXIS system controller driver"
	depends on OF
	select REGMAP_I2C
	select REGMAP_MMIO
	default n
	help
	  Say y here to enable QIXIS system controller api. The qixis driver
	  provides FPGA functions to control system.

endmenu<|MERGE_RESOLUTION|>--- conflicted
+++ resolved
@@ -24,11 +24,8 @@
         tristate "QorIQ DPAA2 DPIO driver"
         depends on FSL_MC_BUS
         select SOC_BUS
-<<<<<<< HEAD
         select DIMLIB
-=======
         select FSL_GUTS
->>>>>>> 3e98e33d
         help
 	  Driver for the DPAA2 DPIO object.  A DPIO provides queue and
 	  buffer management facilities for software to interact with
