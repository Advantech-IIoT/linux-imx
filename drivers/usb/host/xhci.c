// SPDX-License-Identifier: GPL-2.0
/*
 * xHCI host controller driver
 *
 * Copyright (C) 2008 Intel Corp.
 *
 * Author: Sarah Sharp
 * Some code borrowed from the Linux EHCI driver.
 */

#include <linux/pci.h>
#include <linux/iopoll.h>
#include <linux/irq.h>
#include <linux/log2.h>
#include <linux/module.h>
#include <linux/moduleparam.h>
#include <linux/slab.h>
#include <linux/dmi.h>
#include <linux/dma-mapping.h>

#include "xhci.h"
#include "xhci-trace.h"
#include "xhci-mtk.h"
#include "xhci-debugfs.h"
#include "xhci-dbgcap.h"

#define DRIVER_AUTHOR "Sarah Sharp"
#define DRIVER_DESC "'eXtensible' Host Controller (xHC) Driver"

#define	PORT_WAKE_BITS	(PORT_WKOC_E | PORT_WKDISC_E | PORT_WKCONN_E)

/* Some 0.95 hardware can't handle the chain bit on a Link TRB being cleared */
static int link_quirk;
module_param(link_quirk, int, S_IRUGO | S_IWUSR);
MODULE_PARM_DESC(link_quirk, "Don't clear the chain bit on a link TRB");

static unsigned long long quirks;
module_param(quirks, ullong, S_IRUGO);
MODULE_PARM_DESC(quirks, "Bit flags for quirks to be enabled as default");

static bool td_on_ring(struct xhci_td *td, struct xhci_ring *ring)
{
	struct xhci_segment *seg = ring->first_seg;

	if (!td || !td->start_seg)
		return false;
	do {
		if (seg == td->start_seg)
			return true;
		seg = seg->next;
	} while (seg && seg != ring->first_seg);

	return false;
}

/*
 * xhci_handshake - spin reading hc until handshake completes or fails
 * @ptr: address of hc register to be read
 * @mask: bits to look at in result of read
 * @done: value of those bits when handshake succeeds
 * @usec: timeout in microseconds
 *
 * Returns negative errno, or zero on success
 *
 * Success happens when the "mask" bits have the specified value (hardware
 * handshake done).  There are two failure modes:  "usec" have passed (major
 * hardware flakeout), or the register reads as all-ones (hardware removed).
 */
int xhci_handshake(void __iomem *ptr, u32 mask, u32 done, int usec)
{
	u32	result;
	int	ret;

	ret = readl_poll_timeout_atomic(ptr, result,
					(result & mask) == done ||
					result == U32_MAX,
					1, usec);
	if (result == U32_MAX)		/* card removed */
		return -ENODEV;

	return ret;
}

/*
 * Disable interrupts and begin the xHCI halting process.
 */
void xhci_quiesce(struct xhci_hcd *xhci)
{
	u32 halted;
	u32 cmd;
	u32 mask;

	mask = ~(XHCI_IRQS);
	halted = readl(&xhci->op_regs->status) & STS_HALT;
	if (!halted)
		mask &= ~CMD_RUN;

	cmd = readl(&xhci->op_regs->command);
	cmd &= mask;
	writel(cmd, &xhci->op_regs->command);
}

/*
 * Force HC into halt state.
 *
 * Disable any IRQs and clear the run/stop bit.
 * HC will complete any current and actively pipelined transactions, and
 * should halt within 16 ms of the run/stop bit being cleared.
 * Read HC Halted bit in the status register to see when the HC is finished.
 */
int xhci_halt(struct xhci_hcd *xhci)
{
	int ret;
	xhci_dbg_trace(xhci, trace_xhci_dbg_init, "// Halt the HC");
	xhci_quiesce(xhci);

	ret = xhci_handshake(&xhci->op_regs->status,
			STS_HALT, STS_HALT, XHCI_MAX_HALT_USEC);
	if (ret) {
		xhci_warn(xhci, "Host halt failed, %d\n", ret);
		return ret;
	}
	xhci->xhc_state |= XHCI_STATE_HALTED;
	xhci->cmd_ring_state = CMD_RING_STATE_STOPPED;
	return ret;
}

/*
 * Set the run bit and wait for the host to be running.
 */
int xhci_start(struct xhci_hcd *xhci)
{
	u32 temp;
	int ret;

	temp = readl(&xhci->op_regs->command);
	temp |= (CMD_RUN);
	xhci_dbg_trace(xhci, trace_xhci_dbg_init, "// Turn on HC, cmd = 0x%x.",
			temp);
	writel(temp, &xhci->op_regs->command);

	/*
	 * Wait for the HCHalted Status bit to be 0 to indicate the host is
	 * running.
	 */
	ret = xhci_handshake(&xhci->op_regs->status,
			STS_HALT, 0, XHCI_MAX_HALT_USEC);
	if (ret == -ETIMEDOUT)
		xhci_err(xhci, "Host took too long to start, "
				"waited %u microseconds.\n",
				XHCI_MAX_HALT_USEC);
	if (!ret)
		/* clear state flags. Including dying, halted or removing */
		xhci->xhc_state = 0;

	return ret;
}

/*
 * Reset a halted HC.
 *
 * This resets pipelines, timers, counters, state machines, etc.
 * Transactions will be terminated immediately, and operational registers
 * will be set to their defaults.
 */
int xhci_reset(struct xhci_hcd *xhci)
{
	u32 command;
	u32 state;
	int ret;

	state = readl(&xhci->op_regs->status);

	if (state == ~(u32)0) {
		xhci_warn(xhci, "Host not accessible, reset failed.\n");
		return -ENODEV;
	}

	if ((state & STS_HALT) == 0) {
		xhci_warn(xhci, "Host controller not halted, aborting reset.\n");
		return 0;
	}

	xhci_dbg_trace(xhci, trace_xhci_dbg_init, "// Reset the HC");
	command = readl(&xhci->op_regs->command);
	command |= CMD_RESET;
	writel(command, &xhci->op_regs->command);

	/* Existing Intel xHCI controllers require a delay of 1 mS,
	 * after setting the CMD_RESET bit, and before accessing any
	 * HC registers. This allows the HC to complete the
	 * reset operation and be ready for HC register access.
	 * Without this delay, the subsequent HC register access,
	 * may result in a system hang very rarely.
	 */
	if (xhci->quirks & (XHCI_INTEL_HOST | XHCI_CDNS_HOST))
		udelay(1000);

	ret = xhci_handshake(&xhci->op_regs->command,
			CMD_RESET, 0, 10 * 1000 * 1000);
	if (ret)
		return ret;

	if (xhci->quirks & XHCI_ASMEDIA_MODIFY_FLOWCONTROL)
		usb_asmedia_modifyflowcontrol(to_pci_dev(xhci_to_hcd(xhci)->self.controller));

	xhci_dbg_trace(xhci, trace_xhci_dbg_init,
			 "Wait for controller to be ready for doorbell rings");
	/*
	 * xHCI cannot write to any doorbells or operational registers other
	 * than status until the "Controller Not Ready" flag is cleared.
	 */
	ret = xhci_handshake(&xhci->op_regs->status,
			STS_CNR, 0, 10 * 1000 * 1000);

	xhci->usb2_rhub.bus_state.port_c_suspend = 0;
	xhci->usb2_rhub.bus_state.suspended_ports = 0;
	xhci->usb2_rhub.bus_state.resuming_ports = 0;
	xhci->usb3_rhub.bus_state.port_c_suspend = 0;
	xhci->usb3_rhub.bus_state.suspended_ports = 0;
	xhci->usb3_rhub.bus_state.resuming_ports = 0;

	return ret;
}

static void xhci_zero_64b_regs(struct xhci_hcd *xhci)
{
	struct device *dev = xhci_to_hcd(xhci)->self.sysdev;
	int err, i;
	u64 val;

	/*
	 * Some Renesas controllers get into a weird state if they are
	 * reset while programmed with 64bit addresses (they will preserve
	 * the top half of the address in internal, non visible
	 * registers). You end up with half the address coming from the
	 * kernel, and the other half coming from the firmware. Also,
	 * changing the programming leads to extra accesses even if the
	 * controller is supposed to be halted. The controller ends up with
	 * a fatal fault, and is then ripe for being properly reset.
	 *
	 * Special care is taken to only apply this if the device is behind
	 * an iommu. Doing anything when there is no iommu is definitely
	 * unsafe...
	 */
	if (!(xhci->quirks & XHCI_ZERO_64B_REGS) || !device_iommu_mapped(dev))
		return;

	xhci_info(xhci, "Zeroing 64bit base registers, expecting fault\n");

	/* Clear HSEIE so that faults do not get signaled */
	val = readl(&xhci->op_regs->command);
	val &= ~CMD_HSEIE;
	writel(val, &xhci->op_regs->command);

	/* Clear HSE (aka FATAL) */
	val = readl(&xhci->op_regs->status);
	val |= STS_FATAL;
	writel(val, &xhci->op_regs->status);

	/* Now zero the registers, and brace for impact */
	val = xhci_read_64(xhci, &xhci->op_regs->dcbaa_ptr);
	if (upper_32_bits(val))
		xhci_write_64(xhci, 0, &xhci->op_regs->dcbaa_ptr);
	val = xhci_read_64(xhci, &xhci->op_regs->cmd_ring);
	if (upper_32_bits(val))
		xhci_write_64(xhci, 0, &xhci->op_regs->cmd_ring);

	for (i = 0; i < HCS_MAX_INTRS(xhci->hcs_params1); i++) {
		struct xhci_intr_reg __iomem *ir;

		ir = &xhci->run_regs->ir_set[i];
		val = xhci_read_64(xhci, &ir->erst_base);
		if (upper_32_bits(val))
			xhci_write_64(xhci, 0, &ir->erst_base);
		val= xhci_read_64(xhci, &ir->erst_dequeue);
		if (upper_32_bits(val))
			xhci_write_64(xhci, 0, &ir->erst_dequeue);
	}

	/* Wait for the fault to appear. It will be cleared on reset */
	err = xhci_handshake(&xhci->op_regs->status,
			     STS_FATAL, STS_FATAL,
			     XHCI_MAX_HALT_USEC);
	if (!err)
		xhci_info(xhci, "Fault detected\n");
}

#ifdef CONFIG_USB_PCI
/*
 * Set up MSI
 */
static int xhci_setup_msi(struct xhci_hcd *xhci)
{
	int ret;
	/*
	 * TODO:Check with MSI Soc for sysdev
	 */
	struct pci_dev  *pdev = to_pci_dev(xhci_to_hcd(xhci)->self.controller);

	ret = pci_alloc_irq_vectors(pdev, 1, 1, PCI_IRQ_MSI);
	if (ret < 0) {
		xhci_dbg_trace(xhci, trace_xhci_dbg_init,
				"failed to allocate MSI entry");
		return ret;
	}

	ret = request_irq(pdev->irq, xhci_msi_irq,
				0, "xhci_hcd", xhci_to_hcd(xhci));
	if (ret) {
		xhci_dbg_trace(xhci, trace_xhci_dbg_init,
				"disable MSI interrupt");
		pci_free_irq_vectors(pdev);
	}

	return ret;
}

/*
 * Set up MSI-X
 */
static int xhci_setup_msix(struct xhci_hcd *xhci)
{
	int i, ret = 0;
	struct usb_hcd *hcd = xhci_to_hcd(xhci);
	struct pci_dev *pdev = to_pci_dev(hcd->self.controller);

	/*
	 * calculate number of msi-x vectors supported.
	 * - HCS_MAX_INTRS: the max number of interrupts the host can handle,
	 *   with max number of interrupters based on the xhci HCSPARAMS1.
	 * - num_online_cpus: maximum msi-x vectors per CPUs core.
	 *   Add additional 1 vector to ensure always available interrupt.
	 */
	xhci->msix_count = min(num_online_cpus() + 1,
				HCS_MAX_INTRS(xhci->hcs_params1));

	ret = pci_alloc_irq_vectors(pdev, xhci->msix_count, xhci->msix_count,
			PCI_IRQ_MSIX);
	if (ret < 0) {
		xhci_dbg_trace(xhci, trace_xhci_dbg_init,
				"Failed to enable MSI-X");
		return ret;
	}

	for (i = 0; i < xhci->msix_count; i++) {
		ret = request_irq(pci_irq_vector(pdev, i), xhci_msi_irq, 0,
				"xhci_hcd", xhci_to_hcd(xhci));
		if (ret)
			goto disable_msix;
	}

	hcd->msix_enabled = 1;
	return ret;

disable_msix:
	xhci_dbg_trace(xhci, trace_xhci_dbg_init, "disable MSI-X interrupt");
	while (--i >= 0)
		free_irq(pci_irq_vector(pdev, i), xhci_to_hcd(xhci));
	pci_free_irq_vectors(pdev);
	return ret;
}

/* Free any IRQs and disable MSI-X */
static void xhci_cleanup_msix(struct xhci_hcd *xhci)
{
	struct usb_hcd *hcd = xhci_to_hcd(xhci);
	struct pci_dev *pdev = to_pci_dev(hcd->self.controller);

	if (xhci->quirks & XHCI_PLAT)
		return;

	/* return if using legacy interrupt */
	if (hcd->irq > 0)
		return;

	if (hcd->msix_enabled) {
		int i;

		for (i = 0; i < xhci->msix_count; i++)
			free_irq(pci_irq_vector(pdev, i), xhci_to_hcd(xhci));
	} else {
		free_irq(pci_irq_vector(pdev, 0), xhci_to_hcd(xhci));
	}

	pci_free_irq_vectors(pdev);
	hcd->msix_enabled = 0;
}

static void __maybe_unused xhci_msix_sync_irqs(struct xhci_hcd *xhci)
{
	struct usb_hcd *hcd = xhci_to_hcd(xhci);

	if (hcd->msix_enabled) {
		struct pci_dev *pdev = to_pci_dev(hcd->self.controller);
		int i;

		for (i = 0; i < xhci->msix_count; i++)
			synchronize_irq(pci_irq_vector(pdev, i));
	}
}

static int xhci_try_enable_msi(struct usb_hcd *hcd)
{
	struct xhci_hcd *xhci = hcd_to_xhci(hcd);
	struct pci_dev  *pdev;
	int ret;

	/* The xhci platform device has set up IRQs through usb_add_hcd. */
	if (xhci->quirks & XHCI_PLAT)
		return 0;

	pdev = to_pci_dev(xhci_to_hcd(xhci)->self.controller);
	/*
	 * Some Fresco Logic host controllers advertise MSI, but fail to
	 * generate interrupts.  Don't even try to enable MSI.
	 */
	if (xhci->quirks & XHCI_BROKEN_MSI)
		goto legacy_irq;

	/* unregister the legacy interrupt */
	if (hcd->irq)
		free_irq(hcd->irq, hcd);
	hcd->irq = 0;

	ret = xhci_setup_msix(xhci);
	if (ret)
		/* fall back to msi*/
		ret = xhci_setup_msi(xhci);

	if (!ret) {
		hcd->msi_enabled = 1;
		return 0;
	}

	if (!pdev->irq) {
		xhci_err(xhci, "No msi-x/msi found and no IRQ in BIOS\n");
		return -EINVAL;
	}

 legacy_irq:
	if (!strlen(hcd->irq_descr))
		snprintf(hcd->irq_descr, sizeof(hcd->irq_descr), "%s:usb%d",
			 hcd->driver->description, hcd->self.busnum);

	/* fall back to legacy interrupt*/
	ret = request_irq(pdev->irq, &usb_hcd_irq, IRQF_SHARED,
			hcd->irq_descr, hcd);
	if (ret) {
		xhci_err(xhci, "request interrupt %d failed\n",
				pdev->irq);
		return ret;
	}
	hcd->irq = pdev->irq;
	return 0;
}

#else

static inline int xhci_try_enable_msi(struct usb_hcd *hcd)
{
	return 0;
}

static inline void xhci_cleanup_msix(struct xhci_hcd *xhci)
{
}

static inline void xhci_msix_sync_irqs(struct xhci_hcd *xhci)
{
}

#endif

static void compliance_mode_recovery(struct timer_list *t)
{
	struct xhci_hcd *xhci;
	struct usb_hcd *hcd;
	struct xhci_hub *rhub;
	u32 temp;
	int i;

	xhci = from_timer(xhci, t, comp_mode_recovery_timer);
	rhub = &xhci->usb3_rhub;

	for (i = 0; i < rhub->num_ports; i++) {
		temp = readl(rhub->ports[i]->addr);
		if ((temp & PORT_PLS_MASK) == USB_SS_PORT_LS_COMP_MOD) {
			/*
			 * Compliance Mode Detected. Letting USB Core
			 * handle the Warm Reset
			 */
			xhci_dbg_trace(xhci, trace_xhci_dbg_quirks,
					"Compliance mode detected->port %d",
					i + 1);
			xhci_dbg_trace(xhci, trace_xhci_dbg_quirks,
					"Attempting compliance mode recovery");
			hcd = xhci->shared_hcd;

			if (hcd->state == HC_STATE_SUSPENDED)
				usb_hcd_resume_root_hub(hcd);

			usb_hcd_poll_rh_status(hcd);
		}
	}

	if (xhci->port_status_u0 != ((1 << rhub->num_ports) - 1))
		mod_timer(&xhci->comp_mode_recovery_timer,
			jiffies + msecs_to_jiffies(COMP_MODE_RCVRY_MSECS));
}

/*
 * Quirk to work around issue generated by the SN65LVPE502CP USB3.0 re-driver
 * that causes ports behind that hardware to enter compliance mode sometimes.
 * The quirk creates a timer that polls every 2 seconds the link state of
 * each host controller's port and recovers it by issuing a Warm reset
 * if Compliance mode is detected, otherwise the port will become "dead" (no
 * device connections or disconnections will be detected anymore). Becasue no
 * status event is generated when entering compliance mode (per xhci spec),
 * this quirk is needed on systems that have the failing hardware installed.
 */
static void compliance_mode_recovery_timer_init(struct xhci_hcd *xhci)
{
	xhci->port_status_u0 = 0;
	timer_setup(&xhci->comp_mode_recovery_timer, compliance_mode_recovery,
		    0);
	xhci->comp_mode_recovery_timer.expires = jiffies +
			msecs_to_jiffies(COMP_MODE_RCVRY_MSECS);

	add_timer(&xhci->comp_mode_recovery_timer);
	xhci_dbg_trace(xhci, trace_xhci_dbg_quirks,
			"Compliance mode recovery timer initialized");
}

/*
 * This function identifies the systems that have installed the SN65LVPE502CP
 * USB3.0 re-driver and that need the Compliance Mode Quirk.
 * Systems:
 * Vendor: Hewlett-Packard -> System Models: Z420, Z620 and Z820
 */
static bool xhci_compliance_mode_recovery_timer_quirk_check(void)
{
	const char *dmi_product_name, *dmi_sys_vendor;

	dmi_product_name = dmi_get_system_info(DMI_PRODUCT_NAME);
	dmi_sys_vendor = dmi_get_system_info(DMI_SYS_VENDOR);
	if (!dmi_product_name || !dmi_sys_vendor)
		return false;

	if (!(strstr(dmi_sys_vendor, "Hewlett-Packard")))
		return false;

	if (strstr(dmi_product_name, "Z420") ||
			strstr(dmi_product_name, "Z620") ||
			strstr(dmi_product_name, "Z820") ||
			strstr(dmi_product_name, "Z1 Workstation"))
		return true;

	return false;
}

static int xhci_all_ports_seen_u0(struct xhci_hcd *xhci)
{
	return (xhci->port_status_u0 == ((1 << xhci->usb3_rhub.num_ports) - 1));
}


/*
 * Initialize memory for HCD and xHC (one-time init).
 *
 * Program the PAGESIZE register, initialize the device context array, create
 * device contexts (?), set up a command ring segment (or two?), create event
 * ring (one for now).
 */
static int xhci_init(struct usb_hcd *hcd)
{
	struct xhci_hcd *xhci = hcd_to_xhci(hcd);
	int retval = 0;

	xhci_dbg_trace(xhci, trace_xhci_dbg_init, "xhci_init");
	spin_lock_init(&xhci->lock);
	if (xhci->hci_version == 0x95 && link_quirk) {
		xhci_dbg_trace(xhci, trace_xhci_dbg_quirks,
				"QUIRK: Not clearing Link TRB chain bits.");
		xhci->quirks |= XHCI_LINK_TRB_QUIRK;
	} else {
		xhci_dbg_trace(xhci, trace_xhci_dbg_init,
				"xHCI doesn't need link TRB QUIRK");
	}
	retval = xhci_mem_init(xhci, GFP_KERNEL);
	xhci_dbg_trace(xhci, trace_xhci_dbg_init, "Finished xhci_init");

	/* Initializing Compliance Mode Recovery Data If Needed */
	if (xhci_compliance_mode_recovery_timer_quirk_check()) {
		xhci->quirks |= XHCI_COMP_MODE_QUIRK;
		compliance_mode_recovery_timer_init(xhci);
	}

	return retval;
}

/*-------------------------------------------------------------------------*/


static int xhci_run_finished(struct xhci_hcd *xhci)
{
	if (xhci_start(xhci)) {
		xhci_halt(xhci);
		return -ENODEV;
	}
	xhci->shared_hcd->state = HC_STATE_RUNNING;
	xhci->cmd_ring_state = CMD_RING_STATE_RUNNING;

	if (xhci->quirks & XHCI_NEC_HOST)
		xhci_ring_cmd_db(xhci);

	xhci_dbg_trace(xhci, trace_xhci_dbg_init,
			"Finished xhci_run for USB3 roothub");
	return 0;
}

/*
 * Start the HC after it was halted.
 *
 * This function is called by the USB core when the HC driver is added.
 * Its opposite is xhci_stop().
 *
 * xhci_init() must be called once before this function can be called.
 * Reset the HC, enable device slot contexts, program DCBAAP, and
 * set command ring pointer and event ring pointer.
 *
 * Setup MSI-X vectors and enable interrupts.
 */
int xhci_run(struct usb_hcd *hcd)
{
	u32 temp;
	u64 temp_64;
	int ret;
	struct xhci_hcd *xhci = hcd_to_xhci(hcd);

	/* Start the xHCI host controller running only after the USB 2.0 roothub
	 * is setup.
	 */

	hcd->uses_new_polling = 1;
	if (!usb_hcd_is_primary_hcd(hcd))
		return xhci_run_finished(xhci);

	xhci_dbg_trace(xhci, trace_xhci_dbg_init, "xhci_run");

	ret = xhci_try_enable_msi(hcd);
	if (ret)
		return ret;

	temp_64 = xhci_read_64(xhci, &xhci->ir_set->erst_dequeue);
	temp_64 &= ~ERST_PTR_MASK;
	xhci_dbg_trace(xhci, trace_xhci_dbg_init,
			"ERST deq = 64'h%0lx", (long unsigned int) temp_64);

	xhci_dbg_trace(xhci, trace_xhci_dbg_init,
			"// Set the interrupt modulation register");
	temp = readl(&xhci->ir_set->irq_control);
	temp &= ~ER_IRQ_INTERVAL_MASK;
	temp |= (xhci->imod_interval / 250) & ER_IRQ_INTERVAL_MASK;
	writel(temp, &xhci->ir_set->irq_control);

	/* Set the HCD state before we enable the irqs */
	temp = readl(&xhci->op_regs->command);
	temp |= (CMD_EIE);
	xhci_dbg_trace(xhci, trace_xhci_dbg_init,
			"// Enable interrupts, cmd = 0x%x.", temp);
	writel(temp, &xhci->op_regs->command);

	temp = readl(&xhci->ir_set->irq_pending);
	xhci_dbg_trace(xhci, trace_xhci_dbg_init,
			"// Enabling event ring interrupter %p by writing 0x%x to irq_pending",
			xhci->ir_set, (unsigned int) ER_IRQ_ENABLE(temp));
	writel(ER_IRQ_ENABLE(temp), &xhci->ir_set->irq_pending);

	if (xhci->quirks & XHCI_NEC_HOST) {
		struct xhci_command *command;

		command = xhci_alloc_command(xhci, false, GFP_KERNEL);
		if (!command)
			return -ENOMEM;

		ret = xhci_queue_vendor_command(xhci, command, 0, 0, 0,
				TRB_TYPE(TRB_NEC_GET_FW));
		if (ret)
			xhci_free_command(xhci, command);
	}
	xhci_dbg_trace(xhci, trace_xhci_dbg_init,
			"Finished xhci_run for USB2 roothub");

	xhci_dbc_init(xhci);

	xhci_debugfs_init(xhci);

	return 0;
}
EXPORT_SYMBOL_GPL(xhci_run);

/*
 * Stop xHCI driver.
 *
 * This function is called by the USB core when the HC driver is removed.
 * Its opposite is xhci_run().
 *
 * Disable device contexts, disable IRQs, and quiesce the HC.
 * Reset the HC, finish any completed transactions, and cleanup memory.
 */
static void xhci_stop(struct usb_hcd *hcd)
{
	u32 temp;
	struct xhci_hcd *xhci = hcd_to_xhci(hcd);

	mutex_lock(&xhci->mutex);

	/* Only halt host and free memory after both hcds are removed */
	if (!usb_hcd_is_primary_hcd(hcd)) {
		mutex_unlock(&xhci->mutex);
		return;
	}

	xhci_dbc_exit(xhci);

	spin_lock_irq(&xhci->lock);
	xhci->xhc_state |= XHCI_STATE_HALTED;
	xhci->cmd_ring_state = CMD_RING_STATE_STOPPED;
	xhci_halt(xhci);
	xhci_reset(xhci);
	spin_unlock_irq(&xhci->lock);

	xhci_cleanup_msix(xhci);

	/* Deleting Compliance Mode Recovery Timer */
	if ((xhci->quirks & XHCI_COMP_MODE_QUIRK) &&
			(!(xhci_all_ports_seen_u0(xhci)))) {
		del_timer_sync(&xhci->comp_mode_recovery_timer);
		xhci_dbg_trace(xhci, trace_xhci_dbg_quirks,
				"%s: compliance mode recovery timer deleted",
				__func__);
	}

	if (xhci->quirks & XHCI_AMD_PLL_FIX)
		usb_amd_dev_put();

	xhci_dbg_trace(xhci, trace_xhci_dbg_init,
			"// Disabling event ring interrupts");
	temp = readl(&xhci->op_regs->status);
	writel((temp & ~0x1fff) | STS_EINT, &xhci->op_regs->status);
	temp = readl(&xhci->ir_set->irq_pending);
	writel(ER_IRQ_DISABLE(temp), &xhci->ir_set->irq_pending);

	xhci_dbg_trace(xhci, trace_xhci_dbg_init, "cleaning up memory");
	xhci_mem_cleanup(xhci);
	xhci_debugfs_exit(xhci);
	xhci_dbg_trace(xhci, trace_xhci_dbg_init,
			"xhci_stop completed - status = %x",
			readl(&xhci->op_regs->status));
	mutex_unlock(&xhci->mutex);
}

/*
 * Shutdown HC (not bus-specific)
 *
 * This is called when the machine is rebooting or halting.  We assume that the
 * machine will be powered off, and the HC's internal state will be reset.
 * Don't bother to free memory.
 *
 * This will only ever be called with the main usb_hcd (the USB3 roothub).
 */
void xhci_shutdown(struct usb_hcd *hcd)
{
	struct xhci_hcd *xhci = hcd_to_xhci(hcd);

	if (xhci->quirks & XHCI_SPURIOUS_REBOOT)
		usb_disable_xhci_ports(to_pci_dev(hcd->self.sysdev));

	spin_lock_irq(&xhci->lock);
	xhci_halt(xhci);
	/* Workaround for spurious wakeups at shutdown with HSW */
	if (xhci->quirks & XHCI_SPURIOUS_WAKEUP)
		xhci_reset(xhci);
	spin_unlock_irq(&xhci->lock);

	xhci_cleanup_msix(xhci);

	xhci_dbg_trace(xhci, trace_xhci_dbg_init,
			"xhci_shutdown completed - status = %x",
			readl(&xhci->op_regs->status));
}
EXPORT_SYMBOL_GPL(xhci_shutdown);

#ifdef CONFIG_PM
static void xhci_save_registers(struct xhci_hcd *xhci)
{
	xhci->s3.command = readl(&xhci->op_regs->command);
	xhci->s3.dev_nt = readl(&xhci->op_regs->dev_notification);
	xhci->s3.dcbaa_ptr = xhci_read_64(xhci, &xhci->op_regs->dcbaa_ptr);
	xhci->s3.config_reg = readl(&xhci->op_regs->config_reg);
	xhci->s3.erst_size = readl(&xhci->ir_set->erst_size);
	xhci->s3.erst_base = xhci_read_64(xhci, &xhci->ir_set->erst_base);
	xhci->s3.erst_dequeue = xhci_read_64(xhci, &xhci->ir_set->erst_dequeue);
	xhci->s3.irq_pending = readl(&xhci->ir_set->irq_pending);
	xhci->s3.irq_control = readl(&xhci->ir_set->irq_control);
}

static void xhci_restore_registers(struct xhci_hcd *xhci)
{
	writel(xhci->s3.command, &xhci->op_regs->command);
	writel(xhci->s3.dev_nt, &xhci->op_regs->dev_notification);
	xhci_write_64(xhci, xhci->s3.dcbaa_ptr, &xhci->op_regs->dcbaa_ptr);
	writel(xhci->s3.config_reg, &xhci->op_regs->config_reg);
	writel(xhci->s3.erst_size, &xhci->ir_set->erst_size);
	xhci_write_64(xhci, xhci->s3.erst_base, &xhci->ir_set->erst_base);
	xhci_write_64(xhci, xhci->s3.erst_dequeue, &xhci->ir_set->erst_dequeue);
	writel(xhci->s3.irq_pending, &xhci->ir_set->irq_pending);
	writel(xhci->s3.irq_control, &xhci->ir_set->irq_control);
}

static void xhci_set_cmd_ring_deq(struct xhci_hcd *xhci)
{
	u64	val_64;

	/* step 2: initialize command ring buffer */
	val_64 = xhci_read_64(xhci, &xhci->op_regs->cmd_ring);
	val_64 = (val_64 & (u64) CMD_RING_RSVD_BITS) |
		(xhci_trb_virt_to_dma(xhci->cmd_ring->deq_seg,
				      xhci->cmd_ring->dequeue) &
		 (u64) ~CMD_RING_RSVD_BITS) |
		xhci->cmd_ring->cycle_state;
	xhci_dbg_trace(xhci, trace_xhci_dbg_init,
			"// Setting command ring address to 0x%llx",
			(long unsigned long) val_64);
	xhci_write_64(xhci, val_64, &xhci->op_regs->cmd_ring);
}

/*
 * The whole command ring must be cleared to zero when we suspend the host.
 *
 * The host doesn't save the command ring pointer in the suspend well, so we
 * need to re-program it on resume.  Unfortunately, the pointer must be 64-byte
 * aligned, because of the reserved bits in the command ring dequeue pointer
 * register.  Therefore, we can't just set the dequeue pointer back in the
 * middle of the ring (TRBs are 16-byte aligned).
 */
static void xhci_clear_command_ring(struct xhci_hcd *xhci)
{
	struct xhci_ring *ring;
	struct xhci_segment *seg;

	ring = xhci->cmd_ring;
	seg = ring->deq_seg;
	do {
		memset(seg->trbs, 0,
			sizeof(union xhci_trb) * (TRBS_PER_SEGMENT - 1));
		seg->trbs[TRBS_PER_SEGMENT - 1].link.control &=
			cpu_to_le32(~TRB_CYCLE);
		seg = seg->next;
	} while (seg != ring->deq_seg);

	/* Reset the software enqueue and dequeue pointers */
	ring->deq_seg = ring->first_seg;
	ring->dequeue = ring->first_seg->trbs;
	ring->enq_seg = ring->deq_seg;
	ring->enqueue = ring->dequeue;

	ring->num_trbs_free = ring->num_segs * (TRBS_PER_SEGMENT - 1) - 1;
	/*
	 * Ring is now zeroed, so the HW should look for change of ownership
	 * when the cycle bit is set to 1.
	 */
	ring->cycle_state = 1;

	/*
	 * Reset the hardware dequeue pointer.
	 * Yes, this will need to be re-written after resume, but we're paranoid
	 * and want to make sure the hardware doesn't access bogus memory
	 * because, say, the BIOS or an SMI started the host without changing
	 * the command ring pointers.
	 */
	xhci_set_cmd_ring_deq(xhci);
}

/*
 * Disable port wake bits if do_wakeup is not set.
 *
 * Also clear a possible internal port wake state left hanging for ports that
 * detected termination but never successfully enumerated (trained to 0U).
 * Internal wake causes immediate xHCI wake after suspend. PORT_CSC write done
 * at enumeration clears this wake, force one here as well for unconnected ports
 */

static void xhci_disable_hub_port_wake(struct xhci_hcd *xhci,
				       struct xhci_hub *rhub,
				       bool do_wakeup)
{
	unsigned long flags;
	u32 t1, t2, portsc;
	int i;

	spin_lock_irqsave(&xhci->lock, flags);

	for (i = 0; i < rhub->num_ports; i++) {
		portsc = readl(rhub->ports[i]->addr);
		t1 = xhci_port_state_to_neutral(portsc);
		t2 = t1;

		/* clear wake bits if do_wake is not set */
		if (!do_wakeup)
			t2 &= ~PORT_WAKE_BITS;

		/* Don't touch csc bit if connected or connect change is set */
		if (!(portsc & (PORT_CSC | PORT_CONNECT)))
			t2 |= PORT_CSC;

		if (t1 != t2) {
			writel(t2, rhub->ports[i]->addr);
			xhci_dbg(xhci, "config port %d-%d wake bits, portsc: 0x%x, write: 0x%x\n",
				 rhub->hcd->self.busnum, i + 1, portsc, t2);
		}
	}
	spin_unlock_irqrestore(&xhci->lock, flags);
}

static bool xhci_pending_portevent(struct xhci_hcd *xhci)
{
	struct xhci_port	**ports;
	int			port_index;
	u32			status;
	u32			portsc;

	status = readl(&xhci->op_regs->status);
	if (status & STS_EINT)
		return true;
	/*
	 * Checking STS_EINT is not enough as there is a lag between a change
	 * bit being set and the Port Status Change Event that it generated
	 * being written to the Event Ring. See note in xhci 1.1 section 4.19.2.
	 */

	port_index = xhci->usb2_rhub.num_ports;
	ports = xhci->usb2_rhub.ports;
	while (port_index--) {
		portsc = readl(ports[port_index]->addr);
		if (portsc & PORT_CHANGE_MASK ||
		    (portsc & PORT_PLS_MASK) == XDEV_RESUME)
			return true;
	}
	port_index = xhci->usb3_rhub.num_ports;
	ports = xhci->usb3_rhub.ports;
	while (port_index--) {
		portsc = readl(ports[port_index]->addr);
		if (portsc & PORT_CHANGE_MASK ||
		    (portsc & PORT_PLS_MASK) == XDEV_RESUME)
			return true;
	}
	return false;
}

/*
 * Stop HC (not bus-specific)
 *
 * This is called when the machine transition into S3/S4 mode.
 *
 */
int xhci_suspend(struct xhci_hcd *xhci, bool do_wakeup)
{
	int			rc = 0;
	unsigned int		delay = XHCI_MAX_HALT_USEC * 2;
	struct usb_hcd		*hcd = xhci_to_hcd(xhci);
	u32			command;
	u32			res;

	if (!hcd->state)
		return 0;

	if (hcd->state != HC_STATE_SUSPENDED ||
			xhci->shared_hcd->state != HC_STATE_SUSPENDED)
		return -EINVAL;

	/* Clear root port wake on bits if wakeup not allowed. */
	xhci_disable_hub_port_wake(xhci, &xhci->usb3_rhub, do_wakeup);
	xhci_disable_hub_port_wake(xhci, &xhci->usb2_rhub, do_wakeup);

	if (!HCD_HW_ACCESSIBLE(hcd))
		return 0;

	xhci_dbc_suspend(xhci);

	/* Don't poll the roothubs on bus suspend. */
	xhci_dbg(xhci, "%s: stopping port polling.\n", __func__);
	clear_bit(HCD_FLAG_POLL_RH, &hcd->flags);
	del_timer_sync(&hcd->rh_timer);
	clear_bit(HCD_FLAG_POLL_RH, &xhci->shared_hcd->flags);
	del_timer_sync(&xhci->shared_hcd->rh_timer);

	if (xhci->quirks & XHCI_SUSPEND_DELAY)
		usleep_range(1000, 1500);

	spin_lock_irq(&xhci->lock);
	clear_bit(HCD_FLAG_HW_ACCESSIBLE, &hcd->flags);
	clear_bit(HCD_FLAG_HW_ACCESSIBLE, &xhci->shared_hcd->flags);
	/* step 1: stop endpoint */
	/* skipped assuming that port suspend has done */

	/* step 2: clear Run/Stop bit */
	command = readl(&xhci->op_regs->command);
	command &= ~CMD_RUN;
	writel(command, &xhci->op_regs->command);

	/* Some chips from Fresco Logic need an extraordinary delay */
	delay *= (xhci->quirks & XHCI_SLOW_SUSPEND) ? 10 : 1;

	if (xhci_handshake(&xhci->op_regs->status,
		      STS_HALT, STS_HALT, delay)) {
		xhci_warn(xhci, "WARN: xHC CMD_RUN timeout\n");
		spin_unlock_irq(&xhci->lock);
		return -ETIMEDOUT;
	}
	xhci_clear_command_ring(xhci);

	/* step 3: save registers */
	xhci_save_registers(xhci);

	/* step 4: set CSS flag */
	command = readl(&xhci->op_regs->command);
	command |= CMD_CSS;
	writel(command, &xhci->op_regs->command);
	xhci->broken_suspend = 0;
	if (xhci_handshake(&xhci->op_regs->status,
				STS_SAVE, 0, 20 * 1000)) {
	/*
	 * AMD SNPS xHC 3.0 occasionally does not clear the
	 * SSS bit of USBSTS and when driver tries to poll
	 * to see if the xHC clears BIT(8) which never happens
	 * and driver assumes that controller is not responding
	 * and times out. To workaround this, its good to check
	 * if SRE and HCE bits are not set (as per xhci
	 * Section 5.4.2) and bypass the timeout.
	 */
		res = readl(&xhci->op_regs->status);
		if ((xhci->quirks & XHCI_SNPS_BROKEN_SUSPEND) &&
		    (((res & STS_SRE) == 0) &&
				((res & STS_HCE) == 0))) {
			xhci->broken_suspend = 1;
		} else {
			xhci_warn(xhci, "WARN: xHC save state timeout\n");
			spin_unlock_irq(&xhci->lock);
			return -ETIMEDOUT;
		}
	}
	spin_unlock_irq(&xhci->lock);

	/*
	 * Deleting Compliance Mode Recovery Timer because the xHCI Host
	 * is about to be suspended.
	 */
	if ((xhci->quirks & XHCI_COMP_MODE_QUIRK) &&
			(!(xhci_all_ports_seen_u0(xhci)))) {
		del_timer_sync(&xhci->comp_mode_recovery_timer);
		xhci_dbg_trace(xhci, trace_xhci_dbg_quirks,
				"%s: compliance mode recovery timer deleted",
				__func__);
	}

	/* step 5: remove core well power */
	/* synchronize irq when using MSI-X */
	xhci_msix_sync_irqs(xhci);

	return rc;
}
EXPORT_SYMBOL_GPL(xhci_suspend);

/*
 * start xHC (not bus-specific)
 *
 * This is called when the machine transition from S3/S4 mode.
 *
 */
int xhci_resume(struct xhci_hcd *xhci, bool hibernated)
{
	u32			command, temp = 0;
	struct usb_hcd		*hcd = xhci_to_hcd(xhci);
	struct usb_hcd		*secondary_hcd;
	int			retval = 0;
	bool			comp_timer_running = false;
	bool			pending_portevent = false;

	if (!hcd->state)
		return 0;

	/* Wait a bit if either of the roothubs need to settle from the
	 * transition into bus suspend.
	 */

	if (time_before(jiffies, xhci->usb2_rhub.bus_state.next_statechange) ||
	    time_before(jiffies, xhci->usb3_rhub.bus_state.next_statechange))
		msleep(100);

	set_bit(HCD_FLAG_HW_ACCESSIBLE, &hcd->flags);
	set_bit(HCD_FLAG_HW_ACCESSIBLE, &xhci->shared_hcd->flags);

	spin_lock_irq(&xhci->lock);
	if ((xhci->quirks & XHCI_RESET_ON_RESUME) || xhci->broken_suspend)
		hibernated = true;

	if (!hibernated) {
		/*
		 * Some controllers might lose power during suspend, so wait
		 * for controller not ready bit to clear, just as in xHC init.
		 */
		retval = xhci_handshake(&xhci->op_regs->status,
					STS_CNR, 0, 10 * 1000 * 1000);
		if (retval) {
			xhci_warn(xhci, "Controller not ready at resume %d\n",
				  retval);
			spin_unlock_irq(&xhci->lock);
			return retval;
		}
		/* step 1: restore register */
		xhci_restore_registers(xhci);
		/* step 2: initialize command ring buffer */
		xhci_set_cmd_ring_deq(xhci);
		/* step 3: restore state and start state*/
		/* step 3: set CRS flag */
		command = readl(&xhci->op_regs->command);
		command |= CMD_CRS;
		writel(command, &xhci->op_regs->command);
		/*
		 * Some controllers take up to 55+ ms to complete the controller
		 * restore so setting the timeout to 100ms. Xhci specification
		 * doesn't mention any timeout value.
		 */
		if (xhci_handshake(&xhci->op_regs->status,
			      STS_RESTORE, 0, 100 * 1000)) {
			xhci_warn(xhci, "WARN: xHC restore state timeout\n");
			spin_unlock_irq(&xhci->lock);
			return -ETIMEDOUT;
		}
		temp = readl(&xhci->op_regs->status);
	}

	/* If restore operation fails, re-initialize the HC during resume */
	if ((temp & STS_SRE) || hibernated) {

		if ((xhci->quirks & XHCI_COMP_MODE_QUIRK) &&
				!(xhci_all_ports_seen_u0(xhci))) {
			del_timer_sync(&xhci->comp_mode_recovery_timer);
			xhci_dbg_trace(xhci, trace_xhci_dbg_quirks,
				"Compliance Mode Recovery Timer deleted!");
		}

		/* Let the USB core know _both_ roothubs lost power. */
		usb_root_hub_lost_power(xhci->main_hcd->self.root_hub);
		usb_root_hub_lost_power(xhci->shared_hcd->self.root_hub);

		xhci_dbg(xhci, "Stop HCD\n");
		xhci_halt(xhci);
		xhci_zero_64b_regs(xhci);
		retval = xhci_reset(xhci);
		spin_unlock_irq(&xhci->lock);
		if (retval)
			return retval;
		xhci_cleanup_msix(xhci);

		xhci_dbg(xhci, "// Disabling event ring interrupts\n");
		temp = readl(&xhci->op_regs->status);
		writel((temp & ~0x1fff) | STS_EINT, &xhci->op_regs->status);
		temp = readl(&xhci->ir_set->irq_pending);
		writel(ER_IRQ_DISABLE(temp), &xhci->ir_set->irq_pending);

		xhci_dbg(xhci, "cleaning up memory\n");
		xhci_mem_cleanup(xhci);
		xhci_debugfs_exit(xhci);
		xhci_dbg(xhci, "xhci_stop completed - status = %x\n",
			    readl(&xhci->op_regs->status));

		/* USB core calls the PCI reinit and start functions twice:
		 * first with the primary HCD, and then with the secondary HCD.
		 * If we don't do the same, the host will never be started.
		 */
		if (!usb_hcd_is_primary_hcd(hcd))
			secondary_hcd = hcd;
		else
			secondary_hcd = xhci->shared_hcd;

		xhci_dbg(xhci, "Initialize the xhci_hcd\n");
		retval = xhci_init(hcd->primary_hcd);
		if (retval)
			return retval;
		comp_timer_running = true;

		xhci_dbg(xhci, "Start the primary HCD\n");
		retval = xhci_run(hcd->primary_hcd);
		if (!retval) {
			xhci_dbg(xhci, "Start the secondary HCD\n");
			retval = xhci_run(secondary_hcd);
		}
		hcd->state = HC_STATE_SUSPENDED;
		xhci->shared_hcd->state = HC_STATE_SUSPENDED;
		goto done;
	}

	/* step 4: set Run/Stop bit */
	command = readl(&xhci->op_regs->command);
	command |= CMD_RUN;
	writel(command, &xhci->op_regs->command);
	xhci_handshake(&xhci->op_regs->status, STS_HALT,
		  0, 250 * 1000);

	/* step 5: walk topology and initialize portsc,
	 * portpmsc and portli
	 */
	/* this is done in bus_resume */

	/* step 6: restart each of the previously
	 * Running endpoints by ringing their doorbells
	 */

	spin_unlock_irq(&xhci->lock);

	xhci_dbc_resume(xhci);

 done:
	if (retval == 0) {
		/*
		 * Resume roothubs only if there are pending events.
		 * USB 3 devices resend U3 LFPS wake after a 100ms delay if
		 * the first wake signalling failed, give it that chance.
		 */
		pending_portevent = xhci_pending_portevent(xhci);
		if (!pending_portevent) {
			msleep(120);
			pending_portevent = xhci_pending_portevent(xhci);
		}

		if (pending_portevent) {
			usb_hcd_resume_root_hub(xhci->shared_hcd);
			usb_hcd_resume_root_hub(hcd);
		}
	}
	/*
	 * If system is subject to the Quirk, Compliance Mode Timer needs to
	 * be re-initialized Always after a system resume. Ports are subject
	 * to suffer the Compliance Mode issue again. It doesn't matter if
	 * ports have entered previously to U0 before system's suspension.
	 */
	if ((xhci->quirks & XHCI_COMP_MODE_QUIRK) && !comp_timer_running)
		compliance_mode_recovery_timer_init(xhci);

	if (xhci->quirks & XHCI_ASMEDIA_MODIFY_FLOWCONTROL)
		usb_asmedia_modifyflowcontrol(to_pci_dev(hcd->self.controller));

	/* Re-enable port polling. */
	xhci_dbg(xhci, "%s: starting port polling.\n", __func__);
	set_bit(HCD_FLAG_POLL_RH, &xhci->shared_hcd->flags);
	usb_hcd_poll_rh_status(xhci->shared_hcd);
	set_bit(HCD_FLAG_POLL_RH, &hcd->flags);
	usb_hcd_poll_rh_status(hcd);

	return retval;
}
EXPORT_SYMBOL_GPL(xhci_resume);
#endif	/* CONFIG_PM */

/*-------------------------------------------------------------------------*/

/*
 * Bypass the DMA mapping if URB is suitable for Immediate Transfer (IDT),
 * we'll copy the actual data into the TRB address register. This is limited to
 * transfers up to 8 bytes on output endpoints of any kind with wMaxPacketSize
 * >= 8 bytes. If suitable for IDT only one Transfer TRB per TD is allowed.
 */
static int xhci_map_urb_for_dma(struct usb_hcd *hcd, struct urb *urb,
				gfp_t mem_flags)
{
	if (xhci_urb_suitable_for_idt(urb))
		return 0;

	return usb_hcd_map_urb_for_dma(hcd, urb, mem_flags);
}

/*
 * xhci_get_endpoint_index - Used for passing endpoint bitmasks between the core and
 * HCDs.  Find the index for an endpoint given its descriptor.  Use the return
 * value to right shift 1 for the bitmask.
 *
 * Index  = (epnum * 2) + direction - 1,
 * where direction = 0 for OUT, 1 for IN.
 * For control endpoints, the IN index is used (OUT index is unused), so
 * index = (epnum * 2) + direction - 1 = (epnum * 2) + 1 - 1 = (epnum * 2)
 */
unsigned int xhci_get_endpoint_index(struct usb_endpoint_descriptor *desc)
{
	unsigned int index;
	if (usb_endpoint_xfer_control(desc))
		index = (unsigned int) (usb_endpoint_num(desc)*2);
	else
		index = (unsigned int) (usb_endpoint_num(desc)*2) +
			(usb_endpoint_dir_in(desc) ? 1 : 0) - 1;
	return index;
}

/* The reverse operation to xhci_get_endpoint_index. Calculate the USB endpoint
 * address from the XHCI endpoint index.
 */
unsigned int xhci_get_endpoint_address(unsigned int ep_index)
{
	unsigned int number = DIV_ROUND_UP(ep_index, 2);
	unsigned int direction = ep_index % 2 ? USB_DIR_OUT : USB_DIR_IN;
	return direction | number;
}

/* Find the flag for this endpoint (for use in the control context).  Use the
 * endpoint index to create a bitmask.  The slot context is bit 0, endpoint 0 is
 * bit 1, etc.
 */
static unsigned int xhci_get_endpoint_flag(struct usb_endpoint_descriptor *desc)
{
	return 1 << (xhci_get_endpoint_index(desc) + 1);
}

/* Find the flag for this endpoint (for use in the control context).  Use the
 * endpoint index to create a bitmask.  The slot context is bit 0, endpoint 0 is
 * bit 1, etc.
 */
static unsigned int xhci_get_endpoint_flag_from_index(unsigned int ep_index)
{
	return 1 << (ep_index + 1);
}

/* Compute the last valid endpoint context index.  Basically, this is the
 * endpoint index plus one.  For slot contexts with more than valid endpoint,
 * we find the most significant bit set in the added contexts flags.
 * e.g. ep 1 IN (with epnum 0x81) => added_ctxs = 0b1000
 * fls(0b1000) = 4, but the endpoint context index is 3, so subtract one.
 */
unsigned int xhci_last_valid_endpoint(u32 added_ctxs)
{
	return fls(added_ctxs) - 1;
}

/* Returns 1 if the arguments are OK;
 * returns 0 this is a root hub; returns -EINVAL for NULL pointers.
 */
static int xhci_check_args(struct usb_hcd *hcd, struct usb_device *udev,
		struct usb_host_endpoint *ep, int check_ep, bool check_virt_dev,
		const char *func) {
	struct xhci_hcd	*xhci;
	struct xhci_virt_device	*virt_dev;

	if (!hcd || (check_ep && !ep) || !udev) {
		pr_debug("xHCI %s called with invalid args\n", func);
		return -EINVAL;
	}
	if (!udev->parent) {
		pr_debug("xHCI %s called for root hub\n", func);
		return 0;
	}

	xhci = hcd_to_xhci(hcd);
	if (check_virt_dev) {
		if (!udev->slot_id || !xhci->devs[udev->slot_id]) {
			xhci_dbg(xhci, "xHCI %s called with unaddressed device\n",
					func);
			return -EINVAL;
		}

		virt_dev = xhci->devs[udev->slot_id];
		if (virt_dev->udev != udev) {
			xhci_dbg(xhci, "xHCI %s called with udev and "
					  "virt_dev does not match\n", func);
			return -EINVAL;
		}
	}

	if (xhci->xhc_state & XHCI_STATE_HALTED)
		return -ENODEV;

	return 1;
}

static int xhci_configure_endpoint(struct xhci_hcd *xhci,
		struct usb_device *udev, struct xhci_command *command,
		bool ctx_change, bool must_succeed);

/*
 * Full speed devices may have a max packet size greater than 8 bytes, but the
 * USB core doesn't know that until it reads the first 8 bytes of the
 * descriptor.  If the usb_device's max packet size changes after that point,
 * we need to issue an evaluate context command and wait on it.
 */
static int xhci_check_maxpacket(struct xhci_hcd *xhci, unsigned int slot_id,
		unsigned int ep_index, struct urb *urb)
{
	struct xhci_container_ctx *out_ctx;
	struct xhci_input_control_ctx *ctrl_ctx;
	struct xhci_ep_ctx *ep_ctx;
	struct xhci_command *command;
	int max_packet_size;
	int hw_max_packet_size;
	int ret = 0;

	out_ctx = xhci->devs[slot_id]->out_ctx;
	ep_ctx = xhci_get_ep_ctx(xhci, out_ctx, ep_index);
	hw_max_packet_size = MAX_PACKET_DECODED(le32_to_cpu(ep_ctx->ep_info2));
	max_packet_size = usb_endpoint_maxp(&urb->dev->ep0.desc);
	if (hw_max_packet_size != max_packet_size) {
		xhci_dbg_trace(xhci,  trace_xhci_dbg_context_change,
				"Max Packet Size for ep 0 changed.");
		xhci_dbg_trace(xhci,  trace_xhci_dbg_context_change,
				"Max packet size in usb_device = %d",
				max_packet_size);
		xhci_dbg_trace(xhci,  trace_xhci_dbg_context_change,
				"Max packet size in xHCI HW = %d",
				hw_max_packet_size);
		xhci_dbg_trace(xhci,  trace_xhci_dbg_context_change,
				"Issuing evaluate context command.");

		/* Set up the input context flags for the command */
		/* FIXME: This won't work if a non-default control endpoint
		 * changes max packet sizes.
		 */

		command = xhci_alloc_command(xhci, true, GFP_KERNEL);
		if (!command)
			return -ENOMEM;

		command->in_ctx = xhci->devs[slot_id]->in_ctx;
		ctrl_ctx = xhci_get_input_control_ctx(command->in_ctx);
		if (!ctrl_ctx) {
			xhci_warn(xhci, "%s: Could not get input context, bad type.\n",
					__func__);
			ret = -ENOMEM;
			goto command_cleanup;
		}
		/* Set up the modified control endpoint 0 */
		xhci_endpoint_copy(xhci, xhci->devs[slot_id]->in_ctx,
				xhci->devs[slot_id]->out_ctx, ep_index);

		ep_ctx = xhci_get_ep_ctx(xhci, command->in_ctx, ep_index);
		ep_ctx->ep_info &= cpu_to_le32(~EP_STATE_MASK);/* must clear */
		ep_ctx->ep_info2 &= cpu_to_le32(~MAX_PACKET_MASK);
		ep_ctx->ep_info2 |= cpu_to_le32(MAX_PACKET(max_packet_size));

		ctrl_ctx->add_flags = cpu_to_le32(EP0_FLAG);
		ctrl_ctx->drop_flags = 0;

		ret = xhci_configure_endpoint(xhci, urb->dev, command,
				true, false);

		/* Clean up the input context for later use by bandwidth
		 * functions.
		 */
		ctrl_ctx->add_flags = cpu_to_le32(SLOT_FLAG);
command_cleanup:
		kfree(command->completion);
		kfree(command);
	}
	return ret;
}

/*
 * non-error returns are a promise to giveback() the urb later
 * we drop ownership so next owner (or urb unlink) can get it
 */
static int xhci_urb_enqueue(struct usb_hcd *hcd, struct urb *urb, gfp_t mem_flags)
{
	struct xhci_hcd *xhci = hcd_to_xhci(hcd);
	unsigned long flags;
	int ret = 0;
	unsigned int slot_id, ep_index;
	unsigned int *ep_state;
	struct urb_priv	*urb_priv;
	int num_tds;

	if (!urb || xhci_check_args(hcd, urb->dev, urb->ep,
					true, true, __func__) <= 0)
		return -EINVAL;

	slot_id = urb->dev->slot_id;
	ep_index = xhci_get_endpoint_index(&urb->ep->desc);
	ep_state = &xhci->devs[slot_id]->eps[ep_index].ep_state;

	if (!HCD_HW_ACCESSIBLE(hcd)) {
		if (!in_interrupt())
			xhci_dbg(xhci, "urb submitted during PCI suspend\n");
		return -ESHUTDOWN;
	}
	if (xhci->devs[slot_id]->flags & VDEV_PORT_ERROR) {
		xhci_dbg(xhci, "Can't queue urb, port error, link inactive\n");
		return -ENODEV;
	}

	if (usb_endpoint_xfer_isoc(&urb->ep->desc))
		num_tds = urb->number_of_packets;
	else if (usb_endpoint_is_bulk_out(&urb->ep->desc) &&
	    urb->transfer_buffer_length > 0 &&
	    urb->transfer_flags & URB_ZERO_PACKET &&
	    !(urb->transfer_buffer_length % usb_endpoint_maxp(&urb->ep->desc)))
		num_tds = 2;
	else
		num_tds = 1;

	urb_priv = kzalloc(struct_size(urb_priv, td, num_tds), mem_flags);
	if (!urb_priv)
		return -ENOMEM;

	urb_priv->num_tds = num_tds;
	urb_priv->num_tds_done = 0;
	urb->hcpriv = urb_priv;

	trace_xhci_urb_enqueue(urb);

	if (usb_endpoint_xfer_control(&urb->ep->desc)) {
		/* Check to see if the max packet size for the default control
		 * endpoint changed during FS device enumeration
		 */
		if (urb->dev->speed == USB_SPEED_FULL) {
			ret = xhci_check_maxpacket(xhci, slot_id,
					ep_index, urb);
			if (ret < 0) {
				xhci_urb_free_priv(urb_priv);
				urb->hcpriv = NULL;
				return ret;
			}
		}
	}

	spin_lock_irqsave(&xhci->lock, flags);

	if (xhci->xhc_state & XHCI_STATE_DYING) {
		xhci_dbg(xhci, "Ep 0x%x: URB %p submitted for non-responsive xHCI host.\n",
			 urb->ep->desc.bEndpointAddress, urb);
		ret = -ESHUTDOWN;
		goto free_priv;
	}
	if (*ep_state & (EP_GETTING_STREAMS | EP_GETTING_NO_STREAMS)) {
		xhci_warn(xhci, "WARN: Can't enqueue URB, ep in streams transition state %x\n",
			  *ep_state);
		ret = -EINVAL;
		goto free_priv;
	}
	if (*ep_state & EP_SOFT_CLEAR_TOGGLE) {
		xhci_warn(xhci, "Can't enqueue URB while manually clearing toggle\n");
		ret = -EINVAL;
		goto free_priv;
	}

	switch (usb_endpoint_type(&urb->ep->desc)) {

	case USB_ENDPOINT_XFER_CONTROL:
		ret = xhci_queue_ctrl_tx(xhci, GFP_ATOMIC, urb,
					 slot_id, ep_index);
		break;
	case USB_ENDPOINT_XFER_BULK:
		ret = xhci_queue_bulk_tx(xhci, GFP_ATOMIC, urb,
					 slot_id, ep_index);
		break;
	case USB_ENDPOINT_XFER_INT:
		ret = xhci_queue_intr_tx(xhci, GFP_ATOMIC, urb,
				slot_id, ep_index);
		break;
	case USB_ENDPOINT_XFER_ISOC:
		ret = xhci_queue_isoc_tx_prepare(xhci, GFP_ATOMIC, urb,
				slot_id, ep_index);
	}

	if (ret) {
free_priv:
		xhci_urb_free_priv(urb_priv);
		urb->hcpriv = NULL;
	}
	spin_unlock_irqrestore(&xhci->lock, flags);
	return ret;
}

/*
 * Remove the URB's TD from the endpoint ring.  This may cause the HC to stop
 * USB transfers, potentially stopping in the middle of a TRB buffer.  The HC
 * should pick up where it left off in the TD, unless a Set Transfer Ring
 * Dequeue Pointer is issued.
 *
 * The TRBs that make up the buffers for the canceled URB will be "removed" from
 * the ring.  Since the ring is a contiguous structure, they can't be physically
 * removed.  Instead, there are two options:
 *
 *  1) If the HC is in the middle of processing the URB to be canceled, we
 *     simply move the ring's dequeue pointer past those TRBs using the Set
 *     Transfer Ring Dequeue Pointer command.  This will be the common case,
 *     when drivers timeout on the last submitted URB and attempt to cancel.
 *
 *  2) If the HC is in the middle of a different TD, we turn the TRBs into a
 *     series of 1-TRB transfer no-op TDs.  (No-ops shouldn't be chained.)  The
 *     HC will need to invalidate the any TRBs it has cached after the stop
 *     endpoint command, as noted in the xHCI 0.95 errata.
 *
 *  3) The TD may have completed by the time the Stop Endpoint Command
 *     completes, so software needs to handle that case too.
 *
 * This function should protect against the TD enqueueing code ringing the
 * doorbell while this code is waiting for a Stop Endpoint command to complete.
 * It also needs to account for multiple cancellations on happening at the same
 * time for the same endpoint.
 *
 * Note that this function can be called in any context, or so says
 * usb_hcd_unlink_urb()
 */
static int xhci_urb_dequeue(struct usb_hcd *hcd, struct urb *urb, int status)
{
	unsigned long flags;
	int ret, i;
	u32 temp;
	struct xhci_hcd *xhci;
	struct urb_priv	*urb_priv;
	struct xhci_td *td;
	unsigned int ep_index;
	struct xhci_ring *ep_ring;
	struct xhci_virt_ep *ep;
	struct xhci_command *command;
	struct xhci_virt_device *vdev;

	xhci = hcd_to_xhci(hcd);
	spin_lock_irqsave(&xhci->lock, flags);

	trace_xhci_urb_dequeue(urb);

	/* Make sure the URB hasn't completed or been unlinked already */
	ret = usb_hcd_check_unlink_urb(hcd, urb, status);
	if (ret)
		goto done;

	/* give back URB now if we can't queue it for cancel */
	vdev = xhci->devs[urb->dev->slot_id];
	urb_priv = urb->hcpriv;
	if (!vdev || !urb_priv)
		goto err_giveback;

	ep_index = xhci_get_endpoint_index(&urb->ep->desc);
	ep = &vdev->eps[ep_index];
	ep_ring = xhci_urb_to_transfer_ring(xhci, urb);
	if (!ep || !ep_ring)
		goto err_giveback;

	/* If xHC is dead take it down and return ALL URBs in xhci_hc_died() */
	temp = readl(&xhci->op_regs->status);
	if (temp == ~(u32)0 || xhci->xhc_state & XHCI_STATE_DYING) {
		xhci_hc_died(xhci);
		goto done;
	}

	/*
	 * check ring is not re-allocated since URB was enqueued. If it is, then
	 * make sure none of the ring related pointers in this URB private data
	 * are touched, such as td_list, otherwise we overwrite freed data
	 */
	if (!td_on_ring(&urb_priv->td[0], ep_ring)) {
		xhci_err(xhci, "Canceled URB td not found on endpoint ring");
		for (i = urb_priv->num_tds_done; i < urb_priv->num_tds; i++) {
			td = &urb_priv->td[i];
			if (!list_empty(&td->cancelled_td_list))
				list_del_init(&td->cancelled_td_list);
		}
		goto err_giveback;
	}

	if (xhci->xhc_state & XHCI_STATE_HALTED) {
		xhci_dbg_trace(xhci, trace_xhci_dbg_cancel_urb,
				"HC halted, freeing TD manually.");
		for (i = urb_priv->num_tds_done;
		     i < urb_priv->num_tds;
		     i++) {
			td = &urb_priv->td[i];
			if (!list_empty(&td->td_list))
				list_del_init(&td->td_list);
			if (!list_empty(&td->cancelled_td_list))
				list_del_init(&td->cancelled_td_list);
		}
		goto err_giveback;
	}

	i = urb_priv->num_tds_done;
	if (i < urb_priv->num_tds)
		xhci_dbg_trace(xhci, trace_xhci_dbg_cancel_urb,
				"Cancel URB %p, dev %s, ep 0x%x, "
				"starting at offset 0x%llx",
				urb, urb->dev->devpath,
				urb->ep->desc.bEndpointAddress,
				(unsigned long long) xhci_trb_virt_to_dma(
					urb_priv->td[i].start_seg,
					urb_priv->td[i].first_trb));

	for (; i < urb_priv->num_tds; i++) {
		td = &urb_priv->td[i];
		list_add_tail(&td->cancelled_td_list, &ep->cancelled_td_list);
	}

	/* Queue a stop endpoint command, but only if this is
	 * the first cancellation to be handled.
	 */
	if (!(ep->ep_state & EP_STOP_CMD_PENDING)) {
		command = xhci_alloc_command(xhci, false, GFP_ATOMIC);
		if (!command) {
			ret = -ENOMEM;
			goto done;
		}
		ep->ep_state |= EP_STOP_CMD_PENDING;
		ep->stop_cmd_timer.expires = jiffies +
			XHCI_STOP_EP_CMD_TIMEOUT * HZ;
		add_timer(&ep->stop_cmd_timer);
		xhci_queue_stop_endpoint(xhci, command, urb->dev->slot_id,
					 ep_index, 0);
		xhci_ring_cmd_db(xhci);
	}
done:
	spin_unlock_irqrestore(&xhci->lock, flags);
	return ret;

err_giveback:
	if (urb_priv)
		xhci_urb_free_priv(urb_priv);
	usb_hcd_unlink_urb_from_ep(hcd, urb);
	spin_unlock_irqrestore(&xhci->lock, flags);
	usb_hcd_giveback_urb(hcd, urb, -ESHUTDOWN);
	return ret;
}

/* Drop an endpoint from a new bandwidth configuration for this device.
 * Only one call to this function is allowed per endpoint before
 * check_bandwidth() or reset_bandwidth() must be called.
 * A call to xhci_drop_endpoint() followed by a call to xhci_add_endpoint() will
 * add the endpoint to the schedule with possibly new parameters denoted by a
 * different endpoint descriptor in usb_host_endpoint.
 * A call to xhci_add_endpoint() followed by a call to xhci_drop_endpoint() is
 * not allowed.
 *
 * The USB core will not allow URBs to be queued to an endpoint that is being
 * disabled, so there's no need for mutual exclusion to protect
 * the xhci->devs[slot_id] structure.
 */
static int xhci_drop_endpoint(struct usb_hcd *hcd, struct usb_device *udev,
		struct usb_host_endpoint *ep)
{
	struct xhci_hcd *xhci;
	struct xhci_container_ctx *in_ctx, *out_ctx;
	struct xhci_input_control_ctx *ctrl_ctx;
	unsigned int ep_index;
	struct xhci_ep_ctx *ep_ctx;
	u32 drop_flag;
	u32 new_add_flags, new_drop_flags;
	int ret;

	ret = xhci_check_args(hcd, udev, ep, 1, true, __func__);
	if (ret <= 0)
		return ret;
	xhci = hcd_to_xhci(hcd);
	if (xhci->xhc_state & XHCI_STATE_DYING)
		return -ENODEV;

	xhci_dbg(xhci, "%s called for udev %p\n", __func__, udev);
	drop_flag = xhci_get_endpoint_flag(&ep->desc);
	if (drop_flag == SLOT_FLAG || drop_flag == EP0_FLAG) {
		xhci_dbg(xhci, "xHCI %s - can't drop slot or ep 0 %#x\n",
				__func__, drop_flag);
		return 0;
	}

	in_ctx = xhci->devs[udev->slot_id]->in_ctx;
	out_ctx = xhci->devs[udev->slot_id]->out_ctx;
	ctrl_ctx = xhci_get_input_control_ctx(in_ctx);
	if (!ctrl_ctx) {
		xhci_warn(xhci, "%s: Could not get input context, bad type.\n",
				__func__);
		return 0;
	}

	ep_index = xhci_get_endpoint_index(&ep->desc);
	ep_ctx = xhci_get_ep_ctx(xhci, out_ctx, ep_index);
	/* If the HC already knows the endpoint is disabled,
	 * or the HCD has noted it is disabled, ignore this request
	 */
	if ((GET_EP_CTX_STATE(ep_ctx) == EP_STATE_DISABLED) ||
	    le32_to_cpu(ctrl_ctx->drop_flags) &
	    xhci_get_endpoint_flag(&ep->desc)) {
		/* Do not warn when called after a usb_device_reset */
		if (xhci->devs[udev->slot_id]->eps[ep_index].ring != NULL)
			xhci_warn(xhci, "xHCI %s called with disabled ep %p\n",
				  __func__, ep);
		return 0;
	}

	ctrl_ctx->drop_flags |= cpu_to_le32(drop_flag);
	new_drop_flags = le32_to_cpu(ctrl_ctx->drop_flags);

	ctrl_ctx->add_flags &= cpu_to_le32(~drop_flag);
	new_add_flags = le32_to_cpu(ctrl_ctx->add_flags);

	xhci_debugfs_remove_endpoint(xhci, xhci->devs[udev->slot_id], ep_index);

	xhci_endpoint_zero(xhci, xhci->devs[udev->slot_id], ep);

	if (xhci->quirks & XHCI_MTK_HOST)
		xhci_mtk_drop_ep_quirk(hcd, udev, ep);

	xhci_dbg(xhci, "drop ep 0x%x, slot id %d, new drop flags = %#x, new add flags = %#x\n",
			(unsigned int) ep->desc.bEndpointAddress,
			udev->slot_id,
			(unsigned int) new_drop_flags,
			(unsigned int) new_add_flags);
	return 0;
}

/* Add an endpoint to a new possible bandwidth configuration for this device.
 * Only one call to this function is allowed per endpoint before
 * check_bandwidth() or reset_bandwidth() must be called.
 * A call to xhci_drop_endpoint() followed by a call to xhci_add_endpoint() will
 * add the endpoint to the schedule with possibly new parameters denoted by a
 * different endpoint descriptor in usb_host_endpoint.
 * A call to xhci_add_endpoint() followed by a call to xhci_drop_endpoint() is
 * not allowed.
 *
 * The USB core will not allow URBs to be queued to an endpoint until the
 * configuration or alt setting is installed in the device, so there's no need
 * for mutual exclusion to protect the xhci->devs[slot_id] structure.
 */
static int xhci_add_endpoint(struct usb_hcd *hcd, struct usb_device *udev,
		struct usb_host_endpoint *ep)
{
	struct xhci_hcd *xhci;
	struct xhci_container_ctx *in_ctx;
	unsigned int ep_index;
	struct xhci_input_control_ctx *ctrl_ctx;
	struct xhci_ep_ctx *ep_ctx;
	u32 added_ctxs;
	u32 new_add_flags, new_drop_flags;
	struct xhci_virt_device *virt_dev;
	int ret = 0;

	ret = xhci_check_args(hcd, udev, ep, 1, true, __func__);
	if (ret <= 0) {
		/* So we won't queue a reset ep command for a root hub */
		ep->hcpriv = NULL;
		return ret;
	}
	xhci = hcd_to_xhci(hcd);
	if (xhci->xhc_state & XHCI_STATE_DYING)
		return -ENODEV;

	added_ctxs = xhci_get_endpoint_flag(&ep->desc);
	if (added_ctxs == SLOT_FLAG || added_ctxs == EP0_FLAG) {
		/* FIXME when we have to issue an evaluate endpoint command to
		 * deal with ep0 max packet size changing once we get the
		 * descriptors
		 */
		xhci_dbg(xhci, "xHCI %s - can't add slot or ep 0 %#x\n",
				__func__, added_ctxs);
		return 0;
	}

	virt_dev = xhci->devs[udev->slot_id];
	in_ctx = virt_dev->in_ctx;
	ctrl_ctx = xhci_get_input_control_ctx(in_ctx);
	if (!ctrl_ctx) {
		xhci_warn(xhci, "%s: Could not get input context, bad type.\n",
				__func__);
		return 0;
	}

	ep_index = xhci_get_endpoint_index(&ep->desc);
	/* If this endpoint is already in use, and the upper layers are trying
	 * to add it again without dropping it, reject the addition.
	 */
	if (virt_dev->eps[ep_index].ring &&
			!(le32_to_cpu(ctrl_ctx->drop_flags) & added_ctxs)) {
		xhci_warn(xhci, "Trying to add endpoint 0x%x "
				"without dropping it.\n",
				(unsigned int) ep->desc.bEndpointAddress);
		return -EINVAL;
	}

	/* If the HCD has already noted the endpoint is enabled,
	 * ignore this request.
	 */
	if (le32_to_cpu(ctrl_ctx->add_flags) & added_ctxs) {
		xhci_warn(xhci, "xHCI %s called with enabled ep %p\n",
				__func__, ep);
		return 0;
	}

	/*
	 * Configuration and alternate setting changes must be done in
	 * process context, not interrupt context (or so documenation
	 * for usb_set_interface() and usb_set_configuration() claim).
	 */
	if (xhci_endpoint_init(xhci, virt_dev, udev, ep, GFP_NOIO) < 0) {
		dev_dbg(&udev->dev, "%s - could not initialize ep %#x\n",
				__func__, ep->desc.bEndpointAddress);
		return -ENOMEM;
	}

	if (xhci->quirks & XHCI_MTK_HOST) {
		ret = xhci_mtk_add_ep_quirk(hcd, udev, ep);
		if (ret < 0) {
			xhci_ring_free(xhci, virt_dev->eps[ep_index].new_ring);
			virt_dev->eps[ep_index].new_ring = NULL;
			return ret;
		}
	}

	ctrl_ctx->add_flags |= cpu_to_le32(added_ctxs);
	new_add_flags = le32_to_cpu(ctrl_ctx->add_flags);

	/* If xhci_endpoint_disable() was called for this endpoint, but the
	 * xHC hasn't been notified yet through the check_bandwidth() call,
	 * this re-adds a new state for the endpoint from the new endpoint
	 * descriptors.  We must drop and re-add this endpoint, so we leave the
	 * drop flags alone.
	 */
	new_drop_flags = le32_to_cpu(ctrl_ctx->drop_flags);

	/* Store the usb_device pointer for later use */
	ep->hcpriv = udev;

	ep_ctx = xhci_get_ep_ctx(xhci, virt_dev->in_ctx, ep_index);
	trace_xhci_add_endpoint(ep_ctx);

	xhci_dbg(xhci, "add ep 0x%x, slot id %d, new drop flags = %#x, new add flags = %#x\n",
			(unsigned int) ep->desc.bEndpointAddress,
			udev->slot_id,
			(unsigned int) new_drop_flags,
			(unsigned int) new_add_flags);
	return 0;
}

static void xhci_zero_in_ctx(struct xhci_hcd *xhci, struct xhci_virt_device *virt_dev)
{
	struct xhci_input_control_ctx *ctrl_ctx;
	struct xhci_ep_ctx *ep_ctx;
	struct xhci_slot_ctx *slot_ctx;
	int i;

	ctrl_ctx = xhci_get_input_control_ctx(virt_dev->in_ctx);
	if (!ctrl_ctx) {
		xhci_warn(xhci, "%s: Could not get input context, bad type.\n",
				__func__);
		return;
	}

	/* When a device's add flag and drop flag are zero, any subsequent
	 * configure endpoint command will leave that endpoint's state
	 * untouched.  Make sure we don't leave any old state in the input
	 * endpoint contexts.
	 */
	ctrl_ctx->drop_flags = 0;
	ctrl_ctx->add_flags = 0;
	slot_ctx = xhci_get_slot_ctx(xhci, virt_dev->in_ctx);
	slot_ctx->dev_info &= cpu_to_le32(~LAST_CTX_MASK);
	/* Endpoint 0 is always valid */
	slot_ctx->dev_info |= cpu_to_le32(LAST_CTX(1));
	for (i = 1; i < 31; i++) {
		ep_ctx = xhci_get_ep_ctx(xhci, virt_dev->in_ctx, i);
		ep_ctx->ep_info = 0;
		ep_ctx->ep_info2 = 0;
		ep_ctx->deq = 0;
		ep_ctx->tx_info = 0;
	}
}

static int xhci_configure_endpoint_result(struct xhci_hcd *xhci,
		struct usb_device *udev, u32 *cmd_status)
{
	int ret;

	switch (*cmd_status) {
	case COMP_COMMAND_ABORTED:
	case COMP_COMMAND_RING_STOPPED:
		xhci_warn(xhci, "Timeout while waiting for configure endpoint command\n");
		ret = -ETIME;
		break;
	case COMP_RESOURCE_ERROR:
		dev_warn(&udev->dev,
			 "Not enough host controller resources for new device state.\n");
		ret = -ENOMEM;
		/* FIXME: can we allocate more resources for the HC? */
		break;
	case COMP_BANDWIDTH_ERROR:
	case COMP_SECONDARY_BANDWIDTH_ERROR:
		dev_warn(&udev->dev,
			 "Not enough bandwidth for new device state.\n");
		ret = -ENOSPC;
		/* FIXME: can we go back to the old state? */
		break;
	case COMP_TRB_ERROR:
		/* the HCD set up something wrong */
		dev_warn(&udev->dev, "ERROR: Endpoint drop flag = 0, "
				"add flag = 1, "
				"and endpoint is not disabled.\n");
		ret = -EINVAL;
		break;
	case COMP_INCOMPATIBLE_DEVICE_ERROR:
		dev_warn(&udev->dev,
			 "ERROR: Incompatible device for endpoint configure command.\n");
		ret = -ENODEV;
		break;
	case COMP_SUCCESS:
		xhci_dbg_trace(xhci, trace_xhci_dbg_context_change,
				"Successful Endpoint Configure command");
		ret = 0;
		break;
	default:
		xhci_err(xhci, "ERROR: unexpected command completion code 0x%x.\n",
				*cmd_status);
		ret = -EINVAL;
		break;
	}
	return ret;
}

static int xhci_evaluate_context_result(struct xhci_hcd *xhci,
		struct usb_device *udev, u32 *cmd_status)
{
	int ret;

	switch (*cmd_status) {
	case COMP_COMMAND_ABORTED:
	case COMP_COMMAND_RING_STOPPED:
		xhci_warn(xhci, "Timeout while waiting for evaluate context command\n");
		ret = -ETIME;
		break;
	case COMP_PARAMETER_ERROR:
		dev_warn(&udev->dev,
			 "WARN: xHCI driver setup invalid evaluate context command.\n");
		ret = -EINVAL;
		break;
	case COMP_SLOT_NOT_ENABLED_ERROR:
		dev_warn(&udev->dev,
			"WARN: slot not enabled for evaluate context command.\n");
		ret = -EINVAL;
		break;
	case COMP_CONTEXT_STATE_ERROR:
		dev_warn(&udev->dev,
			"WARN: invalid context state for evaluate context command.\n");
		ret = -EINVAL;
		break;
	case COMP_INCOMPATIBLE_DEVICE_ERROR:
		dev_warn(&udev->dev,
			"ERROR: Incompatible device for evaluate context command.\n");
		ret = -ENODEV;
		break;
	case COMP_MAX_EXIT_LATENCY_TOO_LARGE_ERROR:
		/* Max Exit Latency too large error */
		dev_warn(&udev->dev, "WARN: Max Exit Latency too large\n");
		ret = -EINVAL;
		break;
	case COMP_SUCCESS:
		xhci_dbg_trace(xhci, trace_xhci_dbg_context_change,
				"Successful evaluate context command");
		ret = 0;
		break;
	default:
		xhci_err(xhci, "ERROR: unexpected command completion code 0x%x.\n",
			*cmd_status);
		ret = -EINVAL;
		break;
	}
	return ret;
}

static u32 xhci_count_num_new_endpoints(struct xhci_hcd *xhci,
		struct xhci_input_control_ctx *ctrl_ctx)
{
	u32 valid_add_flags;
	u32 valid_drop_flags;

	/* Ignore the slot flag (bit 0), and the default control endpoint flag
	 * (bit 1).  The default control endpoint is added during the Address
	 * Device command and is never removed until the slot is disabled.
	 */
	valid_add_flags = le32_to_cpu(ctrl_ctx->add_flags) >> 2;
	valid_drop_flags = le32_to_cpu(ctrl_ctx->drop_flags) >> 2;

	/* Use hweight32 to count the number of ones in the add flags, or
	 * number of endpoints added.  Don't count endpoints that are changed
	 * (both added and dropped).
	 */
	return hweight32(valid_add_flags) -
		hweight32(valid_add_flags & valid_drop_flags);
}

static unsigned int xhci_count_num_dropped_endpoints(struct xhci_hcd *xhci,
		struct xhci_input_control_ctx *ctrl_ctx)
{
	u32 valid_add_flags;
	u32 valid_drop_flags;

	valid_add_flags = le32_to_cpu(ctrl_ctx->add_flags) >> 2;
	valid_drop_flags = le32_to_cpu(ctrl_ctx->drop_flags) >> 2;

	return hweight32(valid_drop_flags) -
		hweight32(valid_add_flags & valid_drop_flags);
}

/*
 * We need to reserve the new number of endpoints before the configure endpoint
 * command completes.  We can't subtract the dropped endpoints from the number
 * of active endpoints until the command completes because we can oversubscribe
 * the host in this case:
 *
 *  - the first configure endpoint command drops more endpoints than it adds
 *  - a second configure endpoint command that adds more endpoints is queued
 *  - the first configure endpoint command fails, so the config is unchanged
 *  - the second command may succeed, even though there isn't enough resources
 *
 * Must be called with xhci->lock held.
 */
static int xhci_reserve_host_resources(struct xhci_hcd *xhci,
		struct xhci_input_control_ctx *ctrl_ctx)
{
	u32 added_eps;

	added_eps = xhci_count_num_new_endpoints(xhci, ctrl_ctx);
	if (xhci->num_active_eps + added_eps > xhci->limit_active_eps) {
		xhci_dbg_trace(xhci, trace_xhci_dbg_quirks,
				"Not enough ep ctxs: "
				"%u active, need to add %u, limit is %u.",
				xhci->num_active_eps, added_eps,
				xhci->limit_active_eps);
		return -ENOMEM;
	}
	xhci->num_active_eps += added_eps;
	xhci_dbg_trace(xhci, trace_xhci_dbg_quirks,
			"Adding %u ep ctxs, %u now active.", added_eps,
			xhci->num_active_eps);
	return 0;
}

/*
 * The configure endpoint was failed by the xHC for some other reason, so we
 * need to revert the resources that failed configuration would have used.
 *
 * Must be called with xhci->lock held.
 */
static void xhci_free_host_resources(struct xhci_hcd *xhci,
		struct xhci_input_control_ctx *ctrl_ctx)
{
	u32 num_failed_eps;

	num_failed_eps = xhci_count_num_new_endpoints(xhci, ctrl_ctx);
	xhci->num_active_eps -= num_failed_eps;
	xhci_dbg_trace(xhci, trace_xhci_dbg_quirks,
			"Removing %u failed ep ctxs, %u now active.",
			num_failed_eps,
			xhci->num_active_eps);
}

/*
 * Now that the command has completed, clean up the active endpoint count by
 * subtracting out the endpoints that were dropped (but not changed).
 *
 * Must be called with xhci->lock held.
 */
static void xhci_finish_resource_reservation(struct xhci_hcd *xhci,
		struct xhci_input_control_ctx *ctrl_ctx)
{
	u32 num_dropped_eps;

	num_dropped_eps = xhci_count_num_dropped_endpoints(xhci, ctrl_ctx);
	xhci->num_active_eps -= num_dropped_eps;
	if (num_dropped_eps)
		xhci_dbg_trace(xhci, trace_xhci_dbg_quirks,
				"Removing %u dropped ep ctxs, %u now active.",
				num_dropped_eps,
				xhci->num_active_eps);
}

static unsigned int xhci_get_block_size(struct usb_device *udev)
{
	switch (udev->speed) {
	case USB_SPEED_LOW:
	case USB_SPEED_FULL:
		return FS_BLOCK;
	case USB_SPEED_HIGH:
		return HS_BLOCK;
	case USB_SPEED_SUPER:
	case USB_SPEED_SUPER_PLUS:
		return SS_BLOCK;
	case USB_SPEED_UNKNOWN:
	case USB_SPEED_WIRELESS:
	default:
		/* Should never happen */
		return 1;
	}
}

static unsigned int
xhci_get_largest_overhead(struct xhci_interval_bw *interval_bw)
{
	if (interval_bw->overhead[LS_OVERHEAD_TYPE])
		return LS_OVERHEAD;
	if (interval_bw->overhead[FS_OVERHEAD_TYPE])
		return FS_OVERHEAD;
	return HS_OVERHEAD;
}

/* If we are changing a LS/FS device under a HS hub,
 * make sure (if we are activating a new TT) that the HS bus has enough
 * bandwidth for this new TT.
 */
static int xhci_check_tt_bw_table(struct xhci_hcd *xhci,
		struct xhci_virt_device *virt_dev,
		int old_active_eps)
{
	struct xhci_interval_bw_table *bw_table;
	struct xhci_tt_bw_info *tt_info;

	/* Find the bandwidth table for the root port this TT is attached to. */
	bw_table = &xhci->rh_bw[virt_dev->real_port - 1].bw_table;
	tt_info = virt_dev->tt_info;
	/* If this TT already had active endpoints, the bandwidth for this TT
	 * has already been added.  Removing all periodic endpoints (and thus
	 * making the TT enactive) will only decrease the bandwidth used.
	 */
	if (old_active_eps)
		return 0;
	if (old_active_eps == 0 && tt_info->active_eps != 0) {
		if (bw_table->bw_used + TT_HS_OVERHEAD > HS_BW_LIMIT)
			return -ENOMEM;
		return 0;
	}
	/* Not sure why we would have no new active endpoints...
	 *
	 * Maybe because of an Evaluate Context change for a hub update or a
	 * control endpoint 0 max packet size change?
	 * FIXME: skip the bandwidth calculation in that case.
	 */
	return 0;
}

static int xhci_check_ss_bw(struct xhci_hcd *xhci,
		struct xhci_virt_device *virt_dev)
{
	unsigned int bw_reserved;

	bw_reserved = DIV_ROUND_UP(SS_BW_RESERVED*SS_BW_LIMIT_IN, 100);
	if (virt_dev->bw_table->ss_bw_in > (SS_BW_LIMIT_IN - bw_reserved))
		return -ENOMEM;

	bw_reserved = DIV_ROUND_UP(SS_BW_RESERVED*SS_BW_LIMIT_OUT, 100);
	if (virt_dev->bw_table->ss_bw_out > (SS_BW_LIMIT_OUT - bw_reserved))
		return -ENOMEM;

	return 0;
}

/*
 * This algorithm is a very conservative estimate of the worst-case scheduling
 * scenario for any one interval.  The hardware dynamically schedules the
 * packets, so we can't tell which microframe could be the limiting factor in
 * the bandwidth scheduling.  This only takes into account periodic endpoints.
 *
 * Obviously, we can't solve an NP complete problem to find the minimum worst
 * case scenario.  Instead, we come up with an estimate that is no less than
 * the worst case bandwidth used for any one microframe, but may be an
 * over-estimate.
 *
 * We walk the requirements for each endpoint by interval, starting with the
 * smallest interval, and place packets in the schedule where there is only one
 * possible way to schedule packets for that interval.  In order to simplify
 * this algorithm, we record the largest max packet size for each interval, and
 * assume all packets will be that size.
 *
 * For interval 0, we obviously must schedule all packets for each interval.
 * The bandwidth for interval 0 is just the amount of data to be transmitted
 * (the sum of all max ESIT payload sizes, plus any overhead per packet times
 * the number of packets).
 *
 * For interval 1, we have two possible microframes to schedule those packets
 * in.  For this algorithm, if we can schedule the same number of packets for
 * each possible scheduling opportunity (each microframe), we will do so.  The
 * remaining number of packets will be saved to be transmitted in the gaps in
 * the next interval's scheduling sequence.
 *
 * As we move those remaining packets to be scheduled with interval 2 packets,
 * we have to double the number of remaining packets to transmit.  This is
 * because the intervals are actually powers of 2, and we would be transmitting
 * the previous interval's packets twice in this interval.  We also have to be
 * sure that when we look at the largest max packet size for this interval, we
 * also look at the largest max packet size for the remaining packets and take
 * the greater of the two.
 *
 * The algorithm continues to evenly distribute packets in each scheduling
 * opportunity, and push the remaining packets out, until we get to the last
 * interval.  Then those packets and their associated overhead are just added
 * to the bandwidth used.
 */
static int xhci_check_bw_table(struct xhci_hcd *xhci,
		struct xhci_virt_device *virt_dev,
		int old_active_eps)
{
	unsigned int bw_reserved;
	unsigned int max_bandwidth;
	unsigned int bw_used;
	unsigned int block_size;
	struct xhci_interval_bw_table *bw_table;
	unsigned int packet_size = 0;
	unsigned int overhead = 0;
	unsigned int packets_transmitted = 0;
	unsigned int packets_remaining = 0;
	unsigned int i;

	if (virt_dev->udev->speed >= USB_SPEED_SUPER)
		return xhci_check_ss_bw(xhci, virt_dev);

	if (virt_dev->udev->speed == USB_SPEED_HIGH) {
		max_bandwidth = HS_BW_LIMIT;
		/* Convert percent of bus BW reserved to blocks reserved */
		bw_reserved = DIV_ROUND_UP(HS_BW_RESERVED * max_bandwidth, 100);
	} else {
		max_bandwidth = FS_BW_LIMIT;
		bw_reserved = DIV_ROUND_UP(FS_BW_RESERVED * max_bandwidth, 100);
	}

	bw_table = virt_dev->bw_table;
	/* We need to translate the max packet size and max ESIT payloads into
	 * the units the hardware uses.
	 */
	block_size = xhci_get_block_size(virt_dev->udev);

	/* If we are manipulating a LS/FS device under a HS hub, double check
	 * that the HS bus has enough bandwidth if we are activing a new TT.
	 */
	if (virt_dev->tt_info) {
		xhci_dbg_trace(xhci, trace_xhci_dbg_quirks,
				"Recalculating BW for rootport %u",
				virt_dev->real_port);
		if (xhci_check_tt_bw_table(xhci, virt_dev, old_active_eps)) {
			xhci_warn(xhci, "Not enough bandwidth on HS bus for "
					"newly activated TT.\n");
			return -ENOMEM;
		}
		xhci_dbg_trace(xhci, trace_xhci_dbg_quirks,
				"Recalculating BW for TT slot %u port %u",
				virt_dev->tt_info->slot_id,
				virt_dev->tt_info->ttport);
	} else {
		xhci_dbg_trace(xhci, trace_xhci_dbg_quirks,
				"Recalculating BW for rootport %u",
				virt_dev->real_port);
	}

	/* Add in how much bandwidth will be used for interval zero, or the
	 * rounded max ESIT payload + number of packets * largest overhead.
	 */
	bw_used = DIV_ROUND_UP(bw_table->interval0_esit_payload, block_size) +
		bw_table->interval_bw[0].num_packets *
		xhci_get_largest_overhead(&bw_table->interval_bw[0]);

	for (i = 1; i < XHCI_MAX_INTERVAL; i++) {
		unsigned int bw_added;
		unsigned int largest_mps;
		unsigned int interval_overhead;

		/*
		 * How many packets could we transmit in this interval?
		 * If packets didn't fit in the previous interval, we will need
		 * to transmit that many packets twice within this interval.
		 */
		packets_remaining = 2 * packets_remaining +
			bw_table->interval_bw[i].num_packets;

		/* Find the largest max packet size of this or the previous
		 * interval.
		 */
		if (list_empty(&bw_table->interval_bw[i].endpoints))
			largest_mps = 0;
		else {
			struct xhci_virt_ep *virt_ep;
			struct list_head *ep_entry;

			ep_entry = bw_table->interval_bw[i].endpoints.next;
			virt_ep = list_entry(ep_entry,
					struct xhci_virt_ep, bw_endpoint_list);
			/* Convert to blocks, rounding up */
			largest_mps = DIV_ROUND_UP(
					virt_ep->bw_info.max_packet_size,
					block_size);
		}
		if (largest_mps > packet_size)
			packet_size = largest_mps;

		/* Use the larger overhead of this or the previous interval. */
		interval_overhead = xhci_get_largest_overhead(
				&bw_table->interval_bw[i]);
		if (interval_overhead > overhead)
			overhead = interval_overhead;

		/* How many packets can we evenly distribute across
		 * (1 << (i + 1)) possible scheduling opportunities?
		 */
		packets_transmitted = packets_remaining >> (i + 1);

		/* Add in the bandwidth used for those scheduled packets */
		bw_added = packets_transmitted * (overhead + packet_size);

		/* How many packets do we have remaining to transmit? */
		packets_remaining = packets_remaining % (1 << (i + 1));

		/* What largest max packet size should those packets have? */
		/* If we've transmitted all packets, don't carry over the
		 * largest packet size.
		 */
		if (packets_remaining == 0) {
			packet_size = 0;
			overhead = 0;
		} else if (packets_transmitted > 0) {
			/* Otherwise if we do have remaining packets, and we've
			 * scheduled some packets in this interval, take the
			 * largest max packet size from endpoints with this
			 * interval.
			 */
			packet_size = largest_mps;
			overhead = interval_overhead;
		}
		/* Otherwise carry over packet_size and overhead from the last
		 * time we had a remainder.
		 */
		bw_used += bw_added;
		if (bw_used > max_bandwidth) {
			xhci_warn(xhci, "Not enough bandwidth. "
					"Proposed: %u, Max: %u\n",
				bw_used, max_bandwidth);
			return -ENOMEM;
		}
	}
	/*
	 * Ok, we know we have some packets left over after even-handedly
	 * scheduling interval 15.  We don't know which microframes they will
	 * fit into, so we over-schedule and say they will be scheduled every
	 * microframe.
	 */
	if (packets_remaining > 0)
		bw_used += overhead + packet_size;

	if (!virt_dev->tt_info && virt_dev->udev->speed == USB_SPEED_HIGH) {
		unsigned int port_index = virt_dev->real_port - 1;

		/* OK, we're manipulating a HS device attached to a
		 * root port bandwidth domain.  Include the number of active TTs
		 * in the bandwidth used.
		 */
		bw_used += TT_HS_OVERHEAD *
			xhci->rh_bw[port_index].num_active_tts;
	}

	xhci_dbg_trace(xhci, trace_xhci_dbg_quirks,
		"Final bandwidth: %u, Limit: %u, Reserved: %u, "
		"Available: %u " "percent",
		bw_used, max_bandwidth, bw_reserved,
		(max_bandwidth - bw_used - bw_reserved) * 100 /
		max_bandwidth);

	bw_used += bw_reserved;
	if (bw_used > max_bandwidth) {
		xhci_warn(xhci, "Not enough bandwidth. Proposed: %u, Max: %u\n",
				bw_used, max_bandwidth);
		return -ENOMEM;
	}

	bw_table->bw_used = bw_used;
	return 0;
}

static bool xhci_is_async_ep(unsigned int ep_type)
{
	return (ep_type != ISOC_OUT_EP && ep_type != INT_OUT_EP &&
					ep_type != ISOC_IN_EP &&
					ep_type != INT_IN_EP);
}

static bool xhci_is_sync_in_ep(unsigned int ep_type)
{
	return (ep_type == ISOC_IN_EP || ep_type == INT_IN_EP);
}

static unsigned int xhci_get_ss_bw_consumed(struct xhci_bw_info *ep_bw)
{
	unsigned int mps = DIV_ROUND_UP(ep_bw->max_packet_size, SS_BLOCK);

	if (ep_bw->ep_interval == 0)
		return SS_OVERHEAD_BURST +
			(ep_bw->mult * ep_bw->num_packets *
					(SS_OVERHEAD + mps));
	return DIV_ROUND_UP(ep_bw->mult * ep_bw->num_packets *
				(SS_OVERHEAD + mps + SS_OVERHEAD_BURST),
				1 << ep_bw->ep_interval);

}

static void xhci_drop_ep_from_interval_table(struct xhci_hcd *xhci,
		struct xhci_bw_info *ep_bw,
		struct xhci_interval_bw_table *bw_table,
		struct usb_device *udev,
		struct xhci_virt_ep *virt_ep,
		struct xhci_tt_bw_info *tt_info)
{
	struct xhci_interval_bw	*interval_bw;
	int normalized_interval;

	if (xhci_is_async_ep(ep_bw->type))
		return;

	if (udev->speed >= USB_SPEED_SUPER) {
		if (xhci_is_sync_in_ep(ep_bw->type))
			xhci->devs[udev->slot_id]->bw_table->ss_bw_in -=
				xhci_get_ss_bw_consumed(ep_bw);
		else
			xhci->devs[udev->slot_id]->bw_table->ss_bw_out -=
				xhci_get_ss_bw_consumed(ep_bw);
		return;
	}

	/* SuperSpeed endpoints never get added to intervals in the table, so
	 * this check is only valid for HS/FS/LS devices.
	 */
	if (list_empty(&virt_ep->bw_endpoint_list))
		return;
	/* For LS/FS devices, we need to translate the interval expressed in
	 * microframes to frames.
	 */
	if (udev->speed == USB_SPEED_HIGH)
		normalized_interval = ep_bw->ep_interval;
	else
		normalized_interval = ep_bw->ep_interval - 3;

	if (normalized_interval == 0)
		bw_table->interval0_esit_payload -= ep_bw->max_esit_payload;
	interval_bw = &bw_table->interval_bw[normalized_interval];
	interval_bw->num_packets -= ep_bw->num_packets;
	switch (udev->speed) {
	case USB_SPEED_LOW:
		interval_bw->overhead[LS_OVERHEAD_TYPE] -= 1;
		break;
	case USB_SPEED_FULL:
		interval_bw->overhead[FS_OVERHEAD_TYPE] -= 1;
		break;
	case USB_SPEED_HIGH:
		interval_bw->overhead[HS_OVERHEAD_TYPE] -= 1;
		break;
	case USB_SPEED_SUPER:
	case USB_SPEED_SUPER_PLUS:
	case USB_SPEED_UNKNOWN:
	case USB_SPEED_WIRELESS:
		/* Should never happen because only LS/FS/HS endpoints will get
		 * added to the endpoint list.
		 */
		return;
	}
	if (tt_info)
		tt_info->active_eps -= 1;
	list_del_init(&virt_ep->bw_endpoint_list);
}

static void xhci_add_ep_to_interval_table(struct xhci_hcd *xhci,
		struct xhci_bw_info *ep_bw,
		struct xhci_interval_bw_table *bw_table,
		struct usb_device *udev,
		struct xhci_virt_ep *virt_ep,
		struct xhci_tt_bw_info *tt_info)
{
	struct xhci_interval_bw	*interval_bw;
	struct xhci_virt_ep *smaller_ep;
	int normalized_interval;

	if (xhci_is_async_ep(ep_bw->type))
		return;

	if (udev->speed == USB_SPEED_SUPER) {
		if (xhci_is_sync_in_ep(ep_bw->type))
			xhci->devs[udev->slot_id]->bw_table->ss_bw_in +=
				xhci_get_ss_bw_consumed(ep_bw);
		else
			xhci->devs[udev->slot_id]->bw_table->ss_bw_out +=
				xhci_get_ss_bw_consumed(ep_bw);
		return;
	}

	/* For LS/FS devices, we need to translate the interval expressed in
	 * microframes to frames.
	 */
	if (udev->speed == USB_SPEED_HIGH)
		normalized_interval = ep_bw->ep_interval;
	else
		normalized_interval = ep_bw->ep_interval - 3;

	if (normalized_interval == 0)
		bw_table->interval0_esit_payload += ep_bw->max_esit_payload;
	interval_bw = &bw_table->interval_bw[normalized_interval];
	interval_bw->num_packets += ep_bw->num_packets;
	switch (udev->speed) {
	case USB_SPEED_LOW:
		interval_bw->overhead[LS_OVERHEAD_TYPE] += 1;
		break;
	case USB_SPEED_FULL:
		interval_bw->overhead[FS_OVERHEAD_TYPE] += 1;
		break;
	case USB_SPEED_HIGH:
		interval_bw->overhead[HS_OVERHEAD_TYPE] += 1;
		break;
	case USB_SPEED_SUPER:
	case USB_SPEED_SUPER_PLUS:
	case USB_SPEED_UNKNOWN:
	case USB_SPEED_WIRELESS:
		/* Should never happen because only LS/FS/HS endpoints will get
		 * added to the endpoint list.
		 */
		return;
	}

	if (tt_info)
		tt_info->active_eps += 1;
	/* Insert the endpoint into the list, largest max packet size first. */
	list_for_each_entry(smaller_ep, &interval_bw->endpoints,
			bw_endpoint_list) {
		if (ep_bw->max_packet_size >=
				smaller_ep->bw_info.max_packet_size) {
			/* Add the new ep before the smaller endpoint */
			list_add_tail(&virt_ep->bw_endpoint_list,
					&smaller_ep->bw_endpoint_list);
			return;
		}
	}
	/* Add the new endpoint at the end of the list. */
	list_add_tail(&virt_ep->bw_endpoint_list,
			&interval_bw->endpoints);
}

void xhci_update_tt_active_eps(struct xhci_hcd *xhci,
		struct xhci_virt_device *virt_dev,
		int old_active_eps)
{
	struct xhci_root_port_bw_info *rh_bw_info;
	if (!virt_dev->tt_info)
		return;

	rh_bw_info = &xhci->rh_bw[virt_dev->real_port - 1];
	if (old_active_eps == 0 &&
				virt_dev->tt_info->active_eps != 0) {
		rh_bw_info->num_active_tts += 1;
		rh_bw_info->bw_table.bw_used += TT_HS_OVERHEAD;
	} else if (old_active_eps != 0 &&
				virt_dev->tt_info->active_eps == 0) {
		rh_bw_info->num_active_tts -= 1;
		rh_bw_info->bw_table.bw_used -= TT_HS_OVERHEAD;
	}
}

static int xhci_reserve_bandwidth(struct xhci_hcd *xhci,
		struct xhci_virt_device *virt_dev,
		struct xhci_container_ctx *in_ctx)
{
	struct xhci_bw_info ep_bw_info[31];
	int i;
	struct xhci_input_control_ctx *ctrl_ctx;
	int old_active_eps = 0;

	if (virt_dev->tt_info)
		old_active_eps = virt_dev->tt_info->active_eps;

	ctrl_ctx = xhci_get_input_control_ctx(in_ctx);
	if (!ctrl_ctx) {
		xhci_warn(xhci, "%s: Could not get input context, bad type.\n",
				__func__);
		return -ENOMEM;
	}

	for (i = 0; i < 31; i++) {
		if (!EP_IS_ADDED(ctrl_ctx, i) && !EP_IS_DROPPED(ctrl_ctx, i))
			continue;

		/* Make a copy of the BW info in case we need to revert this */
		memcpy(&ep_bw_info[i], &virt_dev->eps[i].bw_info,
				sizeof(ep_bw_info[i]));
		/* Drop the endpoint from the interval table if the endpoint is
		 * being dropped or changed.
		 */
		if (EP_IS_DROPPED(ctrl_ctx, i))
			xhci_drop_ep_from_interval_table(xhci,
					&virt_dev->eps[i].bw_info,
					virt_dev->bw_table,
					virt_dev->udev,
					&virt_dev->eps[i],
					virt_dev->tt_info);
	}
	/* Overwrite the information stored in the endpoints' bw_info */
	xhci_update_bw_info(xhci, virt_dev->in_ctx, ctrl_ctx, virt_dev);
	for (i = 0; i < 31; i++) {
		/* Add any changed or added endpoints to the interval table */
		if (EP_IS_ADDED(ctrl_ctx, i))
			xhci_add_ep_to_interval_table(xhci,
					&virt_dev->eps[i].bw_info,
					virt_dev->bw_table,
					virt_dev->udev,
					&virt_dev->eps[i],
					virt_dev->tt_info);
	}

	if (!xhci_check_bw_table(xhci, virt_dev, old_active_eps)) {
		/* Ok, this fits in the bandwidth we have.
		 * Update the number of active TTs.
		 */
		xhci_update_tt_active_eps(xhci, virt_dev, old_active_eps);
		return 0;
	}

	/* We don't have enough bandwidth for this, revert the stored info. */
	for (i = 0; i < 31; i++) {
		if (!EP_IS_ADDED(ctrl_ctx, i) && !EP_IS_DROPPED(ctrl_ctx, i))
			continue;

		/* Drop the new copies of any added or changed endpoints from
		 * the interval table.
		 */
		if (EP_IS_ADDED(ctrl_ctx, i)) {
			xhci_drop_ep_from_interval_table(xhci,
					&virt_dev->eps[i].bw_info,
					virt_dev->bw_table,
					virt_dev->udev,
					&virt_dev->eps[i],
					virt_dev->tt_info);
		}
		/* Revert the endpoint back to its old information */
		memcpy(&virt_dev->eps[i].bw_info, &ep_bw_info[i],
				sizeof(ep_bw_info[i]));
		/* Add any changed or dropped endpoints back into the table */
		if (EP_IS_DROPPED(ctrl_ctx, i))
			xhci_add_ep_to_interval_table(xhci,
					&virt_dev->eps[i].bw_info,
					virt_dev->bw_table,
					virt_dev->udev,
					&virt_dev->eps[i],
					virt_dev->tt_info);
	}
	return -ENOMEM;
}


/* Issue a configure endpoint command or evaluate context command
 * and wait for it to finish.
 */
static int xhci_configure_endpoint(struct xhci_hcd *xhci,
		struct usb_device *udev,
		struct xhci_command *command,
		bool ctx_change, bool must_succeed)
{
	int ret;
	unsigned long flags;
	struct xhci_input_control_ctx *ctrl_ctx;
	struct xhci_virt_device *virt_dev;
	struct xhci_slot_ctx *slot_ctx;

	if (!command)
		return -EINVAL;

	spin_lock_irqsave(&xhci->lock, flags);

	if (xhci->xhc_state & XHCI_STATE_DYING) {
		spin_unlock_irqrestore(&xhci->lock, flags);
		return -ESHUTDOWN;
	}

	virt_dev = xhci->devs[udev->slot_id];

	ctrl_ctx = xhci_get_input_control_ctx(command->in_ctx);
	if (!ctrl_ctx) {
		spin_unlock_irqrestore(&xhci->lock, flags);
		xhci_warn(xhci, "%s: Could not get input context, bad type.\n",
				__func__);
		return -ENOMEM;
	}

	if ((xhci->quirks & XHCI_EP_LIMIT_QUIRK) &&
			xhci_reserve_host_resources(xhci, ctrl_ctx)) {
		spin_unlock_irqrestore(&xhci->lock, flags);
		xhci_warn(xhci, "Not enough host resources, "
				"active endpoint contexts = %u\n",
				xhci->num_active_eps);
		return -ENOMEM;
	}
	if ((xhci->quirks & XHCI_SW_BW_CHECKING) &&
	    xhci_reserve_bandwidth(xhci, virt_dev, command->in_ctx)) {
		if ((xhci->quirks & XHCI_EP_LIMIT_QUIRK))
			xhci_free_host_resources(xhci, ctrl_ctx);
		spin_unlock_irqrestore(&xhci->lock, flags);
		xhci_warn(xhci, "Not enough bandwidth\n");
		return -ENOMEM;
	}

	slot_ctx = xhci_get_slot_ctx(xhci, command->in_ctx);

	trace_xhci_configure_endpoint_ctrl_ctx(ctrl_ctx);
	trace_xhci_configure_endpoint(slot_ctx);

	if (!ctx_change)
		ret = xhci_queue_configure_endpoint(xhci, command,
				command->in_ctx->dma,
				udev->slot_id, must_succeed);
	else
		ret = xhci_queue_evaluate_context(xhci, command,
				command->in_ctx->dma,
				udev->slot_id, must_succeed);
	if (ret < 0) {
		if ((xhci->quirks & XHCI_EP_LIMIT_QUIRK))
			xhci_free_host_resources(xhci, ctrl_ctx);
		spin_unlock_irqrestore(&xhci->lock, flags);
		xhci_dbg_trace(xhci,  trace_xhci_dbg_context_change,
				"FIXME allocate a new ring segment");
		return -ENOMEM;
	}
	xhci_ring_cmd_db(xhci);
	spin_unlock_irqrestore(&xhci->lock, flags);

	/* Wait for the configure endpoint command to complete */
	wait_for_completion(command->completion);

	if (!ctx_change)
		ret = xhci_configure_endpoint_result(xhci, udev,
						     &command->status);
	else
		ret = xhci_evaluate_context_result(xhci, udev,
						   &command->status);

	if ((xhci->quirks & XHCI_EP_LIMIT_QUIRK)) {
		spin_lock_irqsave(&xhci->lock, flags);
		/* If the command failed, remove the reserved resources.
		 * Otherwise, clean up the estimate to include dropped eps.
		 */
		if (ret)
			xhci_free_host_resources(xhci, ctrl_ctx);
		else
			xhci_finish_resource_reservation(xhci, ctrl_ctx);
		spin_unlock_irqrestore(&xhci->lock, flags);
	}
	return ret;
}

static void xhci_check_bw_drop_ep_streams(struct xhci_hcd *xhci,
	struct xhci_virt_device *vdev, int i)
{
	struct xhci_virt_ep *ep = &vdev->eps[i];

	if (ep->ep_state & EP_HAS_STREAMS) {
		xhci_warn(xhci, "WARN: endpoint 0x%02x has streams on set_interface, freeing streams.\n",
				xhci_get_endpoint_address(i));
		xhci_free_stream_info(xhci, ep->stream_info);
		ep->stream_info = NULL;
		ep->ep_state &= ~EP_HAS_STREAMS;
	}
}

/* Called after one or more calls to xhci_add_endpoint() or
 * xhci_drop_endpoint().  If this call fails, the USB core is expected
 * to call xhci_reset_bandwidth().
 *
 * Since we are in the middle of changing either configuration or
 * installing a new alt setting, the USB core won't allow URBs to be
 * enqueued for any endpoint on the old config or interface.  Nothing
 * else should be touching the xhci->devs[slot_id] structure, so we
 * don't need to take the xhci->lock for manipulating that.
 */
int xhci_check_bandwidth(struct usb_hcd *hcd, struct usb_device *udev)
{
	int i;
	int ret = 0;
	struct xhci_hcd *xhci;
	struct xhci_virt_device	*virt_dev;
	struct xhci_input_control_ctx *ctrl_ctx;
	struct xhci_slot_ctx *slot_ctx;
	struct xhci_command *command;

	ret = xhci_check_args(hcd, udev, NULL, 0, true, __func__);
	if (ret <= 0)
		return ret;
	xhci = hcd_to_xhci(hcd);
	if ((xhci->xhc_state & XHCI_STATE_DYING) ||
		(xhci->xhc_state & XHCI_STATE_REMOVING))
		return -ENODEV;

	xhci_dbg(xhci, "%s called for udev %p\n", __func__, udev);
	virt_dev = xhci->devs[udev->slot_id];

	command = xhci_alloc_command(xhci, true, GFP_KERNEL);
	if (!command)
		return -ENOMEM;

	command->in_ctx = virt_dev->in_ctx;

	/* See section 4.6.6 - A0 = 1; A1 = D0 = D1 = 0 */
	ctrl_ctx = xhci_get_input_control_ctx(command->in_ctx);
	if (!ctrl_ctx) {
		xhci_warn(xhci, "%s: Could not get input context, bad type.\n",
				__func__);
		ret = -ENOMEM;
		goto command_cleanup;
	}
	ctrl_ctx->add_flags |= cpu_to_le32(SLOT_FLAG);
	ctrl_ctx->add_flags &= cpu_to_le32(~EP0_FLAG);
	ctrl_ctx->drop_flags &= cpu_to_le32(~(SLOT_FLAG | EP0_FLAG));

	/* Don't issue the command if there's no endpoints to update. */
	if (ctrl_ctx->add_flags == cpu_to_le32(SLOT_FLAG) &&
	    ctrl_ctx->drop_flags == 0) {
		ret = 0;
		goto command_cleanup;
	}
	/* Fix up Context Entries field. Minimum value is EP0 == BIT(1). */
	slot_ctx = xhci_get_slot_ctx(xhci, virt_dev->in_ctx);
	for (i = 31; i >= 1; i--) {
		__le32 le32 = cpu_to_le32(BIT(i));

		if ((virt_dev->eps[i-1].ring && !(ctrl_ctx->drop_flags & le32))
		    || (ctrl_ctx->add_flags & le32) || i == 1) {
			slot_ctx->dev_info &= cpu_to_le32(~LAST_CTX_MASK);
			slot_ctx->dev_info |= cpu_to_le32(LAST_CTX(i));
			break;
		}
	}

	ret = xhci_configure_endpoint(xhci, udev, command,
			false, false);
	if (ret)
		/* Callee should call reset_bandwidth() */
		goto command_cleanup;

	/* Free any rings that were dropped, but not changed. */
	for (i = 1; i < 31; i++) {
		if ((le32_to_cpu(ctrl_ctx->drop_flags) & (1 << (i + 1))) &&
		    !(le32_to_cpu(ctrl_ctx->add_flags) & (1 << (i + 1)))) {
			xhci_free_endpoint_ring(xhci, virt_dev, i);
			xhci_check_bw_drop_ep_streams(xhci, virt_dev, i);
		}
	}
	xhci_zero_in_ctx(xhci, virt_dev);
	/*
	 * Install any rings for completely new endpoints or changed endpoints,
	 * and free any old rings from changed endpoints.
	 */
	for (i = 1; i < 31; i++) {
		if (!virt_dev->eps[i].new_ring)
			continue;
		/* Only free the old ring if it exists.
		 * It may not if this is the first add of an endpoint.
		 */
		if (virt_dev->eps[i].ring) {
			xhci_free_endpoint_ring(xhci, virt_dev, i);
		}
		xhci_check_bw_drop_ep_streams(xhci, virt_dev, i);
		virt_dev->eps[i].ring = virt_dev->eps[i].new_ring;
		virt_dev->eps[i].new_ring = NULL;
		xhci_debugfs_create_endpoint(xhci, virt_dev, i);
	}
command_cleanup:
	kfree(command->completion);
	kfree(command);

	return ret;
}

void xhci_reset_bandwidth(struct usb_hcd *hcd, struct usb_device *udev)
{
	struct xhci_hcd *xhci;
	struct xhci_virt_device	*virt_dev;
	int i, ret;

	ret = xhci_check_args(hcd, udev, NULL, 0, true, __func__);
	if (ret <= 0)
		return;
	xhci = hcd_to_xhci(hcd);

	xhci_dbg(xhci, "%s called for udev %p\n", __func__, udev);
	virt_dev = xhci->devs[udev->slot_id];
	/* Free any rings allocated for added endpoints */
	for (i = 0; i < 31; i++) {
		if (virt_dev->eps[i].new_ring) {
			xhci_debugfs_remove_endpoint(xhci, virt_dev, i);
			xhci_ring_free(xhci, virt_dev->eps[i].new_ring);
			virt_dev->eps[i].new_ring = NULL;
		}
	}
	xhci_zero_in_ctx(xhci, virt_dev);
}

static void xhci_setup_input_ctx_for_config_ep(struct xhci_hcd *xhci,
		struct xhci_container_ctx *in_ctx,
		struct xhci_container_ctx *out_ctx,
		struct xhci_input_control_ctx *ctrl_ctx,
		u32 add_flags, u32 drop_flags)
{
	ctrl_ctx->add_flags = cpu_to_le32(add_flags);
	ctrl_ctx->drop_flags = cpu_to_le32(drop_flags);
	xhci_slot_copy(xhci, in_ctx, out_ctx);
	ctrl_ctx->add_flags |= cpu_to_le32(SLOT_FLAG);
}

static void xhci_setup_input_ctx_for_quirk(struct xhci_hcd *xhci,
		unsigned int slot_id, unsigned int ep_index,
		struct xhci_dequeue_state *deq_state)
{
	struct xhci_input_control_ctx *ctrl_ctx;
	struct xhci_container_ctx *in_ctx;
	struct xhci_ep_ctx *ep_ctx;
	u32 added_ctxs;
	dma_addr_t addr;

	in_ctx = xhci->devs[slot_id]->in_ctx;
	ctrl_ctx = xhci_get_input_control_ctx(in_ctx);
	if (!ctrl_ctx) {
		xhci_warn(xhci, "%s: Could not get input context, bad type.\n",
				__func__);
		return;
	}

	xhci_endpoint_copy(xhci, xhci->devs[slot_id]->in_ctx,
			xhci->devs[slot_id]->out_ctx, ep_index);
	ep_ctx = xhci_get_ep_ctx(xhci, in_ctx, ep_index);
	addr = xhci_trb_virt_to_dma(deq_state->new_deq_seg,
			deq_state->new_deq_ptr);
	if (addr == 0) {
		xhci_warn(xhci, "WARN Cannot submit config ep after "
				"reset ep command\n");
		xhci_warn(xhci, "WARN deq seg = %p, deq ptr = %p\n",
				deq_state->new_deq_seg,
				deq_state->new_deq_ptr);
		return;
	}
	ep_ctx->deq = cpu_to_le64(addr | deq_state->new_cycle_state);

	added_ctxs = xhci_get_endpoint_flag_from_index(ep_index);
	xhci_setup_input_ctx_for_config_ep(xhci, xhci->devs[slot_id]->in_ctx,
			xhci->devs[slot_id]->out_ctx, ctrl_ctx,
			added_ctxs, added_ctxs);
}

void xhci_cleanup_stalled_ring(struct xhci_hcd *xhci, unsigned int slot_id,
			       unsigned int ep_index, unsigned int stream_id,
			       struct xhci_td *td)
{
	struct xhci_dequeue_state deq_state;

	xhci_dbg_trace(xhci, trace_xhci_dbg_reset_ep,
			"Cleaning up stalled endpoint ring");
	/* We need to move the HW's dequeue pointer past this TD,
	 * or it will attempt to resend it on the next doorbell ring.
	 */
	xhci_find_new_dequeue_state(xhci, slot_id, ep_index, stream_id, td,
				    &deq_state);

	if (!deq_state.new_deq_ptr || !deq_state.new_deq_seg)
		return;

	/* HW with the reset endpoint quirk will use the saved dequeue state to
	 * issue a configure endpoint command later.
	 */
	if (!(xhci->quirks & XHCI_RESET_EP_QUIRK)) {
		xhci_dbg_trace(xhci, trace_xhci_dbg_reset_ep,
				"Queueing new dequeue state");
		xhci_queue_new_dequeue_state(xhci, slot_id,
				ep_index, &deq_state);
	} else {
		/* Better hope no one uses the input context between now and the
		 * reset endpoint completion!
		 * XXX: No idea how this hardware will react when stream rings
		 * are enabled.
		 */
		xhci_dbg_trace(xhci, trace_xhci_dbg_quirks,
				"Setting up input context for "
				"configure endpoint command");
		xhci_setup_input_ctx_for_quirk(xhci, slot_id,
				ep_index, &deq_state);
	}
}

static void xhci_endpoint_disable(struct usb_hcd *hcd,
				  struct usb_host_endpoint *host_ep)
{
	struct xhci_hcd		*xhci;
	struct xhci_virt_device	*vdev;
	struct xhci_virt_ep	*ep;
	struct usb_device	*udev;
	unsigned long		flags;
	unsigned int		ep_index;

	xhci = hcd_to_xhci(hcd);
rescan:
	spin_lock_irqsave(&xhci->lock, flags);

	udev = (struct usb_device *)host_ep->hcpriv;
	if (!udev || !udev->slot_id)
		goto done;

	vdev = xhci->devs[udev->slot_id];
	if (!vdev)
		goto done;

	ep_index = xhci_get_endpoint_index(&host_ep->desc);
	ep = &vdev->eps[ep_index];
	if (!ep)
		goto done;

	/* wait for hub_tt_work to finish clearing hub TT */
	if (ep->ep_state & EP_CLEARING_TT) {
		spin_unlock_irqrestore(&xhci->lock, flags);
		schedule_timeout_uninterruptible(1);
		goto rescan;
	}

	if (ep->ep_state)
		xhci_dbg(xhci, "endpoint disable with ep_state 0x%x\n",
			 ep->ep_state);
done:
	host_ep->hcpriv = NULL;
	spin_unlock_irqrestore(&xhci->lock, flags);
}

/*
 * Called after usb core issues a clear halt control message.
 * The host side of the halt should already be cleared by a reset endpoint
 * command issued when the STALL event was received.
 *
 * The reset endpoint command may only be issued to endpoints in the halted
 * state. For software that wishes to reset the data toggle or sequence number
 * of an endpoint that isn't in the halted state this function will issue a
 * configure endpoint command with the Drop and Add bits set for the target
 * endpoint. Refer to the additional note in xhci spcification section 4.6.8.
 */

static void xhci_endpoint_reset(struct usb_hcd *hcd,
		struct usb_host_endpoint *host_ep)
{
	struct xhci_hcd *xhci;
	struct usb_device *udev;
	struct xhci_virt_device *vdev;
	struct xhci_virt_ep *ep;
	struct xhci_input_control_ctx *ctrl_ctx;
	struct xhci_command *stop_cmd, *cfg_cmd;
	unsigned int ep_index;
	unsigned long flags;
	u32 ep_flag;
	int err;

	xhci = hcd_to_xhci(hcd);
	if (!host_ep->hcpriv)
		return;
	udev = (struct usb_device *) host_ep->hcpriv;
	vdev = xhci->devs[udev->slot_id];

	/*
	 * vdev may be lost due to xHC restore error and re-initialization
	 * during S3/S4 resume. A new vdev will be allocated later by
	 * xhci_discover_or_reset_device()
	 */
	if (!udev->slot_id || !vdev)
		return;
	ep_index = xhci_get_endpoint_index(&host_ep->desc);
	ep = &vdev->eps[ep_index];
	if (!ep)
		return;

	/* Bail out if toggle is already being cleared by a endpoint reset */
	if (ep->ep_state & EP_HARD_CLEAR_TOGGLE) {
		ep->ep_state &= ~EP_HARD_CLEAR_TOGGLE;
		return;
	}
	/* Only interrupt and bulk ep's use data toggle, USB2 spec 5.5.4-> */
	if (usb_endpoint_xfer_control(&host_ep->desc) ||
	    usb_endpoint_xfer_isoc(&host_ep->desc))
		return;

	ep_flag = xhci_get_endpoint_flag(&host_ep->desc);

	if (ep_flag == SLOT_FLAG || ep_flag == EP0_FLAG)
		return;

	stop_cmd = xhci_alloc_command(xhci, true, GFP_NOWAIT);
	if (!stop_cmd)
		return;

	cfg_cmd = xhci_alloc_command_with_ctx(xhci, true, GFP_NOWAIT);
	if (!cfg_cmd)
		goto cleanup;

	spin_lock_irqsave(&xhci->lock, flags);

	/* block queuing new trbs and ringing ep doorbell */
	ep->ep_state |= EP_SOFT_CLEAR_TOGGLE;

	/*
	 * Make sure endpoint ring is empty before resetting the toggle/seq.
	 * Driver is required to synchronously cancel all transfer request.
	 * Stop the endpoint to force xHC to update the output context
	 */

	if (!list_empty(&ep->ring->td_list)) {
		dev_err(&udev->dev, "EP not empty, refuse reset\n");
		spin_unlock_irqrestore(&xhci->lock, flags);
		xhci_free_command(xhci, cfg_cmd);
		goto cleanup;
	}

	err = xhci_queue_stop_endpoint(xhci, stop_cmd, udev->slot_id,
					ep_index, 0);
	if (err < 0) {
		spin_unlock_irqrestore(&xhci->lock, flags);
		xhci_free_command(xhci, cfg_cmd);
		xhci_dbg(xhci, "%s: Failed to queue stop ep command, %d ",
				__func__, err);
		goto cleanup;
	}

	xhci_ring_cmd_db(xhci);
	spin_unlock_irqrestore(&xhci->lock, flags);

	wait_for_completion(stop_cmd->completion);

	spin_lock_irqsave(&xhci->lock, flags);

	/* config ep command clears toggle if add and drop ep flags are set */
	ctrl_ctx = xhci_get_input_control_ctx(cfg_cmd->in_ctx);
	xhci_setup_input_ctx_for_config_ep(xhci, cfg_cmd->in_ctx, vdev->out_ctx,
					   ctrl_ctx, ep_flag, ep_flag);
	xhci_endpoint_copy(xhci, cfg_cmd->in_ctx, vdev->out_ctx, ep_index);

	err = xhci_queue_configure_endpoint(xhci, cfg_cmd, cfg_cmd->in_ctx->dma,
				      udev->slot_id, false);
	if (err < 0) {
		spin_unlock_irqrestore(&xhci->lock, flags);
		xhci_free_command(xhci, cfg_cmd);
		xhci_dbg(xhci, "%s: Failed to queue config ep command, %d ",
				__func__, err);
		goto cleanup;
	}

	xhci_ring_cmd_db(xhci);
	spin_unlock_irqrestore(&xhci->lock, flags);

	wait_for_completion(cfg_cmd->completion);

	xhci_free_command(xhci, cfg_cmd);
cleanup:
	xhci_free_command(xhci, stop_cmd);
	if (ep->ep_state & EP_SOFT_CLEAR_TOGGLE)
		ep->ep_state &= ~EP_SOFT_CLEAR_TOGGLE;
}

static int xhci_check_streams_endpoint(struct xhci_hcd *xhci,
		struct usb_device *udev, struct usb_host_endpoint *ep,
		unsigned int slot_id)
{
	int ret;
	unsigned int ep_index;
	unsigned int ep_state;

	if (!ep)
		return -EINVAL;
	ret = xhci_check_args(xhci_to_hcd(xhci), udev, ep, 1, true, __func__);
	if (ret <= 0)
		return -EINVAL;
	if (usb_ss_max_streams(&ep->ss_ep_comp) == 0) {
		xhci_warn(xhci, "WARN: SuperSpeed Endpoint Companion"
				" descriptor for ep 0x%x does not support streams\n",
				ep->desc.bEndpointAddress);
		return -EINVAL;
	}

	ep_index = xhci_get_endpoint_index(&ep->desc);
	ep_state = xhci->devs[slot_id]->eps[ep_index].ep_state;
	if (ep_state & EP_HAS_STREAMS ||
			ep_state & EP_GETTING_STREAMS) {
		xhci_warn(xhci, "WARN: SuperSpeed bulk endpoint 0x%x "
				"already has streams set up.\n",
				ep->desc.bEndpointAddress);
		xhci_warn(xhci, "Send email to xHCI maintainer and ask for "
				"dynamic stream context array reallocation.\n");
		return -EINVAL;
	}
	if (!list_empty(&xhci->devs[slot_id]->eps[ep_index].ring->td_list)) {
		xhci_warn(xhci, "Cannot setup streams for SuperSpeed bulk "
				"endpoint 0x%x; URBs are pending.\n",
				ep->desc.bEndpointAddress);
		return -EINVAL;
	}
	return 0;
}

static void xhci_calculate_streams_entries(struct xhci_hcd *xhci,
		unsigned int *num_streams, unsigned int *num_stream_ctxs)
{
	unsigned int max_streams;

	/* The stream context array size must be a power of two */
	*num_stream_ctxs = roundup_pow_of_two(*num_streams);
	/*
	 * Find out how many primary stream array entries the host controller
	 * supports.  Later we may use secondary stream arrays (similar to 2nd
	 * level page entries), but that's an optional feature for xHCI host
	 * controllers. xHCs must support at least 4 stream IDs.
	 */
	max_streams = HCC_MAX_PSA(xhci->hcc_params);
	if (*num_stream_ctxs > max_streams) {
		xhci_dbg(xhci, "xHCI HW only supports %u stream ctx entries.\n",
				max_streams);
		*num_stream_ctxs = max_streams;
		*num_streams = max_streams;
	}
}

/* Returns an error code if one of the endpoint already has streams.
 * This does not change any data structures, it only checks and gathers
 * information.
 */
static int xhci_calculate_streams_and_bitmask(struct xhci_hcd *xhci,
		struct usb_device *udev,
		struct usb_host_endpoint **eps, unsigned int num_eps,
		unsigned int *num_streams, u32 *changed_ep_bitmask)
{
	unsigned int max_streams;
	unsigned int endpoint_flag;
	int i;
	int ret;

	for (i = 0; i < num_eps; i++) {
		ret = xhci_check_streams_endpoint(xhci, udev,
				eps[i], udev->slot_id);
		if (ret < 0)
			return ret;

		max_streams = usb_ss_max_streams(&eps[i]->ss_ep_comp);
		if (max_streams < (*num_streams - 1)) {
			xhci_dbg(xhci, "Ep 0x%x only supports %u stream IDs.\n",
					eps[i]->desc.bEndpointAddress,
					max_streams);
			*num_streams = max_streams+1;
		}

		endpoint_flag = xhci_get_endpoint_flag(&eps[i]->desc);
		if (*changed_ep_bitmask & endpoint_flag)
			return -EINVAL;
		*changed_ep_bitmask |= endpoint_flag;
	}
	return 0;
}

static u32 xhci_calculate_no_streams_bitmask(struct xhci_hcd *xhci,
		struct usb_device *udev,
		struct usb_host_endpoint **eps, unsigned int num_eps)
{
	u32 changed_ep_bitmask = 0;
	unsigned int slot_id;
	unsigned int ep_index;
	unsigned int ep_state;
	int i;

	slot_id = udev->slot_id;
	if (!xhci->devs[slot_id])
		return 0;

	for (i = 0; i < num_eps; i++) {
		ep_index = xhci_get_endpoint_index(&eps[i]->desc);
		ep_state = xhci->devs[slot_id]->eps[ep_index].ep_state;
		/* Are streams already being freed for the endpoint? */
		if (ep_state & EP_GETTING_NO_STREAMS) {
			xhci_warn(xhci, "WARN Can't disable streams for "
					"endpoint 0x%x, "
					"streams are being disabled already\n",
					eps[i]->desc.bEndpointAddress);
			return 0;
		}
		/* Are there actually any streams to free? */
		if (!(ep_state & EP_HAS_STREAMS) &&
				!(ep_state & EP_GETTING_STREAMS)) {
			xhci_warn(xhci, "WARN Can't disable streams for "
					"endpoint 0x%x, "
					"streams are already disabled!\n",
					eps[i]->desc.bEndpointAddress);
			xhci_warn(xhci, "WARN xhci_free_streams() called "
					"with non-streams endpoint\n");
			return 0;
		}
		changed_ep_bitmask |= xhci_get_endpoint_flag(&eps[i]->desc);
	}
	return changed_ep_bitmask;
}

/*
 * The USB device drivers use this function (through the HCD interface in USB
 * core) to prepare a set of bulk endpoints to use streams.  Streams are used to
 * coordinate mass storage command queueing across multiple endpoints (basically
 * a stream ID == a task ID).
 *
 * Setting up streams involves allocating the same size stream context array
 * for each endpoint and issuing a configure endpoint command for all endpoints.
 *
 * Don't allow the call to succeed if one endpoint only supports one stream
 * (which means it doesn't support streams at all).
 *
 * Drivers may get less stream IDs than they asked for, if the host controller
 * hardware or endpoints claim they can't support the number of requested
 * stream IDs.
 */
static int xhci_alloc_streams(struct usb_hcd *hcd, struct usb_device *udev,
		struct usb_host_endpoint **eps, unsigned int num_eps,
		unsigned int num_streams, gfp_t mem_flags)
{
	int i, ret;
	struct xhci_hcd *xhci;
	struct xhci_virt_device *vdev;
	struct xhci_command *config_cmd;
	struct xhci_input_control_ctx *ctrl_ctx;
	unsigned int ep_index;
	unsigned int num_stream_ctxs;
	unsigned int max_packet;
	unsigned long flags;
	u32 changed_ep_bitmask = 0;

	if (!eps)
		return -EINVAL;

	/* Add one to the number of streams requested to account for
	 * stream 0 that is reserved for xHCI usage.
	 */
	num_streams += 1;
	xhci = hcd_to_xhci(hcd);
	xhci_dbg(xhci, "Driver wants %u stream IDs (including stream 0).\n",
			num_streams);

	/* MaxPSASize value 0 (2 streams) means streams are not supported */
	if ((xhci->quirks & XHCI_BROKEN_STREAMS) ||
			HCC_MAX_PSA(xhci->hcc_params) < 4) {
		xhci_dbg(xhci, "xHCI controller does not support streams.\n");
		return -ENOSYS;
	}

	config_cmd = xhci_alloc_command_with_ctx(xhci, true, mem_flags);
	if (!config_cmd)
		return -ENOMEM;

	ctrl_ctx = xhci_get_input_control_ctx(config_cmd->in_ctx);
	if (!ctrl_ctx) {
		xhci_warn(xhci, "%s: Could not get input context, bad type.\n",
				__func__);
		xhci_free_command(xhci, config_cmd);
		return -ENOMEM;
	}

	/* Check to make sure all endpoints are not already configured for
	 * streams.  While we're at it, find the maximum number of streams that
	 * all the endpoints will support and check for duplicate endpoints.
	 */
	spin_lock_irqsave(&xhci->lock, flags);
	ret = xhci_calculate_streams_and_bitmask(xhci, udev, eps,
			num_eps, &num_streams, &changed_ep_bitmask);
	if (ret < 0) {
		xhci_free_command(xhci, config_cmd);
		spin_unlock_irqrestore(&xhci->lock, flags);
		return ret;
	}
	if (num_streams <= 1) {
		xhci_warn(xhci, "WARN: endpoints can't handle "
				"more than one stream.\n");
		xhci_free_command(xhci, config_cmd);
		spin_unlock_irqrestore(&xhci->lock, flags);
		return -EINVAL;
	}
	vdev = xhci->devs[udev->slot_id];
	/* Mark each endpoint as being in transition, so
	 * xhci_urb_enqueue() will reject all URBs.
	 */
	for (i = 0; i < num_eps; i++) {
		ep_index = xhci_get_endpoint_index(&eps[i]->desc);
		vdev->eps[ep_index].ep_state |= EP_GETTING_STREAMS;
	}
	spin_unlock_irqrestore(&xhci->lock, flags);

	/* Setup internal data structures and allocate HW data structures for
	 * streams (but don't install the HW structures in the input context
	 * until we're sure all memory allocation succeeded).
	 */
	xhci_calculate_streams_entries(xhci, &num_streams, &num_stream_ctxs);
	xhci_dbg(xhci, "Need %u stream ctx entries for %u stream IDs.\n",
			num_stream_ctxs, num_streams);

	for (i = 0; i < num_eps; i++) {
		ep_index = xhci_get_endpoint_index(&eps[i]->desc);
		max_packet = usb_endpoint_maxp(&eps[i]->desc);
		vdev->eps[ep_index].stream_info = xhci_alloc_stream_info(xhci,
				num_stream_ctxs,
				num_streams,
				max_packet, mem_flags);
		if (!vdev->eps[ep_index].stream_info)
			goto cleanup;
		/* Set maxPstreams in endpoint context and update deq ptr to
		 * point to stream context array. FIXME
		 */
	}

	/* Set up the input context for a configure endpoint command. */
	for (i = 0; i < num_eps; i++) {
		struct xhci_ep_ctx *ep_ctx;

		ep_index = xhci_get_endpoint_index(&eps[i]->desc);
		ep_ctx = xhci_get_ep_ctx(xhci, config_cmd->in_ctx, ep_index);

		xhci_endpoint_copy(xhci, config_cmd->in_ctx,
				vdev->out_ctx, ep_index);
		xhci_setup_streams_ep_input_ctx(xhci, ep_ctx,
				vdev->eps[ep_index].stream_info);
	}
	/* Tell the HW to drop its old copy of the endpoint context info
	 * and add the updated copy from the input context.
	 */
	xhci_setup_input_ctx_for_config_ep(xhci, config_cmd->in_ctx,
			vdev->out_ctx, ctrl_ctx,
			changed_ep_bitmask, changed_ep_bitmask);

	/* Issue and wait for the configure endpoint command */
	ret = xhci_configure_endpoint(xhci, udev, config_cmd,
			false, false);

	/* xHC rejected the configure endpoint command for some reason, so we
	 * leave the old ring intact and free our internal streams data
	 * structure.
	 */
	if (ret < 0)
		goto cleanup;

	spin_lock_irqsave(&xhci->lock, flags);
	for (i = 0; i < num_eps; i++) {
		ep_index = xhci_get_endpoint_index(&eps[i]->desc);
		vdev->eps[ep_index].ep_state &= ~EP_GETTING_STREAMS;
		xhci_dbg(xhci, "Slot %u ep ctx %u now has streams.\n",
			 udev->slot_id, ep_index);
		vdev->eps[ep_index].ep_state |= EP_HAS_STREAMS;
	}
	xhci_free_command(xhci, config_cmd);
	spin_unlock_irqrestore(&xhci->lock, flags);

	for (i = 0; i < num_eps; i++) {
		ep_index = xhci_get_endpoint_index(&eps[i]->desc);
		xhci_debugfs_create_stream_files(xhci, vdev, ep_index);
	}
	/* Subtract 1 for stream 0, which drivers can't use */
	return num_streams - 1;

cleanup:
	/* If it didn't work, free the streams! */
	for (i = 0; i < num_eps; i++) {
		ep_index = xhci_get_endpoint_index(&eps[i]->desc);
		xhci_free_stream_info(xhci, vdev->eps[ep_index].stream_info);
		vdev->eps[ep_index].stream_info = NULL;
		/* FIXME Unset maxPstreams in endpoint context and
		 * update deq ptr to point to normal string ring.
		 */
		vdev->eps[ep_index].ep_state &= ~EP_GETTING_STREAMS;
		vdev->eps[ep_index].ep_state &= ~EP_HAS_STREAMS;
		xhci_endpoint_zero(xhci, vdev, eps[i]);
	}
	xhci_free_command(xhci, config_cmd);
	return -ENOMEM;
}

/* Transition the endpoint from using streams to being a "normal" endpoint
 * without streams.
 *
 * Modify the endpoint context state, submit a configure endpoint command,
 * and free all endpoint rings for streams if that completes successfully.
 */
static int xhci_free_streams(struct usb_hcd *hcd, struct usb_device *udev,
		struct usb_host_endpoint **eps, unsigned int num_eps,
		gfp_t mem_flags)
{
	int i, ret;
	struct xhci_hcd *xhci;
	struct xhci_virt_device *vdev;
	struct xhci_command *command;
	struct xhci_input_control_ctx *ctrl_ctx;
	unsigned int ep_index;
	unsigned long flags;
	u32 changed_ep_bitmask;

	xhci = hcd_to_xhci(hcd);
	vdev = xhci->devs[udev->slot_id];

	/* Set up a configure endpoint command to remove the streams rings */
	spin_lock_irqsave(&xhci->lock, flags);
	changed_ep_bitmask = xhci_calculate_no_streams_bitmask(xhci,
			udev, eps, num_eps);
	if (changed_ep_bitmask == 0) {
		spin_unlock_irqrestore(&xhci->lock, flags);
		return -EINVAL;
	}

	/* Use the xhci_command structure from the first endpoint.  We may have
	 * allocated too many, but the driver may call xhci_free_streams() for
	 * each endpoint it grouped into one call to xhci_alloc_streams().
	 */
	ep_index = xhci_get_endpoint_index(&eps[0]->desc);
	command = vdev->eps[ep_index].stream_info->free_streams_command;
	ctrl_ctx = xhci_get_input_control_ctx(command->in_ctx);
	if (!ctrl_ctx) {
		spin_unlock_irqrestore(&xhci->lock, flags);
		xhci_warn(xhci, "%s: Could not get input context, bad type.\n",
				__func__);
		return -EINVAL;
	}

	for (i = 0; i < num_eps; i++) {
		struct xhci_ep_ctx *ep_ctx;

		ep_index = xhci_get_endpoint_index(&eps[i]->desc);
		ep_ctx = xhci_get_ep_ctx(xhci, command->in_ctx, ep_index);
		xhci->devs[udev->slot_id]->eps[ep_index].ep_state |=
			EP_GETTING_NO_STREAMS;

		xhci_endpoint_copy(xhci, command->in_ctx,
				vdev->out_ctx, ep_index);
		xhci_setup_no_streams_ep_input_ctx(ep_ctx,
				&vdev->eps[ep_index]);
	}
	xhci_setup_input_ctx_for_config_ep(xhci, command->in_ctx,
			vdev->out_ctx, ctrl_ctx,
			changed_ep_bitmask, changed_ep_bitmask);
	spin_unlock_irqrestore(&xhci->lock, flags);

	/* Issue and wait for the configure endpoint command,
	 * which must succeed.
	 */
	ret = xhci_configure_endpoint(xhci, udev, command,
			false, true);

	/* xHC rejected the configure endpoint command for some reason, so we
	 * leave the streams rings intact.
	 */
	if (ret < 0)
		return ret;

	spin_lock_irqsave(&xhci->lock, flags);
	for (i = 0; i < num_eps; i++) {
		ep_index = xhci_get_endpoint_index(&eps[i]->desc);
		xhci_free_stream_info(xhci, vdev->eps[ep_index].stream_info);
		vdev->eps[ep_index].stream_info = NULL;
		/* FIXME Unset maxPstreams in endpoint context and
		 * update deq ptr to point to normal string ring.
		 */
		vdev->eps[ep_index].ep_state &= ~EP_GETTING_NO_STREAMS;
		vdev->eps[ep_index].ep_state &= ~EP_HAS_STREAMS;
	}
	spin_unlock_irqrestore(&xhci->lock, flags);

	return 0;
}

/*
 * Deletes endpoint resources for endpoints that were active before a Reset
 * Device command, or a Disable Slot command.  The Reset Device command leaves
 * the control endpoint intact, whereas the Disable Slot command deletes it.
 *
 * Must be called with xhci->lock held.
 */
void xhci_free_device_endpoint_resources(struct xhci_hcd *xhci,
	struct xhci_virt_device *virt_dev, bool drop_control_ep)
{
	int i;
	unsigned int num_dropped_eps = 0;
	unsigned int drop_flags = 0;

	for (i = (drop_control_ep ? 0 : 1); i < 31; i++) {
		if (virt_dev->eps[i].ring) {
			drop_flags |= 1 << i;
			num_dropped_eps++;
		}
	}
	xhci->num_active_eps -= num_dropped_eps;
	if (num_dropped_eps)
		xhci_dbg_trace(xhci, trace_xhci_dbg_quirks,
				"Dropped %u ep ctxs, flags = 0x%x, "
				"%u now active.",
				num_dropped_eps, drop_flags,
				xhci->num_active_eps);
}

/*
 * This submits a Reset Device Command, which will set the device state to 0,
 * set the device address to 0, and disable all the endpoints except the default
 * control endpoint.  The USB core should come back and call
 * xhci_address_device(), and then re-set up the configuration.  If this is
 * called because of a usb_reset_and_verify_device(), then the old alternate
 * settings will be re-installed through the normal bandwidth allocation
 * functions.
 *
 * Wait for the Reset Device command to finish.  Remove all structures
 * associated with the endpoints that were disabled.  Clear the input device
 * structure? Reset the control endpoint 0 max packet size?
 *
 * If the virt_dev to be reset does not exist or does not match the udev,
 * it means the device is lost, possibly due to the xHC restore error and
 * re-initialization during S3/S4. In this case, call xhci_alloc_dev() to
 * re-allocate the device.
 */
static int xhci_discover_or_reset_device(struct usb_hcd *hcd,
		struct usb_device *udev)
{
	int ret, i;
	unsigned long flags;
	struct xhci_hcd *xhci;
	unsigned int slot_id;
	struct xhci_virt_device *virt_dev;
	struct xhci_command *reset_device_cmd;
	struct xhci_slot_ctx *slot_ctx;
	int old_active_eps = 0;

	ret = xhci_check_args(hcd, udev, NULL, 0, false, __func__);
	if (ret <= 0)
		return ret;
	xhci = hcd_to_xhci(hcd);
	slot_id = udev->slot_id;
	virt_dev = xhci->devs[slot_id];
	if (!virt_dev) {
		xhci_dbg(xhci, "The device to be reset with slot ID %u does "
				"not exist. Re-allocate the device\n", slot_id);
		ret = xhci_alloc_dev(hcd, udev);
		if (ret == 1)
			return 0;
		else
			return -EINVAL;
	}

	if (virt_dev->tt_info)
		old_active_eps = virt_dev->tt_info->active_eps;

	if (virt_dev->udev != udev) {
		/* If the virt_dev and the udev does not match, this virt_dev
		 * may belong to another udev.
		 * Re-allocate the device.
		 */
		xhci_dbg(xhci, "The device to be reset with slot ID %u does "
				"not match the udev. Re-allocate the device\n",
				slot_id);
		ret = xhci_alloc_dev(hcd, udev);
		if (ret == 1)
			return 0;
		else
			return -EINVAL;
	}

	/* If device is not setup, there is no point in resetting it */
	slot_ctx = xhci_get_slot_ctx(xhci, virt_dev->out_ctx);
	if (GET_SLOT_STATE(le32_to_cpu(slot_ctx->dev_state)) ==
						SLOT_STATE_DISABLED)
		return 0;

	trace_xhci_discover_or_reset_device(slot_ctx);

	xhci_dbg(xhci, "Resetting device with slot ID %u\n", slot_id);
	/* Allocate the command structure that holds the struct completion.
	 * Assume we're in process context, since the normal device reset
	 * process has to wait for the device anyway.  Storage devices are
	 * reset as part of error handling, so use GFP_NOIO instead of
	 * GFP_KERNEL.
	 */
	reset_device_cmd = xhci_alloc_command(xhci, true, GFP_NOIO);
	if (!reset_device_cmd) {
		xhci_dbg(xhci, "Couldn't allocate command structure.\n");
		return -ENOMEM;
	}

	/* Attempt to submit the Reset Device command to the command ring */
	spin_lock_irqsave(&xhci->lock, flags);

	ret = xhci_queue_reset_device(xhci, reset_device_cmd, slot_id);
	if (ret) {
		xhci_dbg(xhci, "FIXME: allocate a command ring segment\n");
		spin_unlock_irqrestore(&xhci->lock, flags);
		goto command_cleanup;
	}
	xhci_ring_cmd_db(xhci);
	spin_unlock_irqrestore(&xhci->lock, flags);

	/* Wait for the Reset Device command to finish */
	wait_for_completion(reset_device_cmd->completion);

	/* The Reset Device command can't fail, according to the 0.95/0.96 spec,
	 * unless we tried to reset a slot ID that wasn't enabled,
	 * or the device wasn't in the addressed or configured state.
	 */
	ret = reset_device_cmd->status;
	switch (ret) {
	case COMP_COMMAND_ABORTED:
	case COMP_COMMAND_RING_STOPPED:
		xhci_warn(xhci, "Timeout waiting for reset device command\n");
		ret = -ETIME;
		goto command_cleanup;
	case COMP_SLOT_NOT_ENABLED_ERROR: /* 0.95 completion for bad slot ID */
	case COMP_CONTEXT_STATE_ERROR: /* 0.96 completion code for same thing */
		xhci_dbg(xhci, "Can't reset device (slot ID %u) in %s state\n",
				slot_id,
				xhci_get_slot_state(xhci, virt_dev->out_ctx));
		xhci_dbg(xhci, "Not freeing device rings.\n");
		/* Don't treat this as an error.  May change my mind later. */
		ret = 0;
		goto command_cleanup;
	case COMP_SUCCESS:
		xhci_dbg(xhci, "Successful reset device command.\n");
		break;
	default:
		if (xhci_is_vendor_info_code(xhci, ret))
			break;
		xhci_warn(xhci, "Unknown completion code %u for "
				"reset device command.\n", ret);
		ret = -EINVAL;
		goto command_cleanup;
	}

	/* Free up host controller endpoint resources */
	if ((xhci->quirks & XHCI_EP_LIMIT_QUIRK)) {
		spin_lock_irqsave(&xhci->lock, flags);
		/* Don't delete the default control endpoint resources */
		xhci_free_device_endpoint_resources(xhci, virt_dev, false);
		spin_unlock_irqrestore(&xhci->lock, flags);
	}

	/* Everything but endpoint 0 is disabled, so free the rings. */
	for (i = 1; i < 31; i++) {
		struct xhci_virt_ep *ep = &virt_dev->eps[i];

		if (ep->ep_state & EP_HAS_STREAMS) {
			xhci_warn(xhci, "WARN: endpoint 0x%02x has streams on device reset, freeing streams.\n",
					xhci_get_endpoint_address(i));
			xhci_free_stream_info(xhci, ep->stream_info);
			ep->stream_info = NULL;
			ep->ep_state &= ~EP_HAS_STREAMS;
		}

		if (ep->ring) {
			xhci_debugfs_remove_endpoint(xhci, virt_dev, i);
			xhci_free_endpoint_ring(xhci, virt_dev, i);
		}
		if (!list_empty(&virt_dev->eps[i].bw_endpoint_list))
			xhci_drop_ep_from_interval_table(xhci,
					&virt_dev->eps[i].bw_info,
					virt_dev->bw_table,
					udev,
					&virt_dev->eps[i],
					virt_dev->tt_info);
		xhci_clear_endpoint_bw_info(&virt_dev->eps[i].bw_info);
	}
	/* If necessary, update the number of active TTs on this root port */
	xhci_update_tt_active_eps(xhci, virt_dev, old_active_eps);
	virt_dev->flags = 0;
	ret = 0;

command_cleanup:
	xhci_free_command(xhci, reset_device_cmd);
	return ret;
}

/*
 * At this point, the struct usb_device is about to go away, the device has
 * disconnected, and all traffic has been stopped and the endpoints have been
 * disabled.  Free any HC data structures associated with that device.
 */
static void xhci_free_dev(struct usb_hcd *hcd, struct usb_device *udev)
{
	struct xhci_hcd *xhci = hcd_to_xhci(hcd);
	struct xhci_virt_device *virt_dev;
	struct xhci_slot_ctx *slot_ctx;
	int i, ret;

#ifndef CONFIG_USB_DEFAULT_PERSIST
	/*
	 * We called pm_runtime_get_noresume when the device was attached.
	 * Decrement the counter here to allow controller to runtime suspend
	 * if no devices remain.
	 */
	if (xhci->quirks & XHCI_RESET_ON_RESUME)
		pm_runtime_put_noidle(hcd->self.controller);
#endif

	ret = xhci_check_args(hcd, udev, NULL, 0, true, __func__);
	/* If the host is halted due to driver unload, we still need to free the
	 * device.
	 */
	if (ret <= 0 && ret != -ENODEV)
		return;

	virt_dev = xhci->devs[udev->slot_id];
	slot_ctx = xhci_get_slot_ctx(xhci, virt_dev->out_ctx);
	trace_xhci_free_dev(slot_ctx);

	/* Stop any wayward timer functions (which may grab the lock) */
	for (i = 0; i < 31; i++) {
		virt_dev->eps[i].ep_state &= ~EP_STOP_CMD_PENDING;
		del_timer_sync(&virt_dev->eps[i].stop_cmd_timer);
	}
	virt_dev->udev = NULL;
	ret = xhci_disable_slot(xhci, udev->slot_id);
	if (ret)
		xhci_free_virt_device(xhci, udev->slot_id);
}

int xhci_disable_slot(struct xhci_hcd *xhci, u32 slot_id)
{
	struct xhci_command *command;
	unsigned long flags;
	u32 state;
	int ret = 0;

	command = xhci_alloc_command(xhci, false, GFP_KERNEL);
	if (!command)
		return -ENOMEM;

	xhci_debugfs_remove_slot(xhci, slot_id);

	spin_lock_irqsave(&xhci->lock, flags);
	/* Don't disable the slot if the host controller is dead. */
	state = readl(&xhci->op_regs->status);
	if (state == 0xffffffff || (xhci->xhc_state & XHCI_STATE_DYING) ||
			(xhci->xhc_state & XHCI_STATE_HALTED)) {
		spin_unlock_irqrestore(&xhci->lock, flags);
		kfree(command);
		return -ENODEV;
	}

	ret = xhci_queue_slot_control(xhci, command, TRB_DISABLE_SLOT,
				slot_id);
	if (ret) {
		spin_unlock_irqrestore(&xhci->lock, flags);
		kfree(command);
		return ret;
	}
	xhci_ring_cmd_db(xhci);
	spin_unlock_irqrestore(&xhci->lock, flags);
	return ret;
}

/*
 * Checks if we have enough host controller resources for the default control
 * endpoint.
 *
 * Must be called with xhci->lock held.
 */
static int xhci_reserve_host_control_ep_resources(struct xhci_hcd *xhci)
{
	if (xhci->num_active_eps + 1 > xhci->limit_active_eps) {
		xhci_dbg_trace(xhci, trace_xhci_dbg_quirks,
				"Not enough ep ctxs: "
				"%u active, need to add 1, limit is %u.",
				xhci->num_active_eps, xhci->limit_active_eps);
		return -ENOMEM;
	}
	xhci->num_active_eps += 1;
	xhci_dbg_trace(xhci, trace_xhci_dbg_quirks,
			"Adding 1 ep ctx, %u now active.",
			xhci->num_active_eps);
	return 0;
}


/*
 * Returns 0 if the xHC ran out of device slots, the Enable Slot command
 * timed out, or allocating memory failed.  Returns 1 on success.
 */
int xhci_alloc_dev(struct usb_hcd *hcd, struct usb_device *udev)
{
	struct xhci_hcd *xhci = hcd_to_xhci(hcd);
	struct xhci_virt_device *vdev;
	struct xhci_slot_ctx *slot_ctx;
	unsigned long flags;
	int ret, slot_id;
	struct xhci_command *command;

	command = xhci_alloc_command(xhci, true, GFP_KERNEL);
	if (!command)
		return 0;

	spin_lock_irqsave(&xhci->lock, flags);
	ret = xhci_queue_slot_control(xhci, command, TRB_ENABLE_SLOT, 0);
	if (ret) {
		spin_unlock_irqrestore(&xhci->lock, flags);
		xhci_dbg(xhci, "FIXME: allocate a command ring segment\n");
		xhci_free_command(xhci, command);
		return 0;
	}
	xhci_ring_cmd_db(xhci);
	spin_unlock_irqrestore(&xhci->lock, flags);

	wait_for_completion(command->completion);
	slot_id = command->slot_id;

	if (!slot_id || command->status != COMP_SUCCESS) {
		xhci_err(xhci, "Error while assigning device slot ID\n");
		xhci_err(xhci, "Max number of devices this xHCI host supports is %u.\n",
				HCS_MAX_SLOTS(
					readl(&xhci->cap_regs->hcs_params1)));
		xhci_free_command(xhci, command);
		return 0;
	}

	xhci_free_command(xhci, command);

	if ((xhci->quirks & XHCI_EP_LIMIT_QUIRK)) {
		spin_lock_irqsave(&xhci->lock, flags);
		ret = xhci_reserve_host_control_ep_resources(xhci);
		if (ret) {
			spin_unlock_irqrestore(&xhci->lock, flags);
			xhci_warn(xhci, "Not enough host resources, "
					"active endpoint contexts = %u\n",
					xhci->num_active_eps);
			goto disable_slot;
		}
		spin_unlock_irqrestore(&xhci->lock, flags);
	}
	/* Use GFP_NOIO, since this function can be called from
	 * xhci_discover_or_reset_device(), which may be called as part of
	 * mass storage driver error handling.
	 */
	if (!xhci_alloc_virt_device(xhci, slot_id, udev, GFP_NOIO)) {
		xhci_warn(xhci, "Could not allocate xHCI USB device data structures\n");
		goto disable_slot;
	}
	vdev = xhci->devs[slot_id];
	slot_ctx = xhci_get_slot_ctx(xhci, vdev->out_ctx);
	trace_xhci_alloc_dev(slot_ctx);

	udev->slot_id = slot_id;

	xhci_debugfs_create_slot(xhci, slot_id);

#ifndef CONFIG_USB_DEFAULT_PERSIST
	/*
	 * If resetting upon resume, we can't put the controller into runtime
	 * suspend if there is a device attached.
	 */
	if (xhci->quirks & XHCI_RESET_ON_RESUME)
		pm_runtime_get_noresume(hcd->self.controller);
#endif

	/* Is this a LS or FS device under a HS hub? */
	/* Hub or peripherial? */
	return 1;

disable_slot:
	ret = xhci_disable_slot(xhci, udev->slot_id);
	if (ret)
		xhci_free_virt_device(xhci, udev->slot_id);

	return 0;
}

/*
 * Issue an Address Device command and optionally send a corresponding
 * SetAddress request to the device.
 */
static int xhci_setup_device(struct usb_hcd *hcd, struct usb_device *udev,
			     enum xhci_setup_dev setup)
{
	const char *act = setup == SETUP_CONTEXT_ONLY ? "context" : "address";
	unsigned long flags;
	struct xhci_virt_device *virt_dev;
	int ret = 0;
	struct xhci_hcd *xhci = hcd_to_xhci(hcd);
	struct xhci_slot_ctx *slot_ctx;
	struct xhci_input_control_ctx *ctrl_ctx;
	u64 temp_64;
	struct xhci_command *command = NULL;

	mutex_lock(&xhci->mutex);

	if (xhci->xhc_state) {	/* dying, removing or halted */
		ret = -ESHUTDOWN;
		goto out;
	}

	if (!udev->slot_id) {
		xhci_dbg_trace(xhci, trace_xhci_dbg_address,
				"Bad Slot ID %d", udev->slot_id);
		ret = -EINVAL;
		goto out;
	}

	virt_dev = xhci->devs[udev->slot_id];

	if (WARN_ON(!virt_dev)) {
		/*
		 * In plug/unplug torture test with an NEC controller,
		 * a zero-dereference was observed once due to virt_dev = 0.
		 * Print useful debug rather than crash if it is observed again!
		 */
		xhci_warn(xhci, "Virt dev invalid for slot_id 0x%x!\n",
			udev->slot_id);
		ret = -EINVAL;
		goto out;
	}
	slot_ctx = xhci_get_slot_ctx(xhci, virt_dev->out_ctx);
	trace_xhci_setup_device_slot(slot_ctx);

	if (setup == SETUP_CONTEXT_ONLY) {
		if (GET_SLOT_STATE(le32_to_cpu(slot_ctx->dev_state)) ==
		    SLOT_STATE_DEFAULT) {
			xhci_dbg(xhci, "Slot already in default state\n");
			goto out;
		}
	}

	command = xhci_alloc_command(xhci, true, GFP_KERNEL);
	if (!command) {
		ret = -ENOMEM;
		goto out;
	}

	command->in_ctx = virt_dev->in_ctx;

	slot_ctx = xhci_get_slot_ctx(xhci, virt_dev->in_ctx);
	ctrl_ctx = xhci_get_input_control_ctx(virt_dev->in_ctx);
	if (!ctrl_ctx) {
		xhci_warn(xhci, "%s: Could not get input context, bad type.\n",
				__func__);
		ret = -EINVAL;
		goto out;
	}
	/*
	 * If this is the first Set Address since device plug-in or
	 * virt_device realloaction after a resume with an xHCI power loss,
	 * then set up the slot context.
	 */
	if (!slot_ctx->dev_info)
		xhci_setup_addressable_virt_dev(xhci, udev);
	/* Otherwise, update the control endpoint ring enqueue pointer. */
	else
		xhci_copy_ep0_dequeue_into_input_ctx(xhci, udev);
	ctrl_ctx->add_flags = cpu_to_le32(SLOT_FLAG | EP0_FLAG);
	ctrl_ctx->drop_flags = 0;

	trace_xhci_address_ctx(xhci, virt_dev->in_ctx,
				le32_to_cpu(slot_ctx->dev_info) >> 27);

	trace_xhci_address_ctrl_ctx(ctrl_ctx);
	spin_lock_irqsave(&xhci->lock, flags);
	trace_xhci_setup_device(virt_dev);
	ret = xhci_queue_address_device(xhci, command, virt_dev->in_ctx->dma,
					udev->slot_id, setup);
	if (ret) {
		spin_unlock_irqrestore(&xhci->lock, flags);
		xhci_dbg_trace(xhci, trace_xhci_dbg_address,
				"FIXME: allocate a command ring segment");
		goto out;
	}
	xhci_ring_cmd_db(xhci);
	spin_unlock_irqrestore(&xhci->lock, flags);

	/* ctrl tx can take up to 5 sec; XXX: need more time for xHC? */
	wait_for_completion(command->completion);

	/* FIXME: From section 4.3.4: "Software shall be responsible for timing
	 * the SetAddress() "recovery interval" required by USB and aborting the
	 * command on a timeout.
	 */
	switch (command->status) {
	case COMP_COMMAND_ABORTED:
	case COMP_COMMAND_RING_STOPPED:
		xhci_warn(xhci, "Timeout while waiting for setup device command\n");
		ret = -ETIME;
		break;
	case COMP_CONTEXT_STATE_ERROR:
	case COMP_SLOT_NOT_ENABLED_ERROR:
		xhci_err(xhci, "Setup ERROR: setup %s command for slot %d.\n",
			 act, udev->slot_id);
		ret = -EINVAL;
		break;
	case COMP_USB_TRANSACTION_ERROR:
		dev_warn(&udev->dev, "Device not responding to setup %s.\n", act);

		mutex_unlock(&xhci->mutex);
		ret = xhci_disable_slot(xhci, udev->slot_id);
		if (!ret)
			xhci_alloc_dev(hcd, udev);
		kfree(command->completion);
		kfree(command);
		return -EPROTO;
	case COMP_INCOMPATIBLE_DEVICE_ERROR:
		dev_warn(&udev->dev,
			 "ERROR: Incompatible device for setup %s command\n", act);
		ret = -ENODEV;
		break;
	case COMP_SUCCESS:
		xhci_dbg_trace(xhci, trace_xhci_dbg_address,
			       "Successful setup %s command", act);
		break;
	default:
		xhci_err(xhci,
			 "ERROR: unexpected setup %s command completion code 0x%x.\n",
			 act, command->status);
		trace_xhci_address_ctx(xhci, virt_dev->out_ctx, 1);
		ret = -EINVAL;
		break;
	}
	if (ret)
		goto out;
	temp_64 = xhci_read_64(xhci, &xhci->op_regs->dcbaa_ptr);
	xhci_dbg_trace(xhci, trace_xhci_dbg_address,
			"Op regs DCBAA ptr = %#016llx", temp_64);
	xhci_dbg_trace(xhci, trace_xhci_dbg_address,
		"Slot ID %d dcbaa entry @%p = %#016llx",
		udev->slot_id,
		&xhci->dcbaa->dev_context_ptrs[udev->slot_id],
		(unsigned long long)
		le64_to_cpu(xhci->dcbaa->dev_context_ptrs[udev->slot_id]));
	xhci_dbg_trace(xhci, trace_xhci_dbg_address,
			"Output Context DMA address = %#08llx",
			(unsigned long long)virt_dev->out_ctx->dma);
	trace_xhci_address_ctx(xhci, virt_dev->in_ctx,
				le32_to_cpu(slot_ctx->dev_info) >> 27);
	/*
	 * USB core uses address 1 for the roothubs, so we add one to the
	 * address given back to us by the HC.
	 */
	trace_xhci_address_ctx(xhci, virt_dev->out_ctx,
				le32_to_cpu(slot_ctx->dev_info) >> 27);
	/* Zero the input context control for later use */
	ctrl_ctx->add_flags = 0;
	ctrl_ctx->drop_flags = 0;
	slot_ctx = xhci_get_slot_ctx(xhci, virt_dev->out_ctx);
	udev->devaddr = (u8)(le32_to_cpu(slot_ctx->dev_state) & DEV_ADDR_MASK);

	xhci_dbg_trace(xhci, trace_xhci_dbg_address,
		       "Internal device address = %d",
		       le32_to_cpu(slot_ctx->dev_state) & DEV_ADDR_MASK);
out:
	mutex_unlock(&xhci->mutex);
	if (command) {
		kfree(command->completion);
		kfree(command);
	}
	return ret;
}

static int xhci_address_device(struct usb_hcd *hcd, struct usb_device *udev)
{
	return xhci_setup_device(hcd, udev, SETUP_CONTEXT_ADDRESS);
}

static int xhci_enable_device(struct usb_hcd *hcd, struct usb_device *udev)
{
	return xhci_setup_device(hcd, udev, SETUP_CONTEXT_ONLY);
}

/*
 * Transfer the port index into real index in the HW port status
 * registers. Caculate offset between the port's PORTSC register
 * and port status base. Divide the number of per port register
 * to get the real index. The raw port number bases 1.
 */
int xhci_find_raw_port_number(struct usb_hcd *hcd, int port1)
{
	struct xhci_hub *rhub;

	rhub = xhci_get_rhub(hcd);
	return rhub->ports[port1 - 1]->hw_portnum + 1;
}

/*
 * Issue an Evaluate Context command to change the Maximum Exit Latency in the
 * slot context.  If that succeeds, store the new MEL in the xhci_virt_device.
 */
static int __maybe_unused xhci_change_max_exit_latency(struct xhci_hcd *xhci,
			struct usb_device *udev, u16 max_exit_latency)
{
	struct xhci_virt_device *virt_dev;
	struct xhci_command *command;
	struct xhci_input_control_ctx *ctrl_ctx;
	struct xhci_slot_ctx *slot_ctx;
	unsigned long flags;
	int ret;

	spin_lock_irqsave(&xhci->lock, flags);

	virt_dev = xhci->devs[udev->slot_id];

	/*
	 * virt_dev might not exists yet if xHC resumed from hibernate (S4) and
	 * xHC was re-initialized. Exit latency will be set later after
	 * hub_port_finish_reset() is done and xhci->devs[] are re-allocated
	 */

	if (!virt_dev || max_exit_latency == virt_dev->current_mel) {
		spin_unlock_irqrestore(&xhci->lock, flags);
		return 0;
	}

	/* Attempt to issue an Evaluate Context command to change the MEL. */
	command = xhci->lpm_command;
	ctrl_ctx = xhci_get_input_control_ctx(command->in_ctx);
	if (!ctrl_ctx) {
		spin_unlock_irqrestore(&xhci->lock, flags);
		xhci_warn(xhci, "%s: Could not get input context, bad type.\n",
				__func__);
		return -ENOMEM;
	}

	xhci_slot_copy(xhci, command->in_ctx, virt_dev->out_ctx);
	spin_unlock_irqrestore(&xhci->lock, flags);

	ctrl_ctx->add_flags |= cpu_to_le32(SLOT_FLAG);
	slot_ctx = xhci_get_slot_ctx(xhci, command->in_ctx);
	slot_ctx->dev_info2 &= cpu_to_le32(~((u32) MAX_EXIT));
	slot_ctx->dev_info2 |= cpu_to_le32(max_exit_latency);
	slot_ctx->dev_state = 0;

	xhci_dbg_trace(xhci, trace_xhci_dbg_context_change,
			"Set up evaluate context for LPM MEL change.");

	/* Issue and wait for the evaluate context command. */
	ret = xhci_configure_endpoint(xhci, udev, command,
			true, true);

	if (!ret) {
		spin_lock_irqsave(&xhci->lock, flags);
		virt_dev->current_mel = max_exit_latency;
		spin_unlock_irqrestore(&xhci->lock, flags);
	}
	return ret;
}

#ifdef CONFIG_PM

/* BESL to HIRD Encoding array for USB2 LPM */
static int xhci_besl_encoding[16] = {125, 150, 200, 300, 400, 500, 1000, 2000,
	3000, 4000, 5000, 6000, 7000, 8000, 9000, 10000};

/* Calculate HIRD/BESL for USB2 PORTPMSC*/
static int xhci_calculate_hird_besl(struct xhci_hcd *xhci,
					struct usb_device *udev)
{
	int u2del, besl, besl_host;
	int besl_device = 0;
	u32 field;

	u2del = HCS_U2_LATENCY(xhci->hcs_params3);
	field = le32_to_cpu(udev->bos->ext_cap->bmAttributes);

	if (field & USB_BESL_SUPPORT) {
		for (besl_host = 0; besl_host < 16; besl_host++) {
			if (xhci_besl_encoding[besl_host] >= u2del)
				break;
		}
		/* Use baseline BESL value as default */
		if (field & USB_BESL_BASELINE_VALID)
			besl_device = USB_GET_BESL_BASELINE(field);
		else if (field & USB_BESL_DEEP_VALID)
			besl_device = USB_GET_BESL_DEEP(field);
	} else {
		if (u2del <= 50)
			besl_host = 0;
		else
			besl_host = (u2del - 51) / 75 + 1;
	}

	besl = besl_host + besl_device;
	if (besl > 15)
		besl = 15;

	return besl;
}

/* Calculate BESLD, L1 timeout and HIRDM for USB2 PORTHLPMC */
static int xhci_calculate_usb2_hw_lpm_params(struct usb_device *udev)
{
	u32 field;
	int l1;
	int besld = 0;
	int hirdm = 0;

	field = le32_to_cpu(udev->bos->ext_cap->bmAttributes);

	/* xHCI l1 is set in steps of 256us, xHCI 1.0 section 5.4.11.2 */
	l1 = udev->l1_params.timeout / 256;

	/* device has preferred BESLD */
	if (field & USB_BESL_DEEP_VALID) {
		besld = USB_GET_BESL_DEEP(field);
		hirdm = 1;
	}

	return PORT_BESLD(besld) | PORT_L1_TIMEOUT(l1) | PORT_HIRDM(hirdm);
}

static int xhci_set_usb2_hardware_lpm(struct usb_hcd *hcd,
			struct usb_device *udev, int enable)
{
	struct xhci_hcd	*xhci = hcd_to_xhci(hcd);
	struct xhci_port **ports;
	__le32 __iomem	*pm_addr, *hlpm_addr;
	u32		pm_val, hlpm_val, field;
	unsigned int	port_num;
	unsigned long	flags;
	int		hird, exit_latency;
	int		ret;

	if (xhci->quirks & XHCI_HW_LPM_DISABLE)
		return -EPERM;

	if (hcd->speed >= HCD_USB3 || !xhci->hw_lpm_support ||
			!udev->lpm_capable)
		return -EPERM;

	if (!udev->parent || udev->parent->parent ||
			udev->descriptor.bDeviceClass == USB_CLASS_HUB)
		return -EPERM;

	if (udev->usb2_hw_lpm_capable != 1)
		return -EPERM;

	spin_lock_irqsave(&xhci->lock, flags);

	ports = xhci->usb2_rhub.ports;
	port_num = udev->portnum - 1;
	pm_addr = ports[port_num]->addr + PORTPMSC;
	pm_val = readl(pm_addr);
	hlpm_addr = ports[port_num]->addr + PORTHLPMC;

	xhci_dbg(xhci, "%s port %d USB2 hardware LPM\n",
			enable ? "enable" : "disable", port_num + 1);

	if (enable) {
		/* Host supports BESL timeout instead of HIRD */
		if (udev->usb2_hw_lpm_besl_capable) {
			/* if device doesn't have a preferred BESL value use a
			 * default one which works with mixed HIRD and BESL
			 * systems. See XHCI_DEFAULT_BESL definition in xhci.h
			 */
			field = le32_to_cpu(udev->bos->ext_cap->bmAttributes);
			if ((field & USB_BESL_SUPPORT) &&
			    (field & USB_BESL_BASELINE_VALID))
				hird = USB_GET_BESL_BASELINE(field);
			else
				hird = udev->l1_params.besl;

			exit_latency = xhci_besl_encoding[hird];
			spin_unlock_irqrestore(&xhci->lock, flags);

			/* USB 3.0 code dedicate one xhci->lpm_command->in_ctx
			 * input context for link powermanagement evaluate
			 * context commands. It is protected by hcd->bandwidth
			 * mutex and is shared by all devices. We need to set
			 * the max ext latency in USB 2 BESL LPM as well, so
			 * use the same mutex and xhci_change_max_exit_latency()
			 */
			mutex_lock(hcd->bandwidth_mutex);
			ret = xhci_change_max_exit_latency(xhci, udev,
							   exit_latency);
			mutex_unlock(hcd->bandwidth_mutex);

			if (ret < 0)
				return ret;
			spin_lock_irqsave(&xhci->lock, flags);

			hlpm_val = xhci_calculate_usb2_hw_lpm_params(udev);
			writel(hlpm_val, hlpm_addr);
			/* flush write */
			readl(hlpm_addr);
		} else {
			hird = xhci_calculate_hird_besl(xhci, udev);
		}

		pm_val &= ~PORT_HIRD_MASK;
		pm_val |= PORT_HIRD(hird) | PORT_RWE | PORT_L1DS(udev->slot_id);
		writel(pm_val, pm_addr);
		pm_val = readl(pm_addr);
		pm_val |= PORT_HLE;
		writel(pm_val, pm_addr);
		/* flush write */
		readl(pm_addr);
	} else {
		pm_val &= ~(PORT_HLE | PORT_RWE | PORT_HIRD_MASK | PORT_L1DS_MASK);
		writel(pm_val, pm_addr);
		/* flush write */
		readl(pm_addr);
		if (udev->usb2_hw_lpm_besl_capable) {
			spin_unlock_irqrestore(&xhci->lock, flags);
			mutex_lock(hcd->bandwidth_mutex);
			xhci_change_max_exit_latency(xhci, udev, 0);
			mutex_unlock(hcd->bandwidth_mutex);
			readl_poll_timeout(ports[port_num]->addr, pm_val,
					   (pm_val & PORT_PLS_MASK) == XDEV_U0,
					   100, 10000);
			return 0;
		}
	}

	spin_unlock_irqrestore(&xhci->lock, flags);
	return 0;
}

/* check if a usb2 port supports a given extened capability protocol
 * only USB2 ports extended protocol capability values are cached.
 * Return 1 if capability is supported
 */
static int xhci_check_usb2_port_capability(struct xhci_hcd *xhci, int port,
					   unsigned capability)
{
	u32 port_offset, port_count;
	int i;

	for (i = 0; i < xhci->num_ext_caps; i++) {
		if (xhci->ext_caps[i] & capability) {
			/* port offsets starts at 1 */
			port_offset = XHCI_EXT_PORT_OFF(xhci->ext_caps[i]) - 1;
			port_count = XHCI_EXT_PORT_COUNT(xhci->ext_caps[i]);
			if (port >= port_offset &&
			    port < port_offset + port_count)
				return 1;
		}
	}
	return 0;
}

static int xhci_update_device(struct usb_hcd *hcd, struct usb_device *udev)
{
	struct xhci_hcd	*xhci = hcd_to_xhci(hcd);
	int		portnum = udev->portnum - 1;

	if (hcd->speed >= HCD_USB3 || !udev->lpm_capable)
		return 0;

	/* we only support lpm for non-hub device connected to root hub yet */
	if (!udev->parent || udev->parent->parent ||
			udev->descriptor.bDeviceClass == USB_CLASS_HUB)
		return 0;

	if (xhci->hw_lpm_support == 1 &&
			xhci_check_usb2_port_capability(
				xhci, portnum, XHCI_HLC)) {
		udev->usb2_hw_lpm_capable = 1;
		udev->l1_params.timeout = XHCI_L1_TIMEOUT;
		udev->l1_params.besl = XHCI_DEFAULT_BESL;
		if (xhci_check_usb2_port_capability(xhci, portnum,
					XHCI_BLC))
			udev->usb2_hw_lpm_besl_capable = 1;
	}

	return 0;
}

/*---------------------- USB 3.0 Link PM functions ------------------------*/

/* Service interval in nanoseconds = 2^(bInterval - 1) * 125us * 1000ns / 1us */
static unsigned long long xhci_service_interval_to_ns(
		struct usb_endpoint_descriptor *desc)
{
	return (1ULL << (desc->bInterval - 1)) * 125 * 1000;
}

static u16 xhci_get_timeout_no_hub_lpm(struct usb_device *udev,
		enum usb3_link_state state)
{
	unsigned long long sel;
	unsigned long long pel;
	unsigned int max_sel_pel;
	char *state_name;

	switch (state) {
	case USB3_LPM_U1:
		/* Convert SEL and PEL stored in nanoseconds to microseconds */
		sel = DIV_ROUND_UP(udev->u1_params.sel, 1000);
		pel = DIV_ROUND_UP(udev->u1_params.pel, 1000);
		max_sel_pel = USB3_LPM_MAX_U1_SEL_PEL;
		state_name = "U1";
		break;
	case USB3_LPM_U2:
		sel = DIV_ROUND_UP(udev->u2_params.sel, 1000);
		pel = DIV_ROUND_UP(udev->u2_params.pel, 1000);
		max_sel_pel = USB3_LPM_MAX_U2_SEL_PEL;
		state_name = "U2";
		break;
	default:
		dev_warn(&udev->dev, "%s: Can't get timeout for non-U1 or U2 state.\n",
				__func__);
		return USB3_LPM_DISABLED;
	}

	if (sel <= max_sel_pel && pel <= max_sel_pel)
		return USB3_LPM_DEVICE_INITIATED;

	if (sel > max_sel_pel)
		dev_dbg(&udev->dev, "Device-initiated %s disabled "
				"due to long SEL %llu ms\n",
				state_name, sel);
	else
		dev_dbg(&udev->dev, "Device-initiated %s disabled "
				"due to long PEL %llu ms\n",
				state_name, pel);
	return USB3_LPM_DISABLED;
}

/* The U1 timeout should be the maximum of the following values:
 *  - For control endpoints, U1 system exit latency (SEL) * 3
 *  - For bulk endpoints, U1 SEL * 5
 *  - For interrupt endpoints:
 *    - Notification EPs, U1 SEL * 3
 *    - Periodic EPs, max(105% of bInterval, U1 SEL * 2)
 *  - For isochronous endpoints, max(105% of bInterval, U1 SEL * 2)
 */
static unsigned long long xhci_calculate_intel_u1_timeout(
		struct usb_device *udev,
		struct usb_endpoint_descriptor *desc)
{
	unsigned long long timeout_ns;
	int ep_type;
	int intr_type;

	ep_type = usb_endpoint_type(desc);
	switch (ep_type) {
	case USB_ENDPOINT_XFER_CONTROL:
		timeout_ns = udev->u1_params.sel * 3;
		break;
	case USB_ENDPOINT_XFER_BULK:
		timeout_ns = udev->u1_params.sel * 5;
		break;
	case USB_ENDPOINT_XFER_INT:
		intr_type = usb_endpoint_interrupt_type(desc);
		if (intr_type == USB_ENDPOINT_INTR_NOTIFICATION) {
			timeout_ns = udev->u1_params.sel * 3;
			break;
		}
		/* Otherwise the calculation is the same as isoc eps */
		fallthrough;
	case USB_ENDPOINT_XFER_ISOC:
		timeout_ns = xhci_service_interval_to_ns(desc);
		timeout_ns = DIV_ROUND_UP_ULL(timeout_ns * 105, 100);
		if (timeout_ns < udev->u1_params.sel * 2)
			timeout_ns = udev->u1_params.sel * 2;
		break;
	default:
		return 0;
	}

	return timeout_ns;
}

/* Returns the hub-encoded U1 timeout value. */
static u16 xhci_calculate_u1_timeout(struct xhci_hcd *xhci,
		struct usb_device *udev,
		struct usb_endpoint_descriptor *desc)
{
	unsigned long long timeout_ns;

	if (xhci->quirks & XHCI_INTEL_HOST)
		timeout_ns = xhci_calculate_intel_u1_timeout(udev, desc);
	else
		timeout_ns = udev->u1_params.sel;

	/* Prevent U1 if service interval is shorter than U1 exit latency */
	if (usb_endpoint_xfer_int(desc) || usb_endpoint_xfer_isoc(desc)) {
		if (xhci_service_interval_to_ns(desc) <= timeout_ns) {
			dev_dbg(&udev->dev, "Disable U1, ESIT shorter than exit latency\n");
			return USB3_LPM_DISABLED;
		}
	}

	/* The U1 timeout is encoded in 1us intervals.
	 * Don't return a timeout of zero, because that's USB3_LPM_DISABLED.
	 */
	if (timeout_ns == USB3_LPM_DISABLED)
		timeout_ns = 1;
	else
		timeout_ns = DIV_ROUND_UP_ULL(timeout_ns, 1000);

	/* If the necessary timeout value is bigger than what we can set in the
	 * USB 3.0 hub, we have to disable hub-initiated U1.
	 */
	if (timeout_ns <= USB3_LPM_U1_MAX_TIMEOUT)
		return timeout_ns;
	dev_dbg(&udev->dev, "Hub-initiated U1 disabled "
			"due to long timeout %llu ms\n", timeout_ns);
	return xhci_get_timeout_no_hub_lpm(udev, USB3_LPM_U1);
}

/* The U2 timeout should be the maximum of:
 *  - 10 ms (to avoid the bandwidth impact on the scheduler)
 *  - largest bInterval of any active periodic endpoint (to avoid going
 *    into lower power link states between intervals).
 *  - the U2 Exit Latency of the device
 */
static unsigned long long xhci_calculate_intel_u2_timeout(
		struct usb_device *udev,
		struct usb_endpoint_descriptor *desc)
{
	unsigned long long timeout_ns;
	unsigned long long u2_del_ns;

	timeout_ns = 10 * 1000 * 1000;

	if ((usb_endpoint_xfer_int(desc) || usb_endpoint_xfer_isoc(desc)) &&
			(xhci_service_interval_to_ns(desc) > timeout_ns))
		timeout_ns = xhci_service_interval_to_ns(desc);

	u2_del_ns = le16_to_cpu(udev->bos->ss_cap->bU2DevExitLat) * 1000ULL;
	if (u2_del_ns > timeout_ns)
		timeout_ns = u2_del_ns;

	return timeout_ns;
}

/* Returns the hub-encoded U2 timeout value. */
static u16 xhci_calculate_u2_timeout(struct xhci_hcd *xhci,
		struct usb_device *udev,
		struct usb_endpoint_descriptor *desc)
{
	unsigned long long timeout_ns;

	if (xhci->quirks & XHCI_INTEL_HOST)
		timeout_ns = xhci_calculate_intel_u2_timeout(udev, desc);
	else
		timeout_ns = udev->u2_params.sel;

	/* Prevent U2 if service interval is shorter than U2 exit latency */
	if (usb_endpoint_xfer_int(desc) || usb_endpoint_xfer_isoc(desc)) {
		if (xhci_service_interval_to_ns(desc) <= timeout_ns) {
			dev_dbg(&udev->dev, "Disable U2, ESIT shorter than exit latency\n");
			return USB3_LPM_DISABLED;
		}
	}

	/* The U2 timeout is encoded in 256us intervals */
	timeout_ns = DIV_ROUND_UP_ULL(timeout_ns, 256 * 1000);
	/* If the necessary timeout value is bigger than what we can set in the
	 * USB 3.0 hub, we have to disable hub-initiated U2.
	 */
	if (timeout_ns <= USB3_LPM_U2_MAX_TIMEOUT)
		return timeout_ns;
	dev_dbg(&udev->dev, "Hub-initiated U2 disabled "
			"due to long timeout %llu ms\n", timeout_ns);
	return xhci_get_timeout_no_hub_lpm(udev, USB3_LPM_U2);
}

static u16 xhci_call_host_update_timeout_for_endpoint(struct xhci_hcd *xhci,
		struct usb_device *udev,
		struct usb_endpoint_descriptor *desc,
		enum usb3_link_state state,
		u16 *timeout)
{
	if (state == USB3_LPM_U1)
		return xhci_calculate_u1_timeout(xhci, udev, desc);
	else if (state == USB3_LPM_U2)
		return xhci_calculate_u2_timeout(xhci, udev, desc);

	return USB3_LPM_DISABLED;
}

static int xhci_update_timeout_for_endpoint(struct xhci_hcd *xhci,
		struct usb_device *udev,
		struct usb_endpoint_descriptor *desc,
		enum usb3_link_state state,
		u16 *timeout)
{
	u16 alt_timeout;

	alt_timeout = xhci_call_host_update_timeout_for_endpoint(xhci, udev,
		desc, state, timeout);

	/* If we found we can't enable hub-initiated LPM, and
	 * the U1 or U2 exit latency was too high to allow
	 * device-initiated LPM as well, then we will disable LPM
	 * for this device, so stop searching any further.
	 */
	if (alt_timeout == USB3_LPM_DISABLED) {
		*timeout = alt_timeout;
		return -E2BIG;
	}
	if (alt_timeout > *timeout)
		*timeout = alt_timeout;
	return 0;
}

static int xhci_update_timeout_for_interface(struct xhci_hcd *xhci,
		struct usb_device *udev,
		struct usb_host_interface *alt,
		enum usb3_link_state state,
		u16 *timeout)
{
	int j;

	for (j = 0; j < alt->desc.bNumEndpoints; j++) {
		if (xhci_update_timeout_for_endpoint(xhci, udev,
					&alt->endpoint[j].desc, state, timeout))
			return -E2BIG;
		continue;
	}
	return 0;
}

static int xhci_check_intel_tier_policy(struct usb_device *udev,
		enum usb3_link_state state)
{
	struct usb_device *parent;
	unsigned int num_hubs;

	if (state == USB3_LPM_U2)
		return 0;

	/* Don't enable U1 if the device is on a 2nd tier hub or lower. */
	for (parent = udev->parent, num_hubs = 0; parent->parent;
			parent = parent->parent)
		num_hubs++;

	if (num_hubs < 2)
		return 0;

	dev_dbg(&udev->dev, "Disabling U1 link state for device"
			" below second-tier hub.\n");
	dev_dbg(&udev->dev, "Plug device into first-tier hub "
			"to decrease power consumption.\n");
	return -E2BIG;
}

static int xhci_check_tier_policy(struct xhci_hcd *xhci,
		struct usb_device *udev,
		enum usb3_link_state state)
{
	if (xhci->quirks & XHCI_INTEL_HOST)
		return xhci_check_intel_tier_policy(udev, state);
	else
		return 0;
}

/* Returns the U1 or U2 timeout that should be enabled.
 * If the tier check or timeout setting functions return with a non-zero exit
 * code, that means the timeout value has been finalized and we shouldn't look
 * at any more endpoints.
 */
static u16 xhci_calculate_lpm_timeout(struct usb_hcd *hcd,
			struct usb_device *udev, enum usb3_link_state state)
{
	struct xhci_hcd *xhci = hcd_to_xhci(hcd);
	struct usb_host_config *config;
	char *state_name;
	int i;
	u16 timeout = USB3_LPM_DISABLED;

	if (state == USB3_LPM_U1)
		state_name = "U1";
	else if (state == USB3_LPM_U2)
		state_name = "U2";
	else {
		dev_warn(&udev->dev, "Can't enable unknown link state %i\n",
				state);
		return timeout;
	}

	if (xhci_check_tier_policy(xhci, udev, state) < 0)
		return timeout;

	/* Gather some information about the currently installed configuration
	 * and alternate interface settings.
	 */
	if (xhci_update_timeout_for_endpoint(xhci, udev, &udev->ep0.desc,
			state, &timeout))
		return timeout;

	config = udev->actconfig;
	if (!config)
		return timeout;

	for (i = 0; i < config->desc.bNumInterfaces; i++) {
		struct usb_driver *driver;
		struct usb_interface *intf = config->interface[i];

		if (!intf)
			continue;

		/* Check if any currently bound drivers want hub-initiated LPM
		 * disabled.
		 */
		if (intf->dev.driver) {
			driver = to_usb_driver(intf->dev.driver);
			if (driver && driver->disable_hub_initiated_lpm) {
				dev_dbg(&udev->dev, "Hub-initiated %s disabled at request of driver %s\n",
					state_name, driver->name);
				timeout = xhci_get_timeout_no_hub_lpm(udev,
								      state);
				if (timeout == USB3_LPM_DISABLED)
					return timeout;
			}
		}

		/* Not sure how this could happen... */
		if (!intf->cur_altsetting)
			continue;

		if (xhci_update_timeout_for_interface(xhci, udev,
					intf->cur_altsetting,
					state, &timeout))
			return timeout;
	}
	return timeout;
}

static int calculate_max_exit_latency(struct usb_device *udev,
		enum usb3_link_state state_changed,
		u16 hub_encoded_timeout)
{
	unsigned long long u1_mel_us = 0;
	unsigned long long u2_mel_us = 0;
	unsigned long long mel_us = 0;
	bool disabling_u1;
	bool disabling_u2;
	bool enabling_u1;
	bool enabling_u2;

	disabling_u1 = (state_changed == USB3_LPM_U1 &&
			hub_encoded_timeout == USB3_LPM_DISABLED);
	disabling_u2 = (state_changed == USB3_LPM_U2 &&
			hub_encoded_timeout == USB3_LPM_DISABLED);

	enabling_u1 = (state_changed == USB3_LPM_U1 &&
			hub_encoded_timeout != USB3_LPM_DISABLED);
	enabling_u2 = (state_changed == USB3_LPM_U2 &&
			hub_encoded_timeout != USB3_LPM_DISABLED);

	/* If U1 was already enabled and we're not disabling it,
	 * or we're going to enable U1, account for the U1 max exit latency.
	 */
	if ((udev->u1_params.timeout != USB3_LPM_DISABLED && !disabling_u1) ||
			enabling_u1)
		u1_mel_us = DIV_ROUND_UP(udev->u1_params.mel, 1000);
	if ((udev->u2_params.timeout != USB3_LPM_DISABLED && !disabling_u2) ||
			enabling_u2)
		u2_mel_us = DIV_ROUND_UP(udev->u2_params.mel, 1000);

	if (u1_mel_us > u2_mel_us)
		mel_us = u1_mel_us;
	else
		mel_us = u2_mel_us;
	/* xHCI host controller max exit latency field is only 16 bits wide. */
	if (mel_us > MAX_EXIT) {
		dev_warn(&udev->dev, "Link PM max exit latency of %lluus "
				"is too big.\n", mel_us);
		return -E2BIG;
	}
	return mel_us;
}

/* Returns the USB3 hub-encoded value for the U1/U2 timeout. */
static int xhci_enable_usb3_lpm_timeout(struct usb_hcd *hcd,
			struct usb_device *udev, enum usb3_link_state state)
{
	struct xhci_hcd	*xhci;
	u16 hub_encoded_timeout;
	int mel;
	int ret;

	xhci = hcd_to_xhci(hcd);
	/* The LPM timeout values are pretty host-controller specific, so don't
	 * enable hub-initiated timeouts unless the vendor has provided
	 * information about their timeout algorithm.
	 */
	if (!xhci || !(xhci->quirks & XHCI_LPM_SUPPORT) ||
			!xhci->devs[udev->slot_id])
		return USB3_LPM_DISABLED;

	hub_encoded_timeout = xhci_calculate_lpm_timeout(hcd, udev, state);
	mel = calculate_max_exit_latency(udev, state, hub_encoded_timeout);
	if (mel < 0) {
		/* Max Exit Latency is too big, disable LPM. */
		hub_encoded_timeout = USB3_LPM_DISABLED;
		mel = 0;
	}

	ret = xhci_change_max_exit_latency(xhci, udev, mel);
	if (ret)
		return ret;
	return hub_encoded_timeout;
}

static int xhci_disable_usb3_lpm_timeout(struct usb_hcd *hcd,
			struct usb_device *udev, enum usb3_link_state state)
{
	struct xhci_hcd	*xhci;
	u16 mel;

	xhci = hcd_to_xhci(hcd);
	if (!xhci || !(xhci->quirks & XHCI_LPM_SUPPORT) ||
			!xhci->devs[udev->slot_id])
		return 0;

	mel = calculate_max_exit_latency(udev, state, USB3_LPM_DISABLED);
	return xhci_change_max_exit_latency(xhci, udev, mel);
}
#else /* CONFIG_PM */

static int xhci_set_usb2_hardware_lpm(struct usb_hcd *hcd,
				struct usb_device *udev, int enable)
{
	return 0;
}

static int xhci_update_device(struct usb_hcd *hcd, struct usb_device *udev)
{
	return 0;
}

static int xhci_enable_usb3_lpm_timeout(struct usb_hcd *hcd,
			struct usb_device *udev, enum usb3_link_state state)
{
	return USB3_LPM_DISABLED;
}

static int xhci_disable_usb3_lpm_timeout(struct usb_hcd *hcd,
			struct usb_device *udev, enum usb3_link_state state)
{
	return 0;
}
#endif	/* CONFIG_PM */

/*-------------------------------------------------------------------------*/

/* Once a hub descriptor is fetched for a device, we need to update the xHC's
 * internal data structures for the device.
 */
static int xhci_update_hub_device(struct usb_hcd *hcd, struct usb_device *hdev,
			struct usb_tt *tt, gfp_t mem_flags)
{
	struct xhci_hcd *xhci = hcd_to_xhci(hcd);
	struct xhci_virt_device *vdev;
	struct xhci_command *config_cmd;
	struct xhci_input_control_ctx *ctrl_ctx;
	struct xhci_slot_ctx *slot_ctx;
	unsigned long flags;
	unsigned think_time;
	int ret;

	/* Ignore root hubs */
	if (!hdev->parent)
		return 0;

	vdev = xhci->devs[hdev->slot_id];
	if (!vdev) {
		xhci_warn(xhci, "Cannot update hub desc for unknown device.\n");
		return -EINVAL;
	}

	config_cmd = xhci_alloc_command_with_ctx(xhci, true, mem_flags);
	if (!config_cmd)
		return -ENOMEM;

	ctrl_ctx = xhci_get_input_control_ctx(config_cmd->in_ctx);
	if (!ctrl_ctx) {
		xhci_warn(xhci, "%s: Could not get input context, bad type.\n",
				__func__);
		xhci_free_command(xhci, config_cmd);
		return -ENOMEM;
	}

	spin_lock_irqsave(&xhci->lock, flags);
	if (hdev->speed == USB_SPEED_HIGH &&
			xhci_alloc_tt_info(xhci, vdev, hdev, tt, GFP_ATOMIC)) {
		xhci_dbg(xhci, "Could not allocate xHCI TT structure.\n");
		xhci_free_command(xhci, config_cmd);
		spin_unlock_irqrestore(&xhci->lock, flags);
		return -ENOMEM;
	}

	xhci_slot_copy(xhci, config_cmd->in_ctx, vdev->out_ctx);
	ctrl_ctx->add_flags |= cpu_to_le32(SLOT_FLAG);
	slot_ctx = xhci_get_slot_ctx(xhci, config_cmd->in_ctx);
	slot_ctx->dev_info |= cpu_to_le32(DEV_HUB);
	/*
	 * refer to section 6.2.2: MTT should be 0 for full speed hub,
	 * but it may be already set to 1 when setup an xHCI virtual
	 * device, so clear it anyway.
	 */
	if (tt->multi)
		slot_ctx->dev_info |= cpu_to_le32(DEV_MTT);
	else if (hdev->speed == USB_SPEED_FULL)
		slot_ctx->dev_info &= cpu_to_le32(~DEV_MTT);

	if (xhci->hci_version > 0x95) {
		xhci_dbg(xhci, "xHCI version %x needs hub "
				"TT think time and number of ports\n",
				(unsigned int) xhci->hci_version);
		slot_ctx->dev_info2 |= cpu_to_le32(XHCI_MAX_PORTS(hdev->maxchild));
		/* Set TT think time - convert from ns to FS bit times.
		 * 0 = 8 FS bit times, 1 = 16 FS bit times,
		 * 2 = 24 FS bit times, 3 = 32 FS bit times.
		 *
		 * xHCI 1.0: this field shall be 0 if the device is not a
		 * High-spped hub.
		 */
		think_time = tt->think_time;
		if (think_time != 0)
			think_time = (think_time / 666) - 1;
		if (xhci->hci_version < 0x100 || hdev->speed == USB_SPEED_HIGH)
			slot_ctx->tt_info |=
				cpu_to_le32(TT_THINK_TIME(think_time));
	} else {
		xhci_dbg(xhci, "xHCI version %x doesn't need hub "
				"TT think time or number of ports\n",
				(unsigned int) xhci->hci_version);
	}
	slot_ctx->dev_state = 0;
	spin_unlock_irqrestore(&xhci->lock, flags);

	xhci_dbg(xhci, "Set up %s for hub device.\n",
			(xhci->hci_version > 0x95) ?
			"configure endpoint" : "evaluate context");

	/* Issue and wait for the configure endpoint or
	 * evaluate context command.
	 */
	if (xhci->hci_version > 0x95)
		ret = xhci_configure_endpoint(xhci, hdev, config_cmd,
				false, false);
	else
		ret = xhci_configure_endpoint(xhci, hdev, config_cmd,
				true, false);

	xhci_free_command(xhci, config_cmd);
	return ret;
}

static int xhci_get_frame(struct usb_hcd *hcd)
{
	struct xhci_hcd *xhci = hcd_to_xhci(hcd);
	/* EHCI mods by the periodic size.  Why? */
	return readl(&xhci->run_regs->microframe_index) >> 3;
}

int xhci_gen_setup(struct usb_hcd *hcd, xhci_get_quirks_t get_quirks)
{
	struct xhci_hcd		*xhci;
	/*
	 * TODO: Check with DWC3 clients for sysdev according to
	 * quirks
	 */
	struct device		*dev = hcd->self.sysdev;
	unsigned int		minor_rev;
	int			retval;

	/* Accept arbitrarily long scatter-gather lists */
	hcd->self.sg_tablesize = ~0;

	/* support to build packet from discontinuous buffers */
	hcd->self.no_sg_constraint = 1;

	/* XHCI controllers don't stop the ep queue on short packets :| */
	hcd->self.no_stop_on_short = 1;

	xhci = hcd_to_xhci(hcd);

	if (usb_hcd_is_primary_hcd(hcd)) {
		xhci->main_hcd = hcd;
		xhci->usb2_rhub.hcd = hcd;
		/* Mark the first roothub as being USB 2.0.
		 * The xHCI driver will register the USB 3.0 roothub.
		 */
		hcd->speed = HCD_USB2;
		hcd->self.root_hub->speed = USB_SPEED_HIGH;
		/*
		 * USB 2.0 roothub under xHCI has an integrated TT,
		 * (rate matching hub) as opposed to having an OHCI/UHCI
		 * companion controller.
		 */
		hcd->has_tt = 1;
	} else {
		/*
		 * Early xHCI 1.1 spec did not mention USB 3.1 capable hosts
		 * should return 0x31 for sbrn, or that the minor revision
		 * is a two digit BCD containig minor and sub-minor numbers.
		 * This was later clarified in xHCI 1.2.
		 *
		 * Some USB 3.1 capable hosts therefore have sbrn 0x30, and
		 * minor revision set to 0x1 instead of 0x10.
		 */
		if (xhci->usb3_rhub.min_rev == 0x1)
			minor_rev = 1;
		else
			minor_rev = xhci->usb3_rhub.min_rev / 0x10;

		switch (minor_rev) {
		case 2:
			hcd->speed = HCD_USB32;
			hcd->self.root_hub->speed = USB_SPEED_SUPER_PLUS;
			hcd->self.root_hub->rx_lanes = 2;
			hcd->self.root_hub->tx_lanes = 2;
			break;
		case 1:
			hcd->speed = HCD_USB31;
			hcd->self.root_hub->speed = USB_SPEED_SUPER_PLUS;
			break;
		}
		xhci_info(xhci, "Host supports USB 3.%x %sSuperSpeed\n",
			  minor_rev,
			  minor_rev ? "Enhanced " : "");

		xhci->usb3_rhub.hcd = hcd;
		/* xHCI private pointer was set in xhci_pci_probe for the second
		 * registered roothub.
		 */
		return 0;
	}

	mutex_init(&xhci->mutex);
	xhci->cap_regs = hcd->regs;
	xhci->op_regs = hcd->regs +
		HC_LENGTH(readl(&xhci->cap_regs->hc_capbase));
	xhci->run_regs = hcd->regs +
		(readl(&xhci->cap_regs->run_regs_off) & RTSOFF_MASK);
	/* Cache read-only capability registers */
	xhci->hcs_params1 = readl(&xhci->cap_regs->hcs_params1);
	xhci->hcs_params2 = readl(&xhci->cap_regs->hcs_params2);
	xhci->hcs_params3 = readl(&xhci->cap_regs->hcs_params3);
	xhci->hcc_params = readl(&xhci->cap_regs->hc_capbase);
	xhci->hci_version = HC_VERSION(xhci->hcc_params);
	xhci->hcc_params = readl(&xhci->cap_regs->hcc_params);
	if (xhci->hci_version > 0x100)
		xhci->hcc_params2 = readl(&xhci->cap_regs->hcc_params2);

	xhci->quirks |= quirks;

	get_quirks(dev, xhci);

	/* In xhci controllers which follow xhci 1.0 spec gives a spurious
	 * success event after a short transfer. This quirk will ignore such
	 * spurious event.
	 */
	if (xhci->hci_version > 0x96)
		xhci->quirks |= XHCI_SPURIOUS_SUCCESS;

	/* Make sure the HC is halted. */
	retval = xhci_halt(xhci);
	if (retval)
		return retval;

	xhci_zero_64b_regs(xhci);

	xhci_dbg(xhci, "Resetting HCD\n");
	/* Reset the internal HC memory state and registers. */
	retval = xhci_reset(xhci);
	if (retval)
		return retval;
	xhci_dbg(xhci, "Reset complete\n");

	/*
	 * On some xHCI controllers (e.g. R-Car SoCs), the AC64 bit (bit 0)
	 * of HCCPARAMS1 is set to 1. However, the xHCs don't support 64-bit
	 * address memory pointers actually. So, this driver clears the AC64
	 * bit of xhci->hcc_params to call dma_set_coherent_mask(dev,
	 * DMA_BIT_MASK(32)) in this xhci_gen_setup().
	 */
	if (xhci->quirks & XHCI_NO_64BIT_SUPPORT)
		xhci->hcc_params &= ~BIT(0);

	/* Set dma_mask and coherent_dma_mask to 64-bits,
	 * if xHC supports 64-bit addressing */
	if (HCC_64BIT_ADDR(xhci->hcc_params) &&
			!dma_set_mask(dev, DMA_BIT_MASK(64))) {
		xhci_dbg(xhci, "Enabling 64-bit DMA addresses.\n");
		dma_set_coherent_mask(dev, DMA_BIT_MASK(64));
	} else {
		/*
		 * This is to avoid error in cases where a 32-bit USB
		 * controller is used on a 64-bit capable system.
		 */
		retval = dma_set_mask(dev, DMA_BIT_MASK(32));
		if (retval)
			return retval;
		xhci_dbg(xhci, "Enabling 32-bit DMA addresses.\n");
		dma_set_coherent_mask(dev, DMA_BIT_MASK(32));
	}

	xhci_dbg(xhci, "Calling HCD init\n");
	/* Initialize HCD and host controller data structures. */
	retval = xhci_init(hcd);
	if (retval)
		return retval;
	xhci_dbg(xhci, "Called HCD init\n");

	xhci_info(xhci, "hcc params 0x%08x hci version 0x%x quirks 0x%016llx\n",
		  xhci->hcc_params, xhci->hci_version, xhci->quirks);

	return 0;
}
EXPORT_SYMBOL_GPL(xhci_gen_setup);

static void xhci_clear_tt_buffer_complete(struct usb_hcd *hcd,
		struct usb_host_endpoint *ep)
{
	struct xhci_hcd *xhci;
	struct usb_device *udev;
	unsigned int slot_id;
	unsigned int ep_index;
	unsigned long flags;

	xhci = hcd_to_xhci(hcd);

	spin_lock_irqsave(&xhci->lock, flags);
	udev = (struct usb_device *)ep->hcpriv;
	slot_id = udev->slot_id;
	ep_index = xhci_get_endpoint_index(&ep->desc);

	xhci->devs[slot_id]->eps[ep_index].ep_state &= ~EP_CLEARING_TT;
	xhci_ring_doorbell_for_active_rings(xhci, slot_id, ep_index);
	spin_unlock_irqrestore(&xhci->lock, flags);
}

static const struct hc_driver xhci_hc_driver = {
	.description =		"xhci-hcd",
	.product_desc =		"xHCI Host Controller",
	.hcd_priv_size =	sizeof(struct xhci_hcd),

	/*
	 * generic hardware linkage
	 */
	.irq =			xhci_irq,
	.flags =		HCD_MEMORY | HCD_DMA | HCD_USB3 | HCD_SHARED |
				HCD_BH,

	/*
	 * basic lifecycle operations
	 */
	.reset =		NULL, /* set in xhci_init_driver() */
	.start =		xhci_run,
	.stop =			xhci_stop,
	.shutdown =		xhci_shutdown,

	/*
	 * managing i/o requests and associated device resources
	 */
	.map_urb_for_dma =      xhci_map_urb_for_dma,
	.urb_enqueue =		xhci_urb_enqueue,
	.urb_dequeue =		xhci_urb_dequeue,
	.alloc_dev =		xhci_alloc_dev,
	.free_dev =		xhci_free_dev,
	.alloc_streams =	xhci_alloc_streams,
	.free_streams =		xhci_free_streams,
	.add_endpoint =		xhci_add_endpoint,
	.drop_endpoint =	xhci_drop_endpoint,
	.endpoint_disable =	xhci_endpoint_disable,
	.endpoint_reset =	xhci_endpoint_reset,
	.check_bandwidth =	xhci_check_bandwidth,
	.reset_bandwidth =	xhci_reset_bandwidth,
	.address_device =	xhci_address_device,
	.enable_device =	xhci_enable_device,
	.update_hub_device =	xhci_update_hub_device,
	.reset_device =		xhci_discover_or_reset_device,

	/*
	 * scheduling support
	 */
	.get_frame_number =	xhci_get_frame,

	/*
	 * root hub support
	 */
	.hub_control =		xhci_hub_control,
	.hub_status_data =	xhci_hub_status_data,
	.bus_suspend =		xhci_bus_suspend,
	.bus_resume =		xhci_bus_resume,
	.get_resuming_ports =	xhci_get_resuming_ports,

	/*
	 * call back when device connected and addressed
	 */
	.update_device =        xhci_update_device,
	.set_usb2_hw_lpm =	xhci_set_usb2_hardware_lpm,
	.enable_usb3_lpm_timeout =	xhci_enable_usb3_lpm_timeout,
	.disable_usb3_lpm_timeout =	xhci_disable_usb3_lpm_timeout,
	.find_raw_port_number =	xhci_find_raw_port_number,
	.clear_tt_buffer_complete = xhci_clear_tt_buffer_complete,
	.submit_single_step_set_feature	= xhci_submit_single_step_set_feature,
};

void xhci_init_driver(struct hc_driver *drv,
		      const struct xhci_driver_overrides *over)
{
	BUG_ON(!over);

	/* Copy the generic table to drv then apply the overrides */
	*drv = xhci_hc_driver;

	if (over) {
		drv->hcd_priv_size += over->extra_priv_size;
		if (over->reset)
			drv->reset = over->reset;
		if (over->start)
			drv->start = over->start;
<<<<<<< HEAD
		if (over->bus_suspend)
			drv->bus_suspend = over->bus_suspend;
=======
		if (over->check_bandwidth)
			drv->check_bandwidth = over->check_bandwidth;
		if (over->reset_bandwidth)
			drv->reset_bandwidth = over->reset_bandwidth;
>>>>>>> 472493c8
	}
}
EXPORT_SYMBOL_GPL(xhci_init_driver);

MODULE_DESCRIPTION(DRIVER_DESC);
MODULE_AUTHOR(DRIVER_AUTHOR);
MODULE_LICENSE("GPL");

static int __init xhci_hcd_init(void)
{
	/*
	 * Check the compiler generated sizes of structures that must be laid
	 * out in specific ways for hardware access.
	 */
	BUILD_BUG_ON(sizeof(struct xhci_doorbell_array) != 256*32/8);
	BUILD_BUG_ON(sizeof(struct xhci_slot_ctx) != 8*32/8);
	BUILD_BUG_ON(sizeof(struct xhci_ep_ctx) != 8*32/8);
	/* xhci_device_control has eight fields, and also
	 * embeds one xhci_slot_ctx and 31 xhci_ep_ctx
	 */
	BUILD_BUG_ON(sizeof(struct xhci_stream_ctx) != 4*32/8);
	BUILD_BUG_ON(sizeof(union xhci_trb) != 4*32/8);
	BUILD_BUG_ON(sizeof(struct xhci_erst_entry) != 4*32/8);
	BUILD_BUG_ON(sizeof(struct xhci_cap_regs) != 8*32/8);
	BUILD_BUG_ON(sizeof(struct xhci_intr_reg) != 8*32/8);
	/* xhci_run_regs has eight fields and embeds 128 xhci_intr_regs */
	BUILD_BUG_ON(sizeof(struct xhci_run_regs) != (8+8*128)*32/8);

	if (usb_disabled())
		return -ENODEV;

	xhci_debugfs_create_root();

	return 0;
}

/*
 * If an init function is provided, an exit function must also be provided
 * to allow module unload.
 */
static void __exit xhci_hcd_fini(void)
{
	xhci_debugfs_remove_root();
}

module_init(xhci_hcd_init);
module_exit(xhci_hcd_fini);<|MERGE_RESOLUTION|>--- conflicted
+++ resolved
@@ -5394,15 +5394,12 @@
 			drv->reset = over->reset;
 		if (over->start)
 			drv->start = over->start;
-<<<<<<< HEAD
 		if (over->bus_suspend)
 			drv->bus_suspend = over->bus_suspend;
-=======
 		if (over->check_bandwidth)
 			drv->check_bandwidth = over->check_bandwidth;
 		if (over->reset_bandwidth)
 			drv->reset_bandwidth = over->reset_bandwidth;
->>>>>>> 472493c8
 	}
 }
 EXPORT_SYMBOL_GPL(xhci_init_driver);
