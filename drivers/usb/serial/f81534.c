--- conflicted
+++ resolved
@@ -612,11 +612,7 @@
 		return status;
 	}
 
-<<<<<<< HEAD
-	divisor = f81534_calc_baud_divisor(baudrate, F81534_MAX_BAUDRATE);
-=======
 	divisor = f81534_calc_baud_divisor(baudrate, port_priv->baud_base);
->>>>>>> 661e50bc
 
 	mutex_lock(&port_priv->lcr_mutex);
 
@@ -1379,21 +1375,6 @@
 	return 0;
 }
 
-static void f81534_lsr_worker(struct work_struct *work)
-{
-	struct f81534_port_private *port_priv;
-	struct usb_serial_port *port;
-	int status;
-	u8 tmp;
-
-	port_priv = container_of(work, struct f81534_port_private, lsr_work);
-	port = port_priv->port;
-
-	status = f81534_get_port_register(port, F81534_LINE_STATUS_REG, &tmp);
-	if (status)
-		dev_warn(&port->dev, "read LSR failed: %d\n", status);
-}
-
 static int f81534_port_probe(struct usb_serial_port *port)
 {
 	struct f81534_serial_private *serial_priv;
@@ -1438,9 +1419,6 @@
 	if (ret)
 		return ret;
 
-<<<<<<< HEAD
-	return 0;
-=======
 	value = serial_priv->conf_data[port_priv->phy_num];
 	switch (value & F81534_PORT_CONF_MODE_MASK) {
 	case F81534_PORT_CONF_RS485_INVERT:
@@ -1460,7 +1438,6 @@
 	}
 
 	return f81534_set_port_output_pin(port);
->>>>>>> 661e50bc
 }
 
 static int f81534_port_remove(struct usb_serial_port *port)
