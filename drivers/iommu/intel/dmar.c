--- conflicted
+++ resolved
@@ -1941,24 +1941,16 @@
 
 	reason = dmar_get_fault_reason(fault_reason, &fault_type);
 
-<<<<<<< HEAD
-	if (fault_type == INTR_REMAP)
-=======
 	if (fault_type == INTR_REMAP) {
->>>>>>> df0cc57e
 		pr_err("[INTR-REMAP] Request device [%02x:%02x.%d] fault index 0x%llx [fault reason 0x%02x] %s\n",
 		       source_id >> 8, PCI_SLOT(source_id & 0xFF),
 		       PCI_FUNC(source_id & 0xFF), addr >> 48,
 		       fault_reason, reason);
-<<<<<<< HEAD
-	else if (pasid == INVALID_IOASID)
-=======
 
 		return 0;
 	}
 
 	if (pasid == INVALID_IOASID)
->>>>>>> df0cc57e
 		pr_err("[%s NO_PASID] Request device [%02x:%02x.%d] fault addr 0x%llx [fault reason 0x%02x] %s\n",
 		       type ? "DMA Read" : "DMA Write",
 		       source_id >> 8, PCI_SLOT(source_id & 0xFF),
@@ -1971,11 +1963,8 @@
 		       PCI_FUNC(source_id & 0xFF), addr,
 		       fault_reason, reason);
 
-<<<<<<< HEAD
-=======
 	dmar_fault_dump_ptes(iommu, source_id, addr, pasid);
 
->>>>>>> df0cc57e
 	return 0;
 }
 
