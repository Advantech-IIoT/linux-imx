// SPDX-License-Identifier: GPL-2.0+
/*
 *	Copyright (C) 2002 Motorola GSG-China
 *
 * Author:
 *	Darius Augulis, Teltonika Inc.
 *
 * Desc.:
 *	Implementation of I2C Adapter/Algorithm Driver
 *	for I2C Bus integrated in Freescale i.MX/MXC processors
 *
 *	Derived from Motorola GSG China I2C example driver
 *
 *	Copyright (C) 2005 Torsten Koschorrek <koschorrek at synertronixx.de
 *	Copyright (C) 2005 Matthias Blaschke <blaschke at synertronixx.de
 *	Copyright (C) 2007 RightHand Technologies, Inc.
 *	Copyright (C) 2008 Darius Augulis <darius.augulis at teltonika.lt>
 *
 *	Copyright 2013 Freescale Semiconductor, Inc.
 *	Copyright 2020 NXP
 *
 */

#include <linux/acpi.h>
#include <linux/clk.h>
#include <linux/completion.h>
#include <linux/delay.h>
#include <linux/dma-mapping.h>
#include <linux/dmaengine.h>
#include <linux/dmapool.h>
#include <linux/err.h>
#include <linux/errno.h>
#include <linux/gpio/consumer.h>
#include <linux/i2c.h>
#include <linux/init.h>
#include <linux/interrupt.h>
#include <linux/io.h>
#include <linux/iopoll.h>
#include <linux/kernel.h>
#include <linux/module.h>
#include <linux/of.h>
#include <linux/of_device.h>
#include <linux/of_dma.h>
#include <linux/of_gpio.h>
#include <linux/pinctrl/consumer.h>
#include <linux/platform_data/i2c-imx.h>
#include <linux/platform_device.h>
#include <linux/pm_runtime.h>
#include <linux/sched.h>
#include <linux/slab.h>
#include <linux/gpio.h>
#include <linux/of_address.h>
#include <linux/of.h>
#include <linux/of_device.h>
#include <linux/libata.h>

/* This will be the driver name the kernel reports */
#define DRIVER_NAME "imx-i2c"

#define IMX_I2C_MAX_E_BIT_RATE	384000	/* 384kHz from e7805 errata*/

/*
 * Enable DMA if transfer byte size is bigger than this threshold.
 * As the hardware request, it must bigger than 4 bytes.\
 * I have set '16' here, maybe it's not the best but I think it's
 * the appropriate.
 */
#define DMA_THRESHOLD	16
#define DMA_TIMEOUT	1000

/* IMX I2C registers:
 * the I2C register offset is different between SoCs,
 * to provid support for all these chips, split the
 * register offset into a fixed base address and a
 * variable shift value, then the full register offset
 * will be calculated by
 * reg_off = ( reg_base_addr << reg_shift)
 */
#define IMX_I2C_IADR	0x00	/* i2c slave address */
#define IMX_I2C_IFDR	0x01	/* i2c frequency divider */
#define IMX_I2C_I2CR	0x02	/* i2c control */
#define IMX_I2C_I2SR	0x03	/* i2c status */
#define IMX_I2C_I2DR	0x04	/* i2c transfer data */

#define IMX_I2C_REGSHIFT	2
#define VF610_I2C_REGSHIFT	0

/* Bits of IMX I2C registers */
#define I2SR_RXAK	0x01
#define I2SR_IIF	0x02
#define I2SR_SRW	0x04
#define I2SR_IAL	0x10
#define I2SR_IBB	0x20
#define I2SR_IAAS	0x40
#define I2SR_ICF	0x80
#define I2CR_DMAEN	0x02
#define I2CR_RSTA	0x04
#define I2CR_TXAK	0x08
#define I2CR_MTX	0x10
#define I2CR_MSTA	0x20
#define I2CR_IIEN	0x40
#define I2CR_IEN	0x80

/* register bits different operating codes definition:
 * 1) I2SR: Interrupt flags clear operation differ between SoCs:
 * - write zero to clear(w0c) INT flag on i.MX,
 * - but write one to clear(w1c) INT flag on Vybrid.
 * 2) I2CR: I2C module enable operation also differ between SoCs:
 * - set I2CR_IEN bit enable the module on i.MX,
 * - but clear I2CR_IEN bit enable the module on Vybrid.
 */
#define I2SR_CLR_OPCODE_W0C	0x0
#define I2SR_CLR_OPCODE_W1C	(I2SR_IAL | I2SR_IIF)
#define I2CR_IEN_OPCODE_0	0x0
#define I2CR_IEN_OPCODE_1	I2CR_IEN

#define I2C_PM_TIMEOUT		1000 /* ms */

enum pinmux_endian_type {
	BIG_ENDIAN,
	LITTLE_ENDIAN,
};

struct pinmux_cfg {
	enum pinmux_endian_type endian; /* endian of RCWPMUXCR0 */
	u32 pmuxcr_offset;
	u32 pmuxcr_set_bit;		    /* pin mux of RCWPMUXCR0 */
};

static struct pinmux_cfg ls1012a_pinmux_cfg = {
	.endian = BIG_ENDIAN,
	.pmuxcr_offset = 0x430,
	.pmuxcr_set_bit = 0x10,
};

static struct pinmux_cfg ls1043a_pinmux_cfg = {
	.endian = BIG_ENDIAN,
	.pmuxcr_offset = 0x40C,
	.pmuxcr_set_bit = 0x10,
};

static struct pinmux_cfg ls1046a_pinmux_cfg = {
	.endian = BIG_ENDIAN,
	.pmuxcr_offset = 0x40C,
	.pmuxcr_set_bit = 0x80000000,
};

static const struct of_device_id pinmux_of_match[] = {
	{ .compatible = "fsl,ls1012a-vf610-i2c", .data = &ls1012a_pinmux_cfg},
	{ .compatible = "fsl,ls1043a-vf610-i2c", .data = &ls1043a_pinmux_cfg},
	{ .compatible = "fsl,ls1046a-vf610-i2c", .data = &ls1046a_pinmux_cfg},
	{},
};
MODULE_DEVICE_TABLE(of, pinmux_of_match);

/* The SCFG, Supplemental Configuration Unit, provides SoC specific
 * configuration and status registers for the device. There is a
 * SDHC IO VSEL control register on SCFG for some platforms. It's
 * used to support SDHC IO voltage switching.
 */
static const struct of_device_id scfg_device_ids[] = {
	{ .compatible = "fsl,ls1012a-scfg", },
	{ .compatible = "fsl,ls1043a-scfg", },
	{ .compatible = "fsl,ls1046a-scfg", },
	{}
};

/*
 * sorted list of clock divider, register value pairs
 * taken from table 26-5, p.26-9, Freescale i.MX
 * Integrated Portable System Processor Reference Manual
 * Document Number: MC9328MXLRM, Rev. 5.1, 06/2007
 *
 * Duplicated divider values removed from list
 */
struct imx_i2c_clk_pair {
	u16	div;
	u16	val;
};

static struct imx_i2c_clk_pair imx_i2c_clk_div[] = {
	{ 22,	0x20 }, { 24,	0x21 }, { 26,	0x22 }, { 28,	0x23 },
	{ 30,	0x00 },	{ 32,	0x24 }, { 36,	0x25 }, { 40,	0x26 },
	{ 42,	0x03 }, { 44,	0x27 },	{ 48,	0x28 }, { 52,	0x05 },
	{ 56,	0x29 }, { 60,	0x06 }, { 64,	0x2A },	{ 72,	0x2B },
	{ 80,	0x2C }, { 88,	0x09 }, { 96,	0x2D }, { 104,	0x0A },
	{ 112,	0x2E }, { 128,	0x2F }, { 144,	0x0C }, { 160,	0x30 },
	{ 192,	0x31 },	{ 224,	0x32 }, { 240,	0x0F }, { 256,	0x33 },
	{ 288,	0x10 }, { 320,	0x34 },	{ 384,	0x35 }, { 448,	0x36 },
	{ 480,	0x13 }, { 512,	0x37 }, { 576,	0x14 },	{ 640,	0x38 },
	{ 768,	0x39 }, { 896,	0x3A }, { 960,	0x17 }, { 1024,	0x3B },
	{ 1152,	0x18 }, { 1280,	0x3C }, { 1536,	0x3D }, { 1792,	0x3E },
	{ 1920,	0x1B },	{ 2048,	0x3F }, { 2304,	0x1C }, { 2560,	0x1D },
	{ 3072,	0x1E }, { 3840,	0x1F }
};

/* Vybrid VF610 clock divider, register value pairs */
static struct imx_i2c_clk_pair vf610_i2c_clk_div[] = {
	{ 20,   0x00 }, { 22,   0x01 }, { 24,   0x02 }, { 26,   0x03 },
	{ 28,   0x04 }, { 30,   0x05 }, { 32,   0x09 }, { 34,   0x06 },
	{ 36,   0x0A }, { 40,   0x07 }, { 44,   0x0C }, { 48,   0x0D },
	{ 52,   0x43 }, { 56,   0x0E }, { 60,   0x45 }, { 64,   0x12 },
	{ 68,   0x0F }, { 72,   0x13 }, { 80,   0x14 }, { 88,   0x15 },
	{ 96,   0x19 }, { 104,  0x16 }, { 112,  0x1A }, { 128,  0x17 },
	{ 136,  0x4F }, { 144,  0x1C }, { 160,  0x1D }, { 176,  0x55 },
	{ 192,  0x1E }, { 208,  0x56 }, { 224,  0x22 }, { 228,  0x24 },
	{ 240,  0x1F }, { 256,  0x23 }, { 288,  0x5C }, { 320,  0x25 },
	{ 384,  0x26 }, { 448,  0x2A }, { 480,  0x27 }, { 512,  0x2B },
	{ 576,  0x2C }, { 640,  0x2D }, { 768,  0x31 }, { 896,  0x32 },
	{ 960,  0x2F }, { 1024, 0x33 }, { 1152, 0x34 }, { 1280, 0x35 },
	{ 1536, 0x36 }, { 1792, 0x3A }, { 1920, 0x37 }, { 2048, 0x3B },
	{ 2304, 0x3C }, { 2560, 0x3D }, { 3072, 0x3E }, { 3584, 0x7A },
	{ 3840, 0x3F }, { 4096, 0x7B }, { 5120, 0x7D }, { 6144, 0x7E },
};

enum imx_i2c_type {
	IMX1_I2C,
	IMX21_I2C,
	VF610_I2C,
	IMX7D_I2C,
};

struct imx_i2c_hwdata {
	enum imx_i2c_type	devtype;
	unsigned		regshift;
	struct imx_i2c_clk_pair	*clk_div;
	unsigned		ndivs;
	unsigned		i2sr_clr_opcode;
	unsigned		i2cr_ien_opcode;
};

struct imx_i2c_dma {
	struct dma_chan		*chan_tx;
	struct dma_chan		*chan_rx;
	struct dma_chan		*chan_using;
	struct completion	cmd_complete;
	dma_addr_t		dma_buf;
	unsigned int		dma_len;
	enum dma_transfer_direction dma_transfer_dir;
	enum dma_data_direction dma_data_dir;
};

struct imx_i2c_struct {
	struct i2c_adapter	adapter;
	struct clk		*clk;
	struct notifier_block	clk_change_nb;
	void __iomem		*base;
	wait_queue_head_t	queue;
	unsigned long		i2csr;
	unsigned int		disable_delay;
	int			stopped;
	unsigned int		ifdr; /* IMX_I2C_IFDR */
	unsigned int		cur_clk;
	unsigned int		bitrate;
	const struct imx_i2c_hwdata	*hwdata;
	struct i2c_bus_recovery_info rinfo;

	struct pinctrl *pinctrl;
	struct pinctrl_state *pinctrl_pins_default;
	struct pinctrl_state *pinctrl_pins_gpio;

	struct imx_i2c_dma	*dma;
	int			layerscape_bus_recover;
	int 			gpio;
	int			need_set_pmuxcr;
	int			pmuxcr_set;
	int			pmuxcr_endian;
	void __iomem		*pmuxcr_addr;
#if IS_ENABLED(CONFIG_I2C_SLAVE)
	struct i2c_client	*slave;
#endif
};

static const struct imx_i2c_hwdata imx1_i2c_hwdata = {
	.devtype		= IMX1_I2C,
	.regshift		= IMX_I2C_REGSHIFT,
	.clk_div		= imx_i2c_clk_div,
	.ndivs			= ARRAY_SIZE(imx_i2c_clk_div),
	.i2sr_clr_opcode	= I2SR_CLR_OPCODE_W0C,
	.i2cr_ien_opcode	= I2CR_IEN_OPCODE_1,

};

static const struct imx_i2c_hwdata imx21_i2c_hwdata = {
	.devtype		= IMX21_I2C,
	.regshift		= IMX_I2C_REGSHIFT,
	.clk_div		= imx_i2c_clk_div,
	.ndivs			= ARRAY_SIZE(imx_i2c_clk_div),
	.i2sr_clr_opcode	= I2SR_CLR_OPCODE_W0C,
	.i2cr_ien_opcode	= I2CR_IEN_OPCODE_1,

};

static struct imx_i2c_hwdata vf610_i2c_hwdata = {
	.devtype		= VF610_I2C,
	.regshift		= VF610_I2C_REGSHIFT,
	.clk_div		= vf610_i2c_clk_div,
	.ndivs			= ARRAY_SIZE(vf610_i2c_clk_div),
	.i2sr_clr_opcode	= I2SR_CLR_OPCODE_W1C,
	.i2cr_ien_opcode	= I2CR_IEN_OPCODE_0,

};

static const struct imx_i2c_hwdata imx7d_i2c_hwdata = {
	.devtype		= IMX7D_I2C,
	.regshift		= IMX_I2C_REGSHIFT,
	.clk_div		= imx_i2c_clk_div,
	.ndivs			= ARRAY_SIZE(imx_i2c_clk_div),
	.i2sr_clr_opcode	= I2SR_CLR_OPCODE_W0C,
	.i2cr_ien_opcode	= I2CR_IEN_OPCODE_1,

};

static const struct platform_device_id imx_i2c_devtype[] = {
	{
		.name = "imx1-i2c",
		.driver_data = (kernel_ulong_t)&imx1_i2c_hwdata,
	}, {
		.name = "imx21-i2c",
		.driver_data = (kernel_ulong_t)&imx21_i2c_hwdata,
	}, {
		/* sentinel */
	}
};
MODULE_DEVICE_TABLE(platform, imx_i2c_devtype);

static const struct of_device_id i2c_imx_dt_ids[] = {
	{ .compatible = "fsl,imx1-i2c", .data = &imx1_i2c_hwdata, },
	{ .compatible = "fsl,imx21-i2c", .data = &imx21_i2c_hwdata, },
	{ .compatible = "fsl,vf610-i2c", .data = &vf610_i2c_hwdata, },
	{ .compatible = "fsl,imx7d-i2c", .data = &imx7d_i2c_hwdata, },
	{ /* sentinel */ }
};
MODULE_DEVICE_TABLE(of, i2c_imx_dt_ids);

static const struct acpi_device_id i2c_imx_acpi_ids[] = {
	{"NXP0001", .driver_data = (kernel_ulong_t)&vf610_i2c_hwdata},
	{ }
};
MODULE_DEVICE_TABLE(acpi, i2c_imx_acpi_ids);

#if IS_ENABLED(CONFIG_I2C_SLAVE)
static int i2c_imx_slave_init(struct imx_i2c_struct *i2c_imx);
#endif

static inline int is_imx1_i2c(struct imx_i2c_struct *i2c_imx)
{
	return i2c_imx->hwdata->devtype == IMX1_I2C;
}

static inline int is_imx7d_i2c(struct imx_i2c_struct *i2c_imx)
{
	return i2c_imx->hwdata->devtype == IMX7D_I2C;
}

static inline void imx_i2c_write_reg(unsigned int val,
		struct imx_i2c_struct *i2c_imx, unsigned int reg)
{
	writeb(val, i2c_imx->base + (reg << i2c_imx->hwdata->regshift));
}

static inline unsigned char imx_i2c_read_reg(struct imx_i2c_struct *i2c_imx,
		unsigned int reg)
{
	return readb(i2c_imx->base + (reg << i2c_imx->hwdata->regshift));
}

/* Set up i2c controller register and i2c status register to default value. */
static void i2c_imx_reset_regs(struct imx_i2c_struct *i2c_imx)
{
	imx_i2c_write_reg(i2c_imx->hwdata->i2cr_ien_opcode ^ I2CR_IEN,
			i2c_imx, IMX_I2C_I2CR);
	imx_i2c_write_reg(i2c_imx->hwdata->i2sr_clr_opcode, i2c_imx, IMX_I2C_I2SR);
}

/* Functions for DMA support */
static int i2c_imx_dma_request(struct imx_i2c_struct *i2c_imx,
			       dma_addr_t phy_addr)
{
	struct imx_i2c_dma *dma;
	struct dma_slave_config dma_sconfig;
	struct device *dev = &i2c_imx->adapter.dev;
	int ret;

	dma = devm_kzalloc(dev, sizeof(*dma), GFP_KERNEL);
	if (!dma)
		return -ENOMEM;

	dma->chan_tx = dma_request_chan(dev, "tx");
	if (IS_ERR(dma->chan_tx)) {
		ret = PTR_ERR(dma->chan_tx);
		if (ret != -ENODEV && ret != -EPROBE_DEFER)
			dev_err(dev, "can't request DMA tx channel (%d)\n", ret);
		goto fail_al;
	}

	dma_sconfig.dst_addr = phy_addr +
				(IMX_I2C_I2DR << i2c_imx->hwdata->regshift);
	dma_sconfig.dst_addr_width = DMA_SLAVE_BUSWIDTH_1_BYTE;
	dma_sconfig.dst_maxburst = 1;
	dma_sconfig.direction = DMA_MEM_TO_DEV;
	ret = dmaengine_slave_config(dma->chan_tx, &dma_sconfig);
	if (ret < 0) {
		dev_err(dev, "can't configure tx channel (%d)\n", ret);
		goto fail_tx;
	}

	dma->chan_rx = dma_request_chan(dev, "rx");
	if (IS_ERR(dma->chan_rx)) {
		ret = PTR_ERR(dma->chan_rx);
		if (ret != -ENODEV && ret != -EPROBE_DEFER)
			dev_err(dev, "can't request DMA rx channel (%d)\n", ret);
		goto fail_tx;
	}

	dma_sconfig.src_addr = phy_addr +
				(IMX_I2C_I2DR << i2c_imx->hwdata->regshift);
	dma_sconfig.src_addr_width = DMA_SLAVE_BUSWIDTH_1_BYTE;
	dma_sconfig.src_maxburst = 1;
	dma_sconfig.direction = DMA_DEV_TO_MEM;
	ret = dmaengine_slave_config(dma->chan_rx, &dma_sconfig);
	if (ret < 0) {
		dev_err(dev, "can't configure rx channel (%d)\n", ret);
		goto fail_rx;
	}

	i2c_imx->dma = dma;
	init_completion(&dma->cmd_complete);
	dev_info(dev, "using %s (tx) and %s (rx) for DMA transfers\n",
		dma_chan_name(dma->chan_tx), dma_chan_name(dma->chan_rx));

	return 0;

fail_rx:
	dma_release_channel(dma->chan_rx);
fail_tx:
	dma_release_channel(dma->chan_tx);
fail_al:
	devm_kfree(dev, dma);

	return ret;
}

static void i2c_imx_dma_callback(void *arg)
{
	struct imx_i2c_struct *i2c_imx = (struct imx_i2c_struct *)arg;
	struct imx_i2c_dma *dma = i2c_imx->dma;

	dma_unmap_single(dma->chan_using->device->dev, dma->dma_buf,
			dma->dma_len, dma->dma_data_dir);
	complete(&dma->cmd_complete);
}

static int i2c_imx_dma_xfer(struct imx_i2c_struct *i2c_imx,
					struct i2c_msg *msgs)
{
	struct imx_i2c_dma *dma = i2c_imx->dma;
	struct dma_async_tx_descriptor *txdesc;
	struct device *dev = &i2c_imx->adapter.dev;
	struct device *chan_dev = dma->chan_using->device->dev;

	dma->dma_buf = dma_map_single(chan_dev, msgs->buf,
					dma->dma_len, dma->dma_data_dir);
	if (dma_mapping_error(chan_dev, dma->dma_buf)) {
		dev_err(dev, "DMA mapping failed\n");
		goto err_map;
	}

	txdesc = dmaengine_prep_slave_single(dma->chan_using, dma->dma_buf,
					dma->dma_len, dma->dma_transfer_dir,
					DMA_PREP_INTERRUPT | DMA_CTRL_ACK);
	if (!txdesc) {
		dev_err(dev, "Not able to get desc for DMA xfer\n");
		goto err_desc;
	}

	reinit_completion(&dma->cmd_complete);
	txdesc->callback = i2c_imx_dma_callback;
	txdesc->callback_param = i2c_imx;
	if (dma_submit_error(dmaengine_submit(txdesc))) {
		dev_err(dev, "DMA submit failed\n");
		goto err_submit;
	}

	dma_async_issue_pending(dma->chan_using);
	return 0;

err_submit:
	dmaengine_terminate_all(dma->chan_using);
err_desc:
	dma_unmap_single(chan_dev, dma->dma_buf,
			dma->dma_len, dma->dma_data_dir);
err_map:
	return -EINVAL;
}

static void i2c_imx_dma_free(struct imx_i2c_struct *i2c_imx)
{
	struct imx_i2c_dma *dma = i2c_imx->dma;

	dma->dma_buf = 0;
	dma->dma_len = 0;

	dma_release_channel(dma->chan_tx);
	dma->chan_tx = NULL;

	dma_release_channel(dma->chan_rx);
	dma->chan_rx = NULL;

	dma->chan_using = NULL;
}

static void i2c_imx_clear_irq(struct imx_i2c_struct *i2c_imx, unsigned int bits)
{
	unsigned int temp;

	/*
	 * i2sr_clr_opcode is the value to clear all interrupts. Here we want to
	 * clear only <bits>, so we write ~i2sr_clr_opcode with just <bits>
	 * toggled. This is required because i.MX needs W0C and Vybrid uses W1C.
	 */
	temp = ~i2c_imx->hwdata->i2sr_clr_opcode ^ bits;
	imx_i2c_write_reg(temp, i2c_imx, IMX_I2C_I2SR);
}

/* Clear arbitration lost bit */
static void i2c_imx_clr_al_bit(unsigned int status, struct imx_i2c_struct *i2c_imx)
{
	status &= ~I2SR_IAL;
	status |= (i2c_imx->hwdata->i2sr_clr_opcode & I2SR_IAL);
	imx_i2c_write_reg(status, i2c_imx, IMX_I2C_I2SR);
}

static int i2c_imx_bus_busy(struct imx_i2c_struct *i2c_imx, int for_busy, bool atomic)
{
	unsigned long orig_jiffies = jiffies;
	unsigned int temp;

	dev_dbg(&i2c_imx->adapter.dev, "<%s>\n", __func__);

	while (1) {
		temp = imx_i2c_read_reg(i2c_imx, IMX_I2C_I2SR);

		/* check for arbitration lost */
		if (temp & I2SR_IAL) {
			i2c_imx_clr_al_bit(temp, i2c_imx);
			return -EAGAIN;
		}

		if (for_busy && (temp & I2SR_IBB)) {
			i2c_imx->stopped = 0;
			break;
		}
		if (!for_busy && !(temp & I2SR_IBB)) {
			i2c_imx->stopped = 1;
			break;
		}
		if (time_after(jiffies, orig_jiffies + msecs_to_jiffies(500))) {
			dev_dbg(&i2c_imx->adapter.dev,
				"<%s> I2C bus is busy\n", __func__);
			return -ETIMEDOUT;
		}
		if (atomic)
			udelay(100);
		else
			schedule();
	}

	return 0;
}

static int i2c_imx_trx_complete(struct imx_i2c_struct *i2c_imx, bool atomic)
{
	if (atomic) {
		void __iomem *addr = i2c_imx->base + (IMX_I2C_I2SR << i2c_imx->hwdata->regshift);
		unsigned int regval;

		/*
		 * The formula for the poll timeout is documented in the RM
		 * Rev.5 on page 1878:
		 *     T_min = 10/F_scl
		 * Set the value hard as it is done for the non-atomic use-case.
		 * Use 10 kHz for the calculation since this is the minimum
		 * allowed SMBus frequency. Also add an offset of 100us since it
		 * turned out that the I2SR_IIF bit isn't set correctly within
		 * the minimum timeout in polling mode.
		 */
		readb_poll_timeout_atomic(addr, regval, regval & I2SR_IIF, 5, 1000 + 100);
		i2c_imx->i2csr = regval;
		i2c_imx_clear_irq(i2c_imx, I2SR_IIF | I2SR_IAL);
	} else {
		wait_event_timeout(i2c_imx->queue, i2c_imx->i2csr & I2SR_IIF, HZ / 10);
	}

	if (unlikely(!(i2c_imx->i2csr & I2SR_IIF))) {
		dev_dbg(&i2c_imx->adapter.dev, "<%s> Timeout\n", __func__);
		return -ETIMEDOUT;
	}

	dev_dbg(&i2c_imx->adapter.dev, "<%s> TRX complete\n", __func__);
	i2c_imx->i2csr = 0;
	return 0;
}

static int i2c_imx_acked(struct imx_i2c_struct *i2c_imx)
{
	if (imx_i2c_read_reg(i2c_imx, IMX_I2C_I2SR) & I2SR_RXAK) {
		dev_dbg(&i2c_imx->adapter.dev, "<%s> No ACK\n", __func__);
		return -ENXIO;  /* No ACK */
	}

	dev_dbg(&i2c_imx->adapter.dev, "<%s> ACK received\n", __func__);
	return 0;
}

static int i2c_imx_set_clk(struct imx_i2c_struct *i2c_imx,
			    unsigned int i2c_clk_rate)
{
	struct imx_i2c_clk_pair *i2c_clk_div = i2c_imx->hwdata->clk_div;
	unsigned int div;
	int i;

	if (i2c_imx->cur_clk == i2c_clk_rate)
		return 0;

	/*
	 * Keep the denominator of the following program
	 * always NOT equal to 0.
	 */

	/* Divider value calculation */
	if (!(i2c_clk_rate / 2))
		return -EINVAL;

	i2c_imx->cur_clk = i2c_clk_rate;

	div = (i2c_clk_rate + i2c_imx->bitrate - 1) / i2c_imx->bitrate;
	if (div < i2c_clk_div[0].div)
		i = 0;
	else if (div > i2c_clk_div[i2c_imx->hwdata->ndivs - 1].div)
		i = i2c_imx->hwdata->ndivs - 1;
	else
		for (i = 0; i2c_clk_div[i].div < div; i++)
			;

	/* Store divider value */
	i2c_imx->ifdr = i2c_clk_div[i].val;

	/*
	 * There dummy delay is calculated.
	 * It should be about one I2C clock period long.
	 * This delay is used in I2C bus disable function
	 * to fix chip hardware bug.
	 */
	i2c_imx->disable_delay = (500000U * i2c_clk_div[i].div
		+ (i2c_clk_rate / 2) - 1) / (i2c_clk_rate / 2);

#ifdef CONFIG_I2C_DEBUG_BUS
	dev_dbg(&i2c_imx->adapter.dev, "I2C_CLK=%d, REQ DIV=%d\n",
		i2c_clk_rate, div);
	dev_dbg(&i2c_imx->adapter.dev, "IFDR[IC]=0x%x, REAL DIV=%d\n",
		i2c_clk_div[i].val, i2c_clk_div[i].div);
#endif

	return 0;
}

static int i2c_imx_clk_notifier_call(struct notifier_block *nb,
				     unsigned long action, void *data)
{
	int ret = 0;
	struct clk_notifier_data *ndata = data;
	struct imx_i2c_struct *i2c_imx = container_of(nb,
						      struct imx_i2c_struct,
						      clk_change_nb);

	if (action & POST_RATE_CHANGE)
		ret = i2c_imx_set_clk(i2c_imx, ndata->new_rate);

	return notifier_from_errno(ret);
}

static int i2c_imx_start(struct imx_i2c_struct *i2c_imx, bool atomic)
{
	unsigned int temp = 0;
	int result;

	dev_dbg(&i2c_imx->adapter.dev, "<%s>\n", __func__);

	result = i2c_imx_set_clk(i2c_imx, clk_get_rate(i2c_imx->clk));
	if (result)
		return result;

	imx_i2c_write_reg(i2c_imx->ifdr, i2c_imx, IMX_I2C_IFDR);
	/* Enable I2C controller */
	imx_i2c_write_reg(i2c_imx->hwdata->i2sr_clr_opcode, i2c_imx, IMX_I2C_I2SR);
	imx_i2c_write_reg(i2c_imx->hwdata->i2cr_ien_opcode, i2c_imx, IMX_I2C_I2CR);

	/* Wait controller to be stable */
	if (atomic)
		udelay(50);
	else
		usleep_range(50, 150);

	/* Start I2C transaction */
	temp = imx_i2c_read_reg(i2c_imx, IMX_I2C_I2CR);
	temp |= I2CR_MSTA;
	imx_i2c_write_reg(temp, i2c_imx, IMX_I2C_I2CR);
	result = i2c_imx_bus_busy(i2c_imx, 1, atomic);
	if (result)
		return result;

	temp |= I2CR_IIEN | I2CR_MTX | I2CR_TXAK;
	if (atomic)
		temp &= ~I2CR_IIEN; /* Disable interrupt */

	temp &= ~I2CR_DMAEN;
	imx_i2c_write_reg(temp, i2c_imx, IMX_I2C_I2CR);

	return result;
}

static void i2c_imx_stop(struct imx_i2c_struct *i2c_imx, bool atomic)
{
	unsigned int temp = 0;

	if (!i2c_imx->stopped) {
		/* Stop I2C transaction */
		dev_dbg(&i2c_imx->adapter.dev, "<%s>\n", __func__);
		temp = imx_i2c_read_reg(i2c_imx, IMX_I2C_I2CR);
		if (!(temp & I2CR_MSTA))
			i2c_imx->stopped = 1;
		temp &= ~(I2CR_MSTA | I2CR_MTX);
		if (i2c_imx->dma)
			temp &= ~I2CR_DMAEN;
		imx_i2c_write_reg(temp, i2c_imx, IMX_I2C_I2CR);
	}
	if (is_imx1_i2c(i2c_imx)) {
		/*
		 * This delay caused by an i.MXL hardware bug.
		 * If no (or too short) delay, no "STOP" bit will be generated.
		 */
		udelay(i2c_imx->disable_delay);
	}

	if (!i2c_imx->stopped)
		i2c_imx_bus_busy(i2c_imx, 0, atomic);

	/* Disable I2C controller */
	temp = i2c_imx->hwdata->i2cr_ien_opcode ^ I2CR_IEN,
	imx_i2c_write_reg(temp, i2c_imx, IMX_I2C_I2CR);
}

/* Clear interrupt flag bit */
static void i2c_imx_clr_if_bit(unsigned int status, struct imx_i2c_struct *i2c_imx)
{
	status &= ~I2SR_IIF;
	status |= (i2c_imx->hwdata->i2sr_clr_opcode & I2SR_IIF);
	imx_i2c_write_reg(status, i2c_imx, IMX_I2C_I2SR);
}

static irqreturn_t i2c_imx_master_isr(struct imx_i2c_struct *i2c_imx, unsigned int status)
{
	/* Save status register */
	i2c_imx->i2csr = status | I2SR_IIF;

	wake_up(&i2c_imx->queue);

	return IRQ_HANDLED;
}

static int i2c_imx_dma_write(struct imx_i2c_struct *i2c_imx,
					struct i2c_msg *msgs)
{
	int result;
	unsigned long time_left;
	unsigned int temp = 0;
	unsigned long orig_jiffies = jiffies;
	struct imx_i2c_dma *dma = i2c_imx->dma;
	struct device *dev = &i2c_imx->adapter.dev;

	dma->chan_using = dma->chan_tx;
	dma->dma_transfer_dir = DMA_MEM_TO_DEV;
	dma->dma_data_dir = DMA_TO_DEVICE;
	dma->dma_len = msgs->len - 1;
	result = i2c_imx_dma_xfer(i2c_imx, msgs);
	if (result)
		return result;

	temp = imx_i2c_read_reg(i2c_imx, IMX_I2C_I2CR);
	temp |= I2CR_DMAEN;
	imx_i2c_write_reg(temp, i2c_imx, IMX_I2C_I2CR);

	/*
	 * Write slave address.
	 * The first byte must be transmitted by the CPU.
	 */
	imx_i2c_write_reg(i2c_8bit_addr_from_msg(msgs), i2c_imx, IMX_I2C_I2DR);
	time_left = wait_for_completion_timeout(
				&i2c_imx->dma->cmd_complete,
				msecs_to_jiffies(DMA_TIMEOUT));
	if (time_left == 0) {
		dmaengine_terminate_all(dma->chan_using);
		return -ETIMEDOUT;
	}

	/* Waiting for transfer complete. */
	while (1) {
		temp = imx_i2c_read_reg(i2c_imx, IMX_I2C_I2SR);
		if (temp & I2SR_ICF)
			break;
		if (time_after(jiffies, orig_jiffies +
				msecs_to_jiffies(DMA_TIMEOUT))) {
			dev_dbg(dev, "<%s> Timeout\n", __func__);
			return -ETIMEDOUT;
		}
		schedule();
	}

	temp = imx_i2c_read_reg(i2c_imx, IMX_I2C_I2CR);
	temp &= ~I2CR_DMAEN;
	imx_i2c_write_reg(temp, i2c_imx, IMX_I2C_I2CR);

	/* The last data byte must be transferred by the CPU. */
	imx_i2c_write_reg(msgs->buf[msgs->len-1],
				i2c_imx, IMX_I2C_I2DR);
	result = i2c_imx_trx_complete(i2c_imx, false);
	if (result)
		return result;

	return i2c_imx_acked(i2c_imx);
}

static int i2c_imx_dma_read(struct imx_i2c_struct *i2c_imx,
			struct i2c_msg *msgs, bool is_lastmsg)
{
	int result;
	unsigned long time_left;
	unsigned int temp;
	unsigned long orig_jiffies = jiffies;
	struct imx_i2c_dma *dma = i2c_imx->dma;
	struct device *dev = &i2c_imx->adapter.dev;


	dma->chan_using = dma->chan_rx;
	dma->dma_transfer_dir = DMA_DEV_TO_MEM;
	dma->dma_data_dir = DMA_FROM_DEVICE;
	/* The last two data bytes must be transferred by the CPU. */
	dma->dma_len = msgs->len - 2;
	result = i2c_imx_dma_xfer(i2c_imx, msgs);
	if (result)
		return result;

	time_left = wait_for_completion_timeout(
				&i2c_imx->dma->cmd_complete,
				msecs_to_jiffies(DMA_TIMEOUT));
	if (time_left == 0) {
		dmaengine_terminate_all(dma->chan_using);
		return -ETIMEDOUT;
	}

	/* waiting for transfer complete. */
	while (1) {
		temp = imx_i2c_read_reg(i2c_imx, IMX_I2C_I2SR);
		if (temp & I2SR_ICF)
			break;
		if (time_after(jiffies, orig_jiffies +
				msecs_to_jiffies(DMA_TIMEOUT))) {
			dev_dbg(dev, "<%s> Timeout\n", __func__);
			return -ETIMEDOUT;
		}
		schedule();
	}

	temp = imx_i2c_read_reg(i2c_imx, IMX_I2C_I2CR);
	temp &= ~I2CR_DMAEN;
	imx_i2c_write_reg(temp, i2c_imx, IMX_I2C_I2CR);

	/* read n-1 byte data */
	temp = imx_i2c_read_reg(i2c_imx, IMX_I2C_I2CR);
	temp |= I2CR_TXAK;
	imx_i2c_write_reg(temp, i2c_imx, IMX_I2C_I2CR);

	msgs->buf[msgs->len-2] = imx_i2c_read_reg(i2c_imx, IMX_I2C_I2DR);
	/* read n byte data */
	result = i2c_imx_trx_complete(i2c_imx, false);
	if (result)
		return result;

	if (is_lastmsg) {
		/*
		 * It must generate STOP before read I2DR to prevent
		 * controller from generating another clock cycle
		 */
		dev_dbg(dev, "<%s> clear MSTA\n", __func__);
		temp = imx_i2c_read_reg(i2c_imx, IMX_I2C_I2CR);
		if (!(temp & I2CR_MSTA))
			i2c_imx->stopped = 1;
		temp &= ~(I2CR_MSTA | I2CR_MTX);
		imx_i2c_write_reg(temp, i2c_imx, IMX_I2C_I2CR);
		if (!i2c_imx->stopped)
			i2c_imx_bus_busy(i2c_imx, 0, false);
	} else {
		/*
		 * For i2c master receiver repeat restart operation like:
		 * read -> repeat MSTA -> read/write
		 * The controller must set MTX before read the last byte in
		 * the first read operation, otherwise the first read cost
		 * one extra clock cycle.
		 */
		temp = imx_i2c_read_reg(i2c_imx, IMX_I2C_I2CR);
		temp |= I2CR_MTX;
		imx_i2c_write_reg(temp, i2c_imx, IMX_I2C_I2CR);
	}
	msgs->buf[msgs->len-1] = imx_i2c_read_reg(i2c_imx, IMX_I2C_I2DR);

	return 0;
}

static int i2c_imx_write(struct imx_i2c_struct *i2c_imx, struct i2c_msg *msgs,
			 bool atomic)
{
	int i, result;

	dev_dbg(&i2c_imx->adapter.dev, "<%s> write slave address: addr=0x%x\n",
		__func__, i2c_8bit_addr_from_msg(msgs));

	/* write slave address */
	imx_i2c_write_reg(i2c_8bit_addr_from_msg(msgs), i2c_imx, IMX_I2C_I2DR);
	result = i2c_imx_trx_complete(i2c_imx, atomic);
	if (result)
		return result;
	result = i2c_imx_acked(i2c_imx);
	if (result)
		return result;
	dev_dbg(&i2c_imx->adapter.dev, "<%s> write data\n", __func__);

	/* write data */
	for (i = 0; i < msgs->len; i++) {
		dev_dbg(&i2c_imx->adapter.dev,
			"<%s> write byte: B%d=0x%X\n",
			__func__, i, msgs->buf[i]);
		imx_i2c_write_reg(msgs->buf[i], i2c_imx, IMX_I2C_I2DR);
		result = i2c_imx_trx_complete(i2c_imx, atomic);
		if (result)
			return result;
		result = i2c_imx_acked(i2c_imx);
		if (result)
			return result;
	}
	return 0;
}

static int i2c_imx_read(struct imx_i2c_struct *i2c_imx, struct i2c_msg *msgs,
			bool is_lastmsg, bool atomic)
{
	int i, result;
	unsigned int temp;
	int block_data = msgs->flags & I2C_M_RECV_LEN;
	int use_dma = i2c_imx->dma && msgs->len >= DMA_THRESHOLD && !block_data;

	dev_dbg(&i2c_imx->adapter.dev,
		"<%s> write slave address: addr=0x%x\n",
		__func__, i2c_8bit_addr_from_msg(msgs));

	/* write slave address */
	imx_i2c_write_reg(i2c_8bit_addr_from_msg(msgs), i2c_imx, IMX_I2C_I2DR);
	result = i2c_imx_trx_complete(i2c_imx, atomic);
	if (result)
		return result;
	result = i2c_imx_acked(i2c_imx);
	if (result)
		return result;

	dev_dbg(&i2c_imx->adapter.dev, "<%s> setup bus\n", __func__);

	/* setup bus to read data */
	temp = imx_i2c_read_reg(i2c_imx, IMX_I2C_I2CR);
	temp &= ~I2CR_MTX;

	/*
	 * Reset the I2CR_TXAK flag initially for SMBus block read since the
	 * length is unknown
	 */
	if ((msgs->len - 1) || block_data)
		temp &= ~I2CR_TXAK;
	if (use_dma)
		temp |= I2CR_DMAEN;
	imx_i2c_write_reg(temp, i2c_imx, IMX_I2C_I2CR);
	imx_i2c_read_reg(i2c_imx, IMX_I2C_I2DR); /* dummy read */

	dev_dbg(&i2c_imx->adapter.dev, "<%s> read data\n", __func__);

	if (use_dma)
		return i2c_imx_dma_read(i2c_imx, msgs, is_lastmsg);

	/* read data */
	for (i = 0; i < msgs->len; i++) {
		u8 len = 0;

		result = i2c_imx_trx_complete(i2c_imx, atomic);
		if (result)
			return result;
		/*
		 * First byte is the length of remaining packet
		 * in the SMBus block data read. Add it to
		 * msgs->len.
		 */
		if ((!i) && block_data) {
			len = imx_i2c_read_reg(i2c_imx, IMX_I2C_I2DR);
			if ((len == 0) || (len > I2C_SMBUS_BLOCK_MAX))
				return -EPROTO;
			dev_dbg(&i2c_imx->adapter.dev,
				"<%s> read length: 0x%X\n",
				__func__, len);
			msgs->len += len;
		}
		if (i == (msgs->len - 1)) {
			if (is_lastmsg) {
				/*
				 * It must generate STOP before read I2DR to prevent
				 * controller from generating another clock cycle
				 */
				dev_dbg(&i2c_imx->adapter.dev,
					"<%s> clear MSTA\n", __func__);
				temp = imx_i2c_read_reg(i2c_imx, IMX_I2C_I2CR);
				if (!(temp & I2CR_MSTA))
					i2c_imx->stopped =  1;
				temp &= ~(I2CR_MSTA | I2CR_MTX);
				imx_i2c_write_reg(temp, i2c_imx, IMX_I2C_I2CR);
				if (!i2c_imx->stopped)
					i2c_imx_bus_busy(i2c_imx, 0, atomic);
			} else {
				/*
				 * For i2c master receiver repeat restart operation like:
				 * read -> repeat MSTA -> read/write
				 * The controller must set MTX before read the last byte in
				 * the first read operation, otherwise the first read cost
				 * one extra clock cycle.
				 */
				temp = imx_i2c_read_reg(i2c_imx, IMX_I2C_I2CR);
				temp |= I2CR_MTX;
				imx_i2c_write_reg(temp, i2c_imx, IMX_I2C_I2CR);
			}
		} else if (i == (msgs->len - 2)) {
			dev_dbg(&i2c_imx->adapter.dev,
				"<%s> set TXAK\n", __func__);
			temp = imx_i2c_read_reg(i2c_imx, IMX_I2C_I2CR);
			temp |= I2CR_TXAK;
			imx_i2c_write_reg(temp, i2c_imx, IMX_I2C_I2CR);
		}
		if ((!i) && block_data)
			msgs->buf[0] = len;
		else
			msgs->buf[i] = imx_i2c_read_reg(i2c_imx, IMX_I2C_I2DR);
		dev_dbg(&i2c_imx->adapter.dev,
			"<%s> read byte: B%d=0x%X\n",
			__func__, i, msgs->buf[i]);
	}
	return 0;
}

static int i2c_imx_xfer_common(struct i2c_adapter *adapter,
			       struct i2c_msg *msgs, int num, bool atomic)
{
	unsigned int i, temp;
	int result;
	bool is_lastmsg = false;
	struct imx_i2c_struct *i2c_imx = i2c_get_adapdata(adapter);

	dev_dbg(&i2c_imx->adapter.dev, "<%s>\n", __func__);

	/* Start I2C transfer */
	result = i2c_imx_start(i2c_imx, atomic);
	if (result) {
		/*
		 * Bus recovery uses gpiod_get_value_cansleep() which is not
		 * allowed within atomic context.
		 */
		if (!atomic && i2c_imx->adapter.bus_recovery_info) {
			i2c_recover_bus(&i2c_imx->adapter);
			result = i2c_imx_start(i2c_imx, atomic);
		}
	}

	if (result)
		goto fail0;

	/* read/write data */
	for (i = 0; i < num; i++) {
		if (i == num - 1)
			is_lastmsg = true;

		if (i) {
			dev_dbg(&i2c_imx->adapter.dev,
				"<%s> repeated start\n", __func__);
			temp = imx_i2c_read_reg(i2c_imx, IMX_I2C_I2CR);
			temp |= I2CR_RSTA;
			imx_i2c_write_reg(temp, i2c_imx, IMX_I2C_I2CR);
			result = i2c_imx_bus_busy(i2c_imx, 1, atomic);
			if (result)
				goto fail0;
		}
		dev_dbg(&i2c_imx->adapter.dev,
			"<%s> transfer message: %d\n", __func__, i);
		/* write/read data */
#ifdef CONFIG_I2C_DEBUG_BUS
		temp = imx_i2c_read_reg(i2c_imx, IMX_I2C_I2CR);
		dev_dbg(&i2c_imx->adapter.dev,
			"<%s> CONTROL: IEN=%d, IIEN=%d, MSTA=%d, MTX=%d, TXAK=%d, RSTA=%d\n",
			__func__,
			(temp & I2CR_IEN ? 1 : 0), (temp & I2CR_IIEN ? 1 : 0),
			(temp & I2CR_MSTA ? 1 : 0), (temp & I2CR_MTX ? 1 : 0),
			(temp & I2CR_TXAK ? 1 : 0), (temp & I2CR_RSTA ? 1 : 0));
		temp = imx_i2c_read_reg(i2c_imx, IMX_I2C_I2SR);
		dev_dbg(&i2c_imx->adapter.dev,
			"<%s> STATUS: ICF=%d, IAAS=%d, IBB=%d, IAL=%d, SRW=%d, IIF=%d, RXAK=%d\n",
			__func__,
			(temp & I2SR_ICF ? 1 : 0), (temp & I2SR_IAAS ? 1 : 0),
			(temp & I2SR_IBB ? 1 : 0), (temp & I2SR_IAL ? 1 : 0),
			(temp & I2SR_SRW ? 1 : 0), (temp & I2SR_IIF ? 1 : 0),
			(temp & I2SR_RXAK ? 1 : 0));
#endif
		if (msgs[i].flags & I2C_M_RD) {
			result = i2c_imx_read(i2c_imx, &msgs[i], is_lastmsg, atomic);
		} else {
			if (!atomic &&
			    i2c_imx->dma && msgs[i].len >= DMA_THRESHOLD)
				result = i2c_imx_dma_write(i2c_imx, &msgs[i]);
			else
				result = i2c_imx_write(i2c_imx, &msgs[i], atomic);
		}
		if (result)
			goto fail0;
	}

fail0:
	/* Stop I2C transfer */
	i2c_imx_stop(i2c_imx, atomic);

	dev_dbg(&i2c_imx->adapter.dev, "<%s> exit with: %s: %d\n", __func__,
		(result < 0) ? "error" : "success msg",
			(result < 0) ? result : num);
#if IS_ENABLED(CONFIG_I2C_SLAVE)
	/* After data is transfered, switch to slave mode(as a receiver) */
	if (i2c_imx->slave) {
	    if (i2c_imx_slave_init(i2c_imx) < 0)
		dev_err(&i2c_imx->adapter.dev, "failed to switch to slave mode");
	}
#endif

	return (result < 0) ? result : num;
}

/*
 * Based on the I2C specification, if the data line (SDA) is
 * stuck low, the master should send nine  * clock pulses.
 * The I2C slave device that held the bus low should release it
 * sometime within  * those nine clocks. Due to this erratum,
 * the I2C controller cannot generate nine clock pulses.
 */
static int i2c_imx_recovery_for_layerscape(struct imx_i2c_struct *i2c_imx)
{
	u32 pmuxcr = 0;
	int ret;
	unsigned int i, temp;

	/* configure IICx_SCL/GPIO pin as a GPIO */
	if (i2c_imx->need_set_pmuxcr == 1) {
		pmuxcr = ioread32be(i2c_imx->pmuxcr_addr);
		if (i2c_imx->pmuxcr_endian == BIG_ENDIAN)
			iowrite32be(i2c_imx->pmuxcr_set|pmuxcr,
				    i2c_imx->pmuxcr_addr);
		else
			iowrite32(i2c_imx->pmuxcr_set|pmuxcr,
				  i2c_imx->pmuxcr_addr);
	}

	ret = gpio_request(i2c_imx->gpio, i2c_imx->adapter.name);
	if (ret) {
		dev_err(&i2c_imx->adapter.dev,
			"can't get gpio: %d\n", ret);
		return ret;
	}

	/* Configure GPIO pin as an output and open drain. */
	gpio_direction_output(i2c_imx->gpio, 1);
	udelay(10);

	/* Write data to generate 9 pulses */
	for (i = 0; i < 9; i++) {
		gpio_set_value(i2c_imx->gpio, 1);
		udelay(10);
		gpio_set_value(i2c_imx->gpio, 0);
		udelay(10);
	}
	/* ensure that the last level sent is always high */
	gpio_set_value(i2c_imx->gpio, 1);

	/*
	 * Set I2Cx_IBCR = 0h00 to generate a STOP
	 */
	imx_i2c_write_reg(i2c_imx->hwdata->i2cr_ien_opcode, i2c_imx, IMX_I2C_I2CR);

	/*
	 * Set I2Cx_IBCR = 0h80 to reset the I2Cx controller
	 */
	imx_i2c_write_reg(i2c_imx->hwdata->i2cr_ien_opcode | I2CR_IEN, i2c_imx, IMX_I2C_I2CR);

	/* Restore the saved value of the register SCFG_RCWPMUXCR0 */
	if (i2c_imx->need_set_pmuxcr == 1) {
		if (i2c_imx->pmuxcr_endian == BIG_ENDIAN)
			iowrite32be(pmuxcr, i2c_imx->pmuxcr_addr);
		else
			iowrite32(pmuxcr, i2c_imx->pmuxcr_addr);
	}
	/*
	 * Set I2C_IBSR[IBAL] to clear the IBAL bit if-
	 * I2C_IBSR[IBAL] = 1
	 */
	temp = imx_i2c_read_reg(i2c_imx, IMX_I2C_I2SR);
	if (temp & I2SR_IAL)
		i2c_imx_clr_al_bit(temp, i2c_imx);

	return 0;
}

static int i2c_imx_xfer(struct i2c_adapter *adapter,
			struct i2c_msg *msgs, int num)
{
	struct imx_i2c_struct *i2c_imx = i2c_get_adapdata(adapter);
	bool enable_runtime_pm = false;
	int result;

<<<<<<< HEAD
	if (!pm_runtime_enabled(i2c_imx->adapter.dev.parent)) {
		pm_runtime_enable(i2c_imx->adapter.dev.parent);
		enable_runtime_pm = true;
	}

	result = pm_runtime_get_sync(i2c_imx->adapter.dev.parent);
	if (result < 0) {
		if (enable_runtime_pm)
			pm_runtime_disable(i2c_imx->adapter.dev.parent);
=======
	result = pm_runtime_resume_and_get(i2c_imx->adapter.dev.parent);
	if (result < 0)
>>>>>>> 3de043c6
		return result;
	}

	/*
	 * workaround for ERR010027: ensure that the I2C BUS is idle
	 * before switching to master mode and attempting a Start cycle
	 */
	result =  i2c_imx_bus_busy(i2c_imx, 0, false);
	if (result) {
		/* timeout */
		if ((result == -ETIMEDOUT) && (i2c_imx->layerscape_bus_recover == 1))
			i2c_imx_recovery_for_layerscape(i2c_imx);
		else {
			if (enable_runtime_pm)
				pm_runtime_disable(i2c_imx->adapter.dev.parent);
			return result;
		}
	}

	result = i2c_imx_xfer_common(adapter, msgs, num, false);

	pm_runtime_mark_last_busy(i2c_imx->adapter.dev.parent);
	pm_runtime_put_autosuspend(i2c_imx->adapter.dev.parent);

	if (enable_runtime_pm)
		pm_runtime_disable(i2c_imx->adapter.dev.parent);

	return result;
}

static int i2c_imx_xfer_atomic(struct i2c_adapter *adapter,
			       struct i2c_msg *msgs, int num)
{
	struct imx_i2c_struct *i2c_imx = i2c_get_adapdata(adapter);
	int result;

	result = clk_enable(i2c_imx->clk);
	if (result)
		return result;

	result = i2c_imx_xfer_common(adapter, msgs, num, true);

	clk_disable(i2c_imx->clk);

	return result;
}

static void i2c_imx_prepare_recovery(struct i2c_adapter *adap)
{
	struct imx_i2c_struct *i2c_imx;

	i2c_imx = container_of(adap, struct imx_i2c_struct, adapter);

	pinctrl_select_state(i2c_imx->pinctrl, i2c_imx->pinctrl_pins_gpio);
}

static void i2c_imx_unprepare_recovery(struct i2c_adapter *adap)
{
	struct imx_i2c_struct *i2c_imx;

	i2c_imx = container_of(adap, struct imx_i2c_struct, adapter);

	pinctrl_select_state(i2c_imx->pinctrl, i2c_imx->pinctrl_pins_default);
}

/*
 * We switch SCL and SDA to their GPIO function and do some bitbanging
 * for bus recovery. These alternative pinmux settings can be
 * described in the device tree by a separate pinctrl state "gpio". If
 * this is missing this is not a big problem, the only implication is
 * that we can't do bus recovery.
 */
static int i2c_imx_init_recovery_info(struct imx_i2c_struct *i2c_imx,
		struct platform_device *pdev)
{
	struct i2c_bus_recovery_info *rinfo = &i2c_imx->rinfo;

	i2c_imx->pinctrl = devm_pinctrl_get(&pdev->dev);
	if (!i2c_imx->pinctrl || IS_ERR(i2c_imx->pinctrl)) {
		dev_info(&pdev->dev, "can't get pinctrl, bus recovery not supported\n");
		return PTR_ERR(i2c_imx->pinctrl);
	}

	i2c_imx->pinctrl_pins_default = pinctrl_lookup_state(i2c_imx->pinctrl,
			PINCTRL_STATE_DEFAULT);
	i2c_imx->pinctrl_pins_gpio = pinctrl_lookup_state(i2c_imx->pinctrl,
			"gpio");
	rinfo->sda_gpiod = devm_gpiod_get(&pdev->dev, "sda", GPIOD_IN);
	rinfo->scl_gpiod = devm_gpiod_get(&pdev->dev, "scl", GPIOD_OUT_HIGH_OPEN_DRAIN);

	if (PTR_ERR(rinfo->sda_gpiod) == -EPROBE_DEFER ||
	    PTR_ERR(rinfo->scl_gpiod) == -EPROBE_DEFER) {
		return -EPROBE_DEFER;
	} else if (IS_ERR(rinfo->sda_gpiod) ||
		   IS_ERR(rinfo->scl_gpiod) ||
		   IS_ERR(i2c_imx->pinctrl_pins_default) ||
		   IS_ERR(i2c_imx->pinctrl_pins_gpio)) {
		dev_dbg(&pdev->dev, "recovery information incomplete\n");
		return 0;
	}

	dev_dbg(&pdev->dev, "using scl%s for recovery\n",
		rinfo->sda_gpiod ? ",sda" : "");

	rinfo->prepare_recovery = i2c_imx_prepare_recovery;
	rinfo->unprepare_recovery = i2c_imx_unprepare_recovery;
	rinfo->recover_bus = i2c_generic_scl_recovery;
	i2c_imx->adapter.bus_recovery_info = rinfo;

	return 0;
}

/*
 * switch SCL and SDA to their GPIO function and do some bitbanging
 * for bus recovery.
 * There are platforms such as Layerscape that don't support pinctrl, so add
 * workaround for layerscape, it has no effect for other platforms.
 */
static int i2c_imx_init_recovery_for_layerscape(
		struct imx_i2c_struct *i2c_imx,
		struct platform_device *pdev)
{
	const struct of_device_id *of_id;
	struct device_node *np		= pdev->dev.of_node;
	struct pinmux_cfg		*pinmux_cfg;
	struct device_node *scfg_node;
	void __iomem *scfg_base = NULL;

	i2c_imx->gpio = of_get_named_gpio(np, "scl-gpios", 0);
	if (!gpio_is_valid(i2c_imx->gpio)) {
		dev_info(&pdev->dev, "scl-gpios not found\n");
		return 0;
	}
	pinmux_cfg = devm_kzalloc(&pdev->dev, sizeof(*pinmux_cfg), GFP_KERNEL);
	if (!pinmux_cfg)
		return -ENOMEM;

	i2c_imx->need_set_pmuxcr = 0;
	of_id = of_match_node(pinmux_of_match, np);
	if (of_id) {
		pinmux_cfg = (struct pinmux_cfg *)of_id->data;
		i2c_imx->pmuxcr_endian = pinmux_cfg->endian;
		i2c_imx->pmuxcr_set = pinmux_cfg->pmuxcr_set_bit;
		scfg_node = of_find_matching_node(NULL, scfg_device_ids);
		if (scfg_node) {
			scfg_base = of_iomap(scfg_node, 0);
			if (scfg_base) {
				i2c_imx->pmuxcr_addr = scfg_base + pinmux_cfg->pmuxcr_offset;
				i2c_imx->need_set_pmuxcr = 1;
			}
		}
	}
	i2c_imx->layerscape_bus_recover = 1;
	return 0;
}

static u32 i2c_imx_func(struct i2c_adapter *adapter)
{
	return I2C_FUNC_I2C | I2C_FUNC_SMBUS_EMUL
		| I2C_FUNC_SMBUS_READ_BLOCK_DATA;
}

#if IS_ENABLED(CONFIG_I2C_SLAVE)
static int i2c_imx_slave_init(struct imx_i2c_struct *i2c_imx)
{
	int temp;

	/* Resume */
	temp = pm_runtime_get_sync(i2c_imx->adapter.dev.parent);
	if (temp < 0) {
		dev_err(&i2c_imx->adapter.dev, "failed to resume i2c controller");
		return temp;
	}

	/* Set slave addr. */
	imx_i2c_write_reg((i2c_imx->slave->addr << 1), i2c_imx, IMX_I2C_IADR);

	i2c_imx_reset_regs(i2c_imx);

	/* Enable module */
	temp = i2c_imx->hwdata->i2cr_ien_opcode;
	imx_i2c_write_reg(temp, i2c_imx, IMX_I2C_I2CR);

	/* Enable interrupt from i2c module */
	temp |= I2CR_IIEN;
	imx_i2c_write_reg(temp, i2c_imx, IMX_I2C_I2CR);

	/* Wait controller to be stable */
	usleep_range(50, 150);
	return 0;
}

static irqreturn_t i2c_imx_slave_isr(struct imx_i2c_struct *i2c_imx, unsigned int status, unsigned int ctl)
{
	u8 value;

	if (status & I2SR_IAL) { /* Arbitration lost */
		i2c_imx_clr_al_bit(status | I2SR_IIF, i2c_imx);
	} else if (status & I2SR_IAAS) { /* Addressed as a slave */
		if (status & I2SR_SRW) { /* Master wants to read from us*/
			dev_dbg(&i2c_imx->adapter.dev, "read requested");
			i2c_slave_event(i2c_imx->slave, I2C_SLAVE_READ_REQUESTED, &value);

			/* Slave transmit */
			ctl |= I2CR_MTX;
			imx_i2c_write_reg(ctl, i2c_imx, IMX_I2C_I2CR);

			/* Send data */
			imx_i2c_write_reg(value, i2c_imx, IMX_I2C_I2DR);
		} else { /* Master wants to write to us */
			dev_dbg(&i2c_imx->adapter.dev, "write requested");
			i2c_slave_event(i2c_imx->slave,	I2C_SLAVE_WRITE_REQUESTED, &value);

			/* Slave receive */
			ctl &= ~I2CR_MTX;
			imx_i2c_write_reg(ctl, i2c_imx, IMX_I2C_I2CR);
			/* Dummy read */
			imx_i2c_read_reg(i2c_imx, IMX_I2C_I2DR);
		}
	} else if (!(ctl & I2CR_MTX)) { /* Receive mode */
			if (status & I2SR_IBB) { /* No STOP signal detected */
				ctl &= ~I2CR_MTX;
				imx_i2c_write_reg(ctl, i2c_imx, IMX_I2C_I2CR);

				value = imx_i2c_read_reg(i2c_imx, IMX_I2C_I2DR);
				i2c_slave_event(i2c_imx->slave,	I2C_SLAVE_WRITE_RECEIVED, &value);
			} else { /* STOP signal is detected */
				dev_dbg(&i2c_imx->adapter.dev,
					"STOP signal detected");
				i2c_slave_event(i2c_imx->slave, I2C_SLAVE_STOP, &value);
			}
	} else if (!(status & I2SR_RXAK)) {	/* Transmit mode received ACK */
		ctl |= I2CR_MTX;
		imx_i2c_write_reg(ctl, i2c_imx, IMX_I2C_I2CR);

		i2c_slave_event(i2c_imx->slave,	I2C_SLAVE_READ_PROCESSED, &value);

		imx_i2c_write_reg(value, i2c_imx, IMX_I2C_I2DR);
	} else { /* Transmit mode received NAK */
		ctl &= ~I2CR_MTX;
		imx_i2c_write_reg(ctl, i2c_imx, IMX_I2C_I2CR);
		imx_i2c_read_reg(i2c_imx, IMX_I2C_I2DR);
		i2c_slave_event(i2c_imx->slave, I2C_SLAVE_STOP, &value);
	}

	return IRQ_HANDLED;
}

static int i2c_imx_reg_slave(struct i2c_client *client)
{
	struct imx_i2c_struct *i2c_imx = i2c_get_adapdata(client->adapter);
	int ret;
	if (i2c_imx->slave)
		return -EBUSY;

	i2c_imx->slave = client;

	ret = i2c_imx_slave_init(i2c_imx);
	if (ret < 0)
		dev_err(&i2c_imx->adapter.dev, "failed to switch to slave mode");

	return ret;
}

static int i2c_imx_unreg_slave(struct i2c_client *client)
{
	struct imx_i2c_struct *i2c_imx = i2c_get_adapdata(client->adapter);
	int ret;

	if (!i2c_imx->slave)
		return -EINVAL;

	/* Reset slave address. */
	imx_i2c_write_reg(0, i2c_imx, IMX_I2C_IADR);

	i2c_imx_reset_regs(i2c_imx);

	i2c_imx->slave = NULL;

	/* Suspend */
	ret = pm_runtime_put_sync(i2c_imx->adapter.dev.parent);
	if (ret < 0)
		dev_err(&i2c_imx->adapter.dev, "failed to suspend i2c controller");

	return ret;
}
#endif

static const struct i2c_algorithm i2c_imx_algo = {
	.master_xfer = i2c_imx_xfer,
	.master_xfer_atomic = i2c_imx_xfer_atomic,
	.functionality = i2c_imx_func,
#if IS_ENABLED(CONFIG_I2C_SLAVE)
	.reg_slave	= i2c_imx_reg_slave,
	.unreg_slave	= i2c_imx_unreg_slave,
#endif
};

static irqreturn_t i2c_imx_isr(int irq, void *dev_id)
{
	struct imx_i2c_struct *i2c_imx = dev_id;
	unsigned int ctl, status;

	status = imx_i2c_read_reg(i2c_imx, IMX_I2C_I2SR);
	ctl = imx_i2c_read_reg(i2c_imx, IMX_I2C_I2CR);

	if (status & I2SR_IIF) {
		i2c_imx_clr_if_bit(status, i2c_imx);
#if IS_ENABLED(CONFIG_I2C_SLAVE)
		if (i2c_imx->slave && !(ctl & I2CR_MSTA)) {
			return i2c_imx_slave_isr(i2c_imx, status, ctl);
		}
#endif
		return i2c_imx_master_isr(i2c_imx, status);
	}

	return IRQ_NONE;
}

static int i2c_imx_probe(struct platform_device *pdev)
{
	struct imx_i2c_struct *i2c_imx;
	struct resource *res;
	struct imxi2c_platform_data *pdata = dev_get_platdata(&pdev->dev);
	void __iomem *base;
	int irq, ret;
	dma_addr_t phy_addr;
	const struct imx_i2c_hwdata *match;

	dev_dbg(&pdev->dev, "<%s>\n", __func__);

	irq = platform_get_irq(pdev, 0);
	if (irq < 0)
		return irq;

	res = platform_get_resource(pdev, IORESOURCE_MEM, 0);
	base = devm_ioremap_resource(&pdev->dev, res);
	if (IS_ERR(base))
		return PTR_ERR(base);

	phy_addr = (dma_addr_t)res->start;
	i2c_imx = devm_kzalloc(&pdev->dev, sizeof(*i2c_imx), GFP_KERNEL);
	if (!i2c_imx)
		return -ENOMEM;

	match = device_get_match_data(&pdev->dev);
	if (match)
		i2c_imx->hwdata = match;
	else
		i2c_imx->hwdata = (struct imx_i2c_hwdata *)
				platform_get_device_id(pdev)->driver_data;

	/* Setup i2c_imx driver structure */
	strlcpy(i2c_imx->adapter.name, pdev->name, sizeof(i2c_imx->adapter.name));
	i2c_imx->adapter.owner		= THIS_MODULE;
	i2c_imx->adapter.algo		= &i2c_imx_algo;
	i2c_imx->adapter.dev.parent	= &pdev->dev;
	i2c_imx->adapter.nr		= pdev->id;
	i2c_imx->adapter.dev.of_node	= pdev->dev.of_node;
	i2c_imx->base			= base;
	ACPI_COMPANION_SET(&i2c_imx->adapter.dev, ACPI_COMPANION(&pdev->dev));

	/* Get I2C clock */
	i2c_imx->clk = devm_clk_get(&pdev->dev, NULL);
	if (IS_ERR(i2c_imx->clk))
		return dev_err_probe(&pdev->dev, PTR_ERR(i2c_imx->clk),
				     "can't get I2C clock\n");

	ret = clk_prepare_enable(i2c_imx->clk);
	if (ret) {
		dev_err(&pdev->dev, "can't enable I2C clock, ret=%d\n", ret);
		return ret;
	}

	/* Init queue */
	init_waitqueue_head(&i2c_imx->queue);

	/* Set up adapter data */
	i2c_set_adapdata(&i2c_imx->adapter, i2c_imx);

	/* Set up platform driver data */
	platform_set_drvdata(pdev, i2c_imx);

	pm_runtime_set_autosuspend_delay(&pdev->dev, I2C_PM_TIMEOUT);
	pm_runtime_use_autosuspend(&pdev->dev);
	pm_runtime_set_active(&pdev->dev);
	pm_runtime_enable(&pdev->dev);

	ret = pm_runtime_get_sync(&pdev->dev);
	if (ret < 0)
		goto rpm_disable;

	/* Request IRQ */
	ret = request_threaded_irq(irq, i2c_imx_isr, NULL,
				   IRQF_SHARED | IRQF_NO_SUSPEND,
				   pdev->name, i2c_imx);
	if (ret) {
		dev_err(&pdev->dev, "can't claim irq %d\n", irq);
		goto rpm_disable;
	}

	/* Set up clock divider */
	i2c_imx->bitrate = I2C_MAX_STANDARD_MODE_FREQ;
	ret = of_property_read_u32(pdev->dev.of_node,
				   "clock-frequency", &i2c_imx->bitrate);
	if (ret < 0 && pdata && pdata->bitrate)
		i2c_imx->bitrate = pdata->bitrate;
	i2c_imx->clk_change_nb.notifier_call = i2c_imx_clk_notifier_call;
	clk_notifier_register(i2c_imx->clk, &i2c_imx->clk_change_nb);
	ret = i2c_imx_set_clk(i2c_imx, clk_get_rate(i2c_imx->clk));
	if (ret < 0) {
		dev_err(&pdev->dev, "can't get I2C clock\n");
		goto clk_notifier_unregister;
	}

	/*
	 * This limit caused by an i.MX7D hardware issue(e7805 in Errata).
	 * If there is no limit, when the bitrate set up to 400KHz, it will
	 * cause the SCK low level period less than 1.3us.
	 */
	if (is_imx7d_i2c(i2c_imx) && i2c_imx->bitrate > IMX_I2C_MAX_E_BIT_RATE)
		i2c_imx->bitrate = IMX_I2C_MAX_E_BIT_RATE;

	i2c_imx_reset_regs(i2c_imx);

	/* Init optional bus recovery */
	if (of_match_node(pinmux_of_match, pdev->dev.of_node))
		ret = i2c_imx_init_recovery_for_layerscape(i2c_imx, pdev);
	else
		ret = i2c_imx_init_recovery_info(i2c_imx, pdev);

	/* Give it another chance if pinctrl used is not ready yet */
	if (ret == -EPROBE_DEFER)
		goto clk_notifier_unregister;

	/* Add I2C adapter */
	ret = i2c_add_numbered_adapter(&i2c_imx->adapter);
	if (ret < 0)
		goto clk_notifier_unregister;

	pm_runtime_mark_last_busy(&pdev->dev);
	pm_runtime_put_autosuspend(&pdev->dev);

	dev_dbg(&i2c_imx->adapter.dev, "claimed irq %d\n", irq);
	dev_dbg(&i2c_imx->adapter.dev, "device resources: %pR\n", res);
	dev_dbg(&i2c_imx->adapter.dev, "adapter name: \"%s\"\n",
		i2c_imx->adapter.name);
	dev_info(&i2c_imx->adapter.dev, "IMX I2C adapter registered\n");

	/* Init DMA config if supported */
	ret = i2c_imx_dma_request(i2c_imx, phy_addr);
	if (ret == -EPROBE_DEFER)
		goto i2c_adapter_remove;

	return 0;   /* Return OK */

i2c_adapter_remove:
	i2c_del_adapter(&i2c_imx->adapter);
clk_notifier_unregister:
	clk_notifier_unregister(i2c_imx->clk, &i2c_imx->clk_change_nb);
	free_irq(irq, i2c_imx);
rpm_disable:
	pm_runtime_put_noidle(&pdev->dev);
	pm_runtime_disable(&pdev->dev);
	pm_runtime_set_suspended(&pdev->dev);
	pm_runtime_dont_use_autosuspend(&pdev->dev);
	clk_disable_unprepare(i2c_imx->clk);
	return ret;
}

static int i2c_imx_remove(struct platform_device *pdev)
{
	struct imx_i2c_struct *i2c_imx = platform_get_drvdata(pdev);
	int irq, ret;

	ret = pm_runtime_resume_and_get(&pdev->dev);
	if (ret < 0)
		return ret;

	/* remove adapter */
	dev_dbg(&i2c_imx->adapter.dev, "adapter removed\n");
	i2c_del_adapter(&i2c_imx->adapter);

	if (i2c_imx->dma)
		i2c_imx_dma_free(i2c_imx);

	/* setup chip registers to defaults */
	imx_i2c_write_reg(0, i2c_imx, IMX_I2C_IADR);
	imx_i2c_write_reg(0, i2c_imx, IMX_I2C_IFDR);
	imx_i2c_write_reg(0, i2c_imx, IMX_I2C_I2CR);
	imx_i2c_write_reg(0, i2c_imx, IMX_I2C_I2SR);

	clk_notifier_unregister(i2c_imx->clk, &i2c_imx->clk_change_nb);
	irq = platform_get_irq(pdev, 0);
	if (irq >= 0)
		free_irq(irq, i2c_imx);
	clk_disable_unprepare(i2c_imx->clk);

	pm_runtime_put_noidle(&pdev->dev);
	pm_runtime_disable(&pdev->dev);

	return 0;
}

static int __maybe_unused i2c_imx_runtime_suspend(struct device *dev)
{
	struct imx_i2c_struct *i2c_imx = dev_get_drvdata(dev);

	clk_disable_unprepare(i2c_imx->clk);
	pinctrl_pm_select_sleep_state(dev);

	return 0;
}

static int __maybe_unused i2c_imx_runtime_resume(struct device *dev)
{
	struct imx_i2c_struct *i2c_imx = dev_get_drvdata(dev);
	int ret;

	pinctrl_pm_select_default_state(dev);
	ret = clk_prepare_enable(i2c_imx->clk);
	if (ret)
		dev_err(dev, "can't enable I2C clock, ret=%d\n", ret);

	return ret;
}

static int i2c_imx_suspend(struct device *dev)
{
	pinctrl_pm_select_sleep_state(dev);
	return 0;
}

static int i2c_imx_resume(struct device *dev)
{
	pinctrl_pm_select_default_state(dev);
	return 0;
}

static const struct dev_pm_ops i2c_imx_pm_ops = {
	SET_NOIRQ_SYSTEM_SLEEP_PM_OPS(i2c_imx_suspend, i2c_imx_resume)
	SET_RUNTIME_PM_OPS(i2c_imx_runtime_suspend,
			   i2c_imx_runtime_resume, NULL)
};

static struct platform_driver i2c_imx_driver = {
	.probe = i2c_imx_probe,
	.remove = i2c_imx_remove,
	.driver = {
		.name = DRIVER_NAME,
		.pm = &i2c_imx_pm_ops,
		.of_match_table = i2c_imx_dt_ids,
		.acpi_match_table = i2c_imx_acpi_ids,
	},
	.id_table = imx_i2c_devtype,
};

static int __init i2c_adap_imx_init(void)
{
	return platform_driver_register(&i2c_imx_driver);
}
subsys_initcall(i2c_adap_imx_init);

static void __exit i2c_adap_imx_exit(void)
{
	platform_driver_unregister(&i2c_imx_driver);
}
module_exit(i2c_adap_imx_exit);

MODULE_LICENSE("GPL");
MODULE_AUTHOR("Darius Augulis");
MODULE_DESCRIPTION("I2C adapter driver for IMX I2C bus");
MODULE_ALIAS("platform:" DRIVER_NAME);<|MERGE_RESOLUTION|>--- conflicted
+++ resolved
@@ -1232,20 +1232,15 @@
 	bool enable_runtime_pm = false;
 	int result;
 
-<<<<<<< HEAD
 	if (!pm_runtime_enabled(i2c_imx->adapter.dev.parent)) {
 		pm_runtime_enable(i2c_imx->adapter.dev.parent);
 		enable_runtime_pm = true;
 	}
 
-	result = pm_runtime_get_sync(i2c_imx->adapter.dev.parent);
+	result = pm_runtime_resume_and_get(i2c_imx->adapter.dev.parent);
 	if (result < 0) {
 		if (enable_runtime_pm)
 			pm_runtime_disable(i2c_imx->adapter.dev.parent);
-=======
-	result = pm_runtime_resume_and_get(i2c_imx->adapter.dev.parent);
-	if (result < 0)
->>>>>>> 3de043c6
 		return result;
 	}
 
@@ -1414,7 +1409,7 @@
 	int temp;
 
 	/* Resume */
-	temp = pm_runtime_get_sync(i2c_imx->adapter.dev.parent);
+	temp = pm_runtime_resume_and_get(i2c_imx->adapter.dev.parent);
 	if (temp < 0) {
 		dev_err(&i2c_imx->adapter.dev, "failed to resume i2c controller");
 		return temp;
@@ -1634,7 +1629,7 @@
 	pm_runtime_set_active(&pdev->dev);
 	pm_runtime_enable(&pdev->dev);
 
-	ret = pm_runtime_get_sync(&pdev->dev);
+	ret = pm_runtime_resume_and_get(&pdev->dev);
 	if (ret < 0)
 		goto rpm_disable;
 
