--- conflicted
+++ resolved
@@ -4708,17 +4708,6 @@
 		return 0;
 	}
 
-<<<<<<< HEAD
-	if (adapter->failover_pending) {
-		adapter->init_done_rc = -EAGAIN;
-		netdev_dbg(netdev, "Failover pending, ignoring login response\n");
-		complete(&adapter->init_done);
-		/* login response buffer will be released on reset */
-		return 0;
-	}
-
-=======
->>>>>>> 6195eb15
 	netdev->mtu = adapter->req_mtu - ETH_HLEN;
 
 	netdev_dbg(adapter->netdev, "Login Response Buffer:\n");
