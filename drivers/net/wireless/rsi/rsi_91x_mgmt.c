--- conflicted
+++ resolved
@@ -232,11 +232,8 @@
 	common->rf_power_val = 0; /* Default 1.9V */
 	common->wlan_rf_power_mode = 0;
 	common->obm_ant_sel_val = 2;
-<<<<<<< HEAD
-=======
 	common->beacon_interval = RSI_BEACON_INTERVAL;
 	common->dtim_cnt = RSI_DTIM_COUNT;
->>>>>>> bb176f67
 }
 
 /**
@@ -428,20 +425,6 @@
 		return -EINVAL;
 	}
 
-<<<<<<< HEAD
-		skb_put_data(skb,
-			     (u8 *)(msg + FRAME_DESC_SZ + pad_bytes),
-			     msg_len);
-
-		info = IEEE80211_SKB_CB(skb);
-		rx_params = (struct skb_info *)info->driver_data;
-		rx_params->rssi = rsi_get_rssi(msg);
-		rx_params->channel = rsi_get_channel(msg);
-		rsi_indicate_pkt_to_os(common, skb);
-	} else {
-		rsi_dbg(MGMT_TX_ZONE, "%s: Internal Packet\n", __func__);
-	}
-=======
 	skb = dev_alloc_skb(msg_len);
 	if (!skb)
 		return -ENOMEM;
@@ -455,7 +438,6 @@
 	rx_params->rssi = rsi_get_rssi(msg);
 	rx_params->channel = rsi_get_channel(msg);
 	rsi_indicate_pkt_to_os(common, skb);
->>>>>>> bb176f67
 
 	return 0;
 }
@@ -791,53 +773,6 @@
 	} else {
 		memset(&set_key[FRAME_DESC_SZ], 0, frame_len - FRAME_DESC_SZ);
 	}
-
-	skb_put(skb, frame_len);
-
-	return rsi_send_internal_mgmt_frame(common, skb);
-}
-
-/*
- * This function sends the common device configuration parameters to device.
- * This frame includes the useful information to make device works on
- * specific operating mode.
- */
-static int rsi_send_common_dev_params(struct rsi_common *common)
-{
-	struct sk_buff *skb;
-	u16 frame_len;
-	struct rsi_config_vals *dev_cfgs;
-
-	frame_len = sizeof(struct rsi_config_vals);
-
-	rsi_dbg(MGMT_TX_ZONE, "Sending common device config params\n");
-	skb = dev_alloc_skb(frame_len);
-	if (!skb) {
-		rsi_dbg(ERR_ZONE, "%s: Unable to allocate skb\n", __func__);
-		return -ENOMEM;
-	}
-
-	memset(skb->data, 0, frame_len);
-
-	dev_cfgs = (struct rsi_config_vals *)skb->data;
-	memset(dev_cfgs, 0, (sizeof(struct rsi_config_vals)));
-
-	rsi_set_len_qno(&dev_cfgs->len_qno, (frame_len - FRAME_DESC_SZ),
-			RSI_COEX_Q);
-	dev_cfgs->pkt_type = COMMON_DEV_CONFIG;
-
-	dev_cfgs->lp_ps_handshake = common->lp_ps_handshake_mode;
-	dev_cfgs->ulp_ps_handshake = common->ulp_ps_handshake_mode;
-
-	dev_cfgs->unused_ulp_gpio = RSI_UNUSED_ULP_GPIO_BITMAP;
-	dev_cfgs->unused_soc_gpio_bitmap =
-				cpu_to_le32(RSI_UNUSED_SOC_GPIO_BITMAP);
-
-	dev_cfgs->opermode = common->oper_mode;
-	dev_cfgs->wlan_rf_pwr_mode = common->wlan_rf_power_mode;
-	dev_cfgs->driver_mode = common->driver_mode;
-	dev_cfgs->region_code = NL80211_DFS_FCC;
-	dev_cfgs->antenna_sel_val = common->obm_ant_sel_val;
 
 	skb_put(skb, frame_len);
 
@@ -1861,11 +1796,7 @@
 		rsi_dbg(FSM_ZONE, "%s: Card ready indication received\n",
 			__func__);
 		return rsi_handle_card_ready(common, msg);
-<<<<<<< HEAD
-	} else if (msg_type == TX_STATUS_IND) {
-=======
 	case TX_STATUS_IND:
->>>>>>> bb176f67
 		if (msg[15] == PROBEREQ_CONFIRM) {
 			common->mgmt_q_block = false;
 			rsi_dbg(FSM_ZONE, "%s: Probe confirm received\n",
