/*
 * Copyright (c) 2008-2011 Atheros Communications Inc.
 *
 * Permission to use, copy, modify, and/or distribute this software for any
 * purpose with or without fee is hereby granted, provided that the above
 * copyright notice and this permission notice appear in all copies.
 *
 * THE SOFTWARE IS PROVIDED "AS IS" AND THE AUTHOR DISCLAIMS ALL WARRANTIES
 * WITH REGARD TO THIS SOFTWARE INCLUDING ALL IMPLIED WARRANTIES OF
 * MERCHANTABILITY AND FITNESS. IN NO EVENT SHALL THE AUTHOR BE LIABLE FOR
 * ANY SPECIAL, DIRECT, INDIRECT, OR CONSEQUENTIAL DAMAGES OR ANY DAMAGES
 * WHATSOEVER RESULTING FROM LOSS OF USE, DATA OR PROFITS, WHETHER IN AN
 * ACTION OF CONTRACT, NEGLIGENCE OR OTHER TORTIOUS ACTION, ARISING OUT OF
 * OR IN CONNECTION WITH THE USE OR PERFORMANCE OF THIS SOFTWARE.
 */

#include <linux/nl80211.h>
#include <linux/delay.h>
#include "ath9k.h"
#include "btcoex.h"

static void ath9k_set_assoc_state(struct ath_softc *sc,
				  struct ieee80211_vif *vif);

u8 ath9k_parse_mpdudensity(u8 mpdudensity)
{
	/*
	 * 802.11n D2.0 defined values for "Minimum MPDU Start Spacing":
	 *   0 for no restriction
	 *   1 for 1/4 us
	 *   2 for 1/2 us
	 *   3 for 1 us
	 *   4 for 2 us
	 *   5 for 4 us
	 *   6 for 8 us
	 *   7 for 16 us
	 */
	switch (mpdudensity) {
	case 0:
		return 0;
	case 1:
	case 2:
	case 3:
		/* Our lower layer calculations limit our precision to
		   1 microsecond */
		return 1;
	case 4:
		return 2;
	case 5:
		return 4;
	case 6:
		return 8;
	case 7:
		return 16;
	default:
		return 0;
	}
}

static bool ath9k_has_pending_frames(struct ath_softc *sc, struct ath_txq *txq)
{
	bool pending = false;

	spin_lock_bh(&txq->axq_lock);

	if (txq->axq_depth || !list_empty(&txq->axq_acq))
		pending = true;

	spin_unlock_bh(&txq->axq_lock);
	return pending;
}

static bool ath9k_setpower(struct ath_softc *sc, enum ath9k_power_mode mode)
{
	unsigned long flags;
	bool ret;

	spin_lock_irqsave(&sc->sc_pm_lock, flags);
	ret = ath9k_hw_setpower(sc->sc_ah, mode);
	spin_unlock_irqrestore(&sc->sc_pm_lock, flags);

	return ret;
}

void ath9k_ps_wakeup(struct ath_softc *sc)
{
	struct ath_common *common = ath9k_hw_common(sc->sc_ah);
	unsigned long flags;
	enum ath9k_power_mode power_mode;

	spin_lock_irqsave(&sc->sc_pm_lock, flags);
	if (++sc->ps_usecount != 1)
		goto unlock;

	power_mode = sc->sc_ah->power_mode;
	ath9k_hw_setpower(sc->sc_ah, ATH9K_PM_AWAKE);

	/*
	 * While the hardware is asleep, the cycle counters contain no
	 * useful data. Better clear them now so that they don't mess up
	 * survey data results.
	 */
	if (power_mode != ATH9K_PM_AWAKE) {
		spin_lock(&common->cc_lock);
		ath_hw_cycle_counters_update(common);
		memset(&common->cc_survey, 0, sizeof(common->cc_survey));
		memset(&common->cc_ani, 0, sizeof(common->cc_ani));
		spin_unlock(&common->cc_lock);
	}

 unlock:
	spin_unlock_irqrestore(&sc->sc_pm_lock, flags);
}

void ath9k_ps_restore(struct ath_softc *sc)
{
	struct ath_common *common = ath9k_hw_common(sc->sc_ah);
	enum ath9k_power_mode mode;
	unsigned long flags;
	bool reset;

	spin_lock_irqsave(&sc->sc_pm_lock, flags);
	if (--sc->ps_usecount != 0)
		goto unlock;

	if (sc->ps_idle) {
		ath9k_hw_setrxabort(sc->sc_ah, 1);
		ath9k_hw_stopdmarecv(sc->sc_ah, &reset);
		mode = ATH9K_PM_FULL_SLEEP;
	} else if (sc->ps_enabled &&
		   !(sc->ps_flags & (PS_WAIT_FOR_BEACON |
				     PS_WAIT_FOR_CAB |
				     PS_WAIT_FOR_PSPOLL_DATA |
				     PS_WAIT_FOR_TX_ACK))) {
		mode = ATH9K_PM_NETWORK_SLEEP;
		if (ath9k_hw_btcoex_is_enabled(sc->sc_ah))
			ath9k_btcoex_stop_gen_timer(sc);
	} else {
		goto unlock;
	}

	spin_lock(&common->cc_lock);
	ath_hw_cycle_counters_update(common);
	spin_unlock(&common->cc_lock);

	ath9k_hw_setpower(sc->sc_ah, mode);

 unlock:
	spin_unlock_irqrestore(&sc->sc_pm_lock, flags);
}

static void __ath_cancel_work(struct ath_softc *sc)
{
	cancel_work_sync(&sc->paprd_work);
	cancel_work_sync(&sc->hw_check_work);
	cancel_delayed_work_sync(&sc->tx_complete_work);
	cancel_delayed_work_sync(&sc->hw_pll_work);

#ifdef CONFIG_ATH9K_BTCOEX_SUPPORT
	if (ath9k_hw_mci_is_enabled(sc->sc_ah))
		cancel_work_sync(&sc->mci_work);
#endif
}

static void ath_cancel_work(struct ath_softc *sc)
{
	__ath_cancel_work(sc);
	cancel_work_sync(&sc->hw_reset_work);
}

static void ath_restart_work(struct ath_softc *sc)
{
	ieee80211_queue_delayed_work(sc->hw, &sc->tx_complete_work, 0);

	if (AR_SREV_9340(sc->sc_ah) || AR_SREV_9485(sc->sc_ah) ||
	    AR_SREV_9550(sc->sc_ah))
		ieee80211_queue_delayed_work(sc->hw, &sc->hw_pll_work,
				     msecs_to_jiffies(ATH_PLL_WORK_INTERVAL));

	ath_start_rx_poll(sc, 3);
	ath_start_ani(sc);
}

static bool ath_prepare_reset(struct ath_softc *sc, bool retry_tx, bool flush)
{
	struct ath_hw *ah = sc->sc_ah;
	bool ret = true;

	ieee80211_stop_queues(sc->hw);

	sc->hw_busy_count = 0;
	ath_stop_ani(sc);
	del_timer_sync(&sc->rx_poll_timer);

	ath9k_debug_samp_bb_mac(sc);
	ath9k_hw_disable_interrupts(ah);

	if (!ath_stoprecv(sc))
		ret = false;

	if (!ath_drain_all_txq(sc, retry_tx))
		ret = false;

	if (!flush) {
		if (ah->caps.hw_caps & ATH9K_HW_CAP_EDMA)
			ath_rx_tasklet(sc, 1, true);
		ath_rx_tasklet(sc, 1, false);
	} else {
		ath_flushrecv(sc);
	}

	return ret;
}

static bool ath_complete_reset(struct ath_softc *sc, bool start)
{
	struct ath_hw *ah = sc->sc_ah;
	struct ath_common *common = ath9k_hw_common(ah);
	unsigned long flags;

	if (ath_startrecv(sc) != 0) {
		ath_err(common, "Unable to restart recv logic\n");
		return false;
	}

	ath9k_cmn_update_txpow(ah, sc->curtxpow,
			       sc->config.txpowlimit, &sc->curtxpow);

	clear_bit(SC_OP_HW_RESET, &sc->sc_flags);
	ath9k_hw_set_interrupts(ah);
	ath9k_hw_enable_interrupts(ah);

	if (!(sc->hw->conf.flags & IEEE80211_CONF_OFFCHANNEL) && start) {
		if (!test_bit(SC_OP_BEACONS, &sc->sc_flags))
			goto work;

		ath9k_set_beacon(sc);

		if (ah->opmode == NL80211_IFTYPE_STATION &&
		    test_bit(SC_OP_PRIM_STA_VIF, &sc->sc_flags)) {
			spin_lock_irqsave(&sc->sc_pm_lock, flags);
			sc->ps_flags |= PS_BEACON_SYNC | PS_WAIT_FOR_BEACON;
			spin_unlock_irqrestore(&sc->sc_pm_lock, flags);
		}
	work:
		ath_restart_work(sc);
	}

	if ((ah->caps.hw_caps & ATH9K_HW_CAP_ANT_DIV_COMB) && sc->ant_rx != 3)
		ath_ant_comb_update(sc);

	ieee80211_wake_queues(sc->hw);

	return true;
}

static int ath_reset_internal(struct ath_softc *sc, struct ath9k_channel *hchan,
			      bool retry_tx)
{
	struct ath_hw *ah = sc->sc_ah;
	struct ath_common *common = ath9k_hw_common(ah);
	struct ath9k_hw_cal_data *caldata = NULL;
	bool fastcc = true;
	bool flush = false;
	int r;

	__ath_cancel_work(sc);

	spin_lock_bh(&sc->sc_pcu_lock);

	if (!(sc->hw->conf.flags & IEEE80211_CONF_OFFCHANNEL)) {
		fastcc = false;
		caldata = &sc->caldata;
	}

	if (!hchan) {
		fastcc = false;
		flush = true;
		hchan = ah->curchan;
	}

	if (!ath_prepare_reset(sc, retry_tx, flush))
		fastcc = false;

	ath_dbg(common, CONFIG, "Reset to %u MHz, HT40: %d fastcc: %d\n",
		hchan->channel, IS_CHAN_HT40(hchan), fastcc);

	r = ath9k_hw_reset(ah, hchan, caldata, fastcc);
	if (r) {
		ath_err(common,
			"Unable to reset channel, reset status %d\n", r);
		goto out;
	}

	if (!ath_complete_reset(sc, true))
		r = -EIO;

out:
	spin_unlock_bh(&sc->sc_pcu_lock);
	return r;
}


/*
 * Set/change channels.  If the channel is really being changed, it's done
 * by reseting the chip.  To accomplish this we must first cleanup any pending
 * DMA, then restart stuff.
*/
static int ath_set_channel(struct ath_softc *sc, struct ieee80211_hw *hw,
		    struct ath9k_channel *hchan)
{
	int r;

	if (test_bit(SC_OP_INVALID, &sc->sc_flags))
		return -EIO;

	r = ath_reset_internal(sc, hchan, false);

	return r;
}

static void ath_node_attach(struct ath_softc *sc, struct ieee80211_sta *sta,
			    struct ieee80211_vif *vif)
{
	struct ath_node *an;
	u8 density;
	an = (struct ath_node *)sta->drv_priv;

#ifdef CONFIG_ATH9K_DEBUGFS
	spin_lock(&sc->nodes_lock);
	list_add(&an->list, &sc->nodes);
	spin_unlock(&sc->nodes_lock);
#endif
	an->sta = sta;
	an->vif = vif;

	if (sc->sc_ah->caps.hw_caps & ATH9K_HW_CAP_HT) {
		ath_tx_node_init(sc, an);
		an->maxampdu = 1 << (IEEE80211_HT_MAX_AMPDU_FACTOR +
				     sta->ht_cap.ampdu_factor);
		density = ath9k_parse_mpdudensity(sta->ht_cap.ampdu_density);
		an->mpdudensity = density;
	}
}

static void ath_node_detach(struct ath_softc *sc, struct ieee80211_sta *sta)
{
	struct ath_node *an = (struct ath_node *)sta->drv_priv;

#ifdef CONFIG_ATH9K_DEBUGFS
	spin_lock(&sc->nodes_lock);
	list_del(&an->list);
	spin_unlock(&sc->nodes_lock);
	an->sta = NULL;
#endif

	if (sc->sc_ah->caps.hw_caps & ATH9K_HW_CAP_HT)
		ath_tx_node_cleanup(sc, an);
}

void ath9k_tasklet(unsigned long data)
{
	struct ath_softc *sc = (struct ath_softc *)data;
	struct ath_hw *ah = sc->sc_ah;
	struct ath_common *common = ath9k_hw_common(ah);
	enum ath_reset_type type;
	unsigned long flags;
	u32 status = sc->intrstatus;
	u32 rxmask;

	ath9k_ps_wakeup(sc);
	spin_lock(&sc->sc_pcu_lock);

	if ((status & ATH9K_INT_FATAL) ||
	    (status & ATH9K_INT_BB_WATCHDOG)) {

		if (status & ATH9K_INT_FATAL)
			type = RESET_TYPE_FATAL_INT;
		else
			type = RESET_TYPE_BB_WATCHDOG;

		ath9k_queue_reset(sc, type);
		goto out;
	}

	spin_lock_irqsave(&sc->sc_pm_lock, flags);
	if ((status & ATH9K_INT_TSFOOR) && sc->ps_enabled) {
		/*
		 * TSF sync does not look correct; remain awake to sync with
		 * the next Beacon.
		 */
		ath_dbg(common, PS, "TSFOOR - Sync with next Beacon\n");
		sc->ps_flags |= PS_WAIT_FOR_BEACON | PS_BEACON_SYNC;
	}
	spin_unlock_irqrestore(&sc->sc_pm_lock, flags);

	if (ah->caps.hw_caps & ATH9K_HW_CAP_EDMA)
		rxmask = (ATH9K_INT_RXHP | ATH9K_INT_RXLP | ATH9K_INT_RXEOL |
			  ATH9K_INT_RXORN);
	else
		rxmask = (ATH9K_INT_RX | ATH9K_INT_RXEOL | ATH9K_INT_RXORN);

	if (status & rxmask) {
		/* Check for high priority Rx first */
		if ((ah->caps.hw_caps & ATH9K_HW_CAP_EDMA) &&
		    (status & ATH9K_INT_RXHP))
			ath_rx_tasklet(sc, 0, true);

		ath_rx_tasklet(sc, 0, false);
	}

	if (status & ATH9K_INT_TX) {
		if (ah->caps.hw_caps & ATH9K_HW_CAP_EDMA)
			ath_tx_edma_tasklet(sc);
		else
			ath_tx_tasklet(sc);
	}

	ath9k_btcoex_handle_interrupt(sc, status);

out:
	/* re-enable hardware interrupt */
	ath9k_hw_enable_interrupts(ah);

	spin_unlock(&sc->sc_pcu_lock);
	ath9k_ps_restore(sc);
}

irqreturn_t ath_isr(int irq, void *dev)
{
#define SCHED_INTR (				\
		ATH9K_INT_FATAL |		\
		ATH9K_INT_BB_WATCHDOG |		\
		ATH9K_INT_RXORN |		\
		ATH9K_INT_RXEOL |		\
		ATH9K_INT_RX |			\
		ATH9K_INT_RXLP |		\
		ATH9K_INT_RXHP |		\
		ATH9K_INT_TX |			\
		ATH9K_INT_BMISS |		\
		ATH9K_INT_CST |			\
		ATH9K_INT_TSFOOR |		\
		ATH9K_INT_GENTIMER |		\
		ATH9K_INT_MCI)

	struct ath_softc *sc = dev;
	struct ath_hw *ah = sc->sc_ah;
	struct ath_common *common = ath9k_hw_common(ah);
	enum ath9k_int status;
	bool sched = false;

	/*
	 * The hardware is not ready/present, don't
	 * touch anything. Note this can happen early
	 * on if the IRQ is shared.
	 */
	if (test_bit(SC_OP_INVALID, &sc->sc_flags))
		return IRQ_NONE;

	/* shared irq, not for us */

	if (!ath9k_hw_intrpend(ah))
		return IRQ_NONE;

<<<<<<< HEAD
	if(test_bit(SC_OP_HW_RESET, &sc->sc_flags))
		return IRQ_HANDLED;
=======
	if (test_bit(SC_OP_HW_RESET, &sc->sc_flags)) {
		ath9k_hw_kill_interrupts(ah);
		return IRQ_HANDLED;
	}
>>>>>>> 9450d57e

	/*
	 * Figure out the reason(s) for the interrupt.  Note
	 * that the hal returns a pseudo-ISR that may include
	 * bits we haven't explicitly enabled so we mask the
	 * value to insure we only process bits we requested.
	 */
	ath9k_hw_getisr(ah, &status);	/* NB: clears ISR too */
	status &= ah->imask;	/* discard unasked-for bits */

	/*
	 * If there are no status bits set, then this interrupt was not
	 * for me (should have been caught above).
	 */
	if (!status)
		return IRQ_NONE;

	/* Cache the status */
	sc->intrstatus = status;

	if (status & SCHED_INTR)
		sched = true;

#ifdef CONFIG_PM_SLEEP
	if (status & ATH9K_INT_BMISS) {
		if (atomic_read(&sc->wow_sleep_proc_intr) == 0) {
			ath_dbg(common, ANY, "during WoW we got a BMISS\n");
			atomic_inc(&sc->wow_got_bmiss_intr);
			atomic_dec(&sc->wow_sleep_proc_intr);
		}
	ath_dbg(common, INTERRUPT, "beacon miss interrupt\n");
	}
#endif

	/*
	 * If a FATAL or RXORN interrupt is received, we have to reset the
	 * chip immediately.
	 */
	if ((status & ATH9K_INT_FATAL) || ((status & ATH9K_INT_RXORN) &&
	    !(ah->caps.hw_caps & ATH9K_HW_CAP_EDMA)))
		goto chip_reset;

	if ((ah->caps.hw_caps & ATH9K_HW_CAP_EDMA) &&
	    (status & ATH9K_INT_BB_WATCHDOG)) {

		spin_lock(&common->cc_lock);
		ath_hw_cycle_counters_update(common);
		ar9003_hw_bb_watchdog_dbg_info(ah);
		spin_unlock(&common->cc_lock);

		goto chip_reset;
	}

	if (status & ATH9K_INT_SWBA)
		tasklet_schedule(&sc->bcon_tasklet);

	if (status & ATH9K_INT_TXURN)
		ath9k_hw_updatetxtriglevel(ah, true);

	if (status & ATH9K_INT_RXEOL) {
		ah->imask &= ~(ATH9K_INT_RXEOL | ATH9K_INT_RXORN);
		ath9k_hw_set_interrupts(ah);
	}

	if (!(ah->caps.hw_caps & ATH9K_HW_CAP_AUTOSLEEP))
		if (status & ATH9K_INT_TIM_TIMER) {
			if (ATH_DBG_WARN_ON_ONCE(sc->ps_idle))
				goto chip_reset;
			/* Clear RxAbort bit so that we can
			 * receive frames */
			ath9k_setpower(sc, ATH9K_PM_AWAKE);
			spin_lock(&sc->sc_pm_lock);
			ath9k_hw_setrxabort(sc->sc_ah, 0);
			sc->ps_flags |= PS_WAIT_FOR_BEACON;
			spin_unlock(&sc->sc_pm_lock);
		}

chip_reset:

	ath_debug_stat_interrupt(sc, status);

	if (sched) {
		/* turn off every interrupt */
		ath9k_hw_disable_interrupts(ah);
		tasklet_schedule(&sc->intr_tq);
	}

	return IRQ_HANDLED;

#undef SCHED_INTR
}

static int ath_reset(struct ath_softc *sc, bool retry_tx)
{
	int r;

	ath9k_ps_wakeup(sc);

	r = ath_reset_internal(sc, NULL, retry_tx);

	if (retry_tx) {
		int i;
		for (i = 0; i < ATH9K_NUM_TX_QUEUES; i++) {
			if (ATH_TXQ_SETUP(sc, i)) {
				spin_lock_bh(&sc->tx.txq[i].axq_lock);
				ath_txq_schedule(sc, &sc->tx.txq[i]);
				spin_unlock_bh(&sc->tx.txq[i].axq_lock);
			}
		}
	}

	ath9k_ps_restore(sc);

	return r;
}

void ath9k_queue_reset(struct ath_softc *sc, enum ath_reset_type type)
{
#ifdef CONFIG_ATH9K_DEBUGFS
	RESET_STAT_INC(sc, type);
#endif
	set_bit(SC_OP_HW_RESET, &sc->sc_flags);
	ieee80211_queue_work(sc->hw, &sc->hw_reset_work);
}

void ath_reset_work(struct work_struct *work)
{
	struct ath_softc *sc = container_of(work, struct ath_softc, hw_reset_work);

	ath_reset(sc, true);
}

/**********************/
/* mac80211 callbacks */
/**********************/

static int ath9k_start(struct ieee80211_hw *hw)
{
	struct ath_softc *sc = hw->priv;
	struct ath_hw *ah = sc->sc_ah;
	struct ath_common *common = ath9k_hw_common(ah);
	struct ieee80211_channel *curchan = hw->conf.channel;
	struct ath9k_channel *init_channel;
	int r;

	ath_dbg(common, CONFIG,
		"Starting driver with initial channel: %d MHz\n",
		curchan->center_freq);

	ath9k_ps_wakeup(sc);
	mutex_lock(&sc->mutex);

	init_channel = ath9k_cmn_get_curchannel(hw, ah);

	/* Reset SERDES registers */
	ath9k_hw_configpcipowersave(ah, false);

	/*
	 * The basic interface to setting the hardware in a good
	 * state is ``reset''.  On return the hardware is known to
	 * be powered up and with interrupts disabled.  This must
	 * be followed by initialization of the appropriate bits
	 * and then setup of the interrupt mask.
	 */
	spin_lock_bh(&sc->sc_pcu_lock);

	atomic_set(&ah->intr_ref_cnt, -1);

	r = ath9k_hw_reset(ah, init_channel, ah->caldata, false);
	if (r) {
		ath_err(common,
			"Unable to reset hardware; reset status %d (freq %u MHz)\n",
			r, curchan->center_freq);
		spin_unlock_bh(&sc->sc_pcu_lock);
		goto mutex_unlock;
	}

	/* Setup our intr mask. */
	ah->imask = ATH9K_INT_TX | ATH9K_INT_RXEOL |
		    ATH9K_INT_RXORN | ATH9K_INT_FATAL |
		    ATH9K_INT_GLOBAL;

	if (ah->caps.hw_caps & ATH9K_HW_CAP_EDMA)
		ah->imask |= ATH9K_INT_RXHP |
			     ATH9K_INT_RXLP |
			     ATH9K_INT_BB_WATCHDOG;
	else
		ah->imask |= ATH9K_INT_RX;

	ah->imask |= ATH9K_INT_GTT;

	if (ah->caps.hw_caps & ATH9K_HW_CAP_HT)
		ah->imask |= ATH9K_INT_CST;

	ath_mci_enable(sc);

	clear_bit(SC_OP_INVALID, &sc->sc_flags);
	sc->sc_ah->is_monitoring = false;

	if (!ath_complete_reset(sc, false)) {
		r = -EIO;
		spin_unlock_bh(&sc->sc_pcu_lock);
		goto mutex_unlock;
	}

	if (ah->led_pin >= 0) {
		ath9k_hw_cfg_output(ah, ah->led_pin,
				    AR_GPIO_OUTPUT_MUX_AS_OUTPUT);
		ath9k_hw_set_gpio(ah, ah->led_pin, 0);
	}

	/*
	 * Reset key cache to sane defaults (all entries cleared) instead of
	 * semi-random values after suspend/resume.
	 */
	ath9k_cmn_init_crypto(sc->sc_ah);

	spin_unlock_bh(&sc->sc_pcu_lock);

	if (ah->caps.pcie_lcr_extsync_en && common->bus_ops->extn_synch_en)
		common->bus_ops->extn_synch_en(common);

mutex_unlock:
	mutex_unlock(&sc->mutex);

	ath9k_ps_restore(sc);

	return r;
}

static void ath9k_tx(struct ieee80211_hw *hw, struct sk_buff *skb)
{
	struct ath_softc *sc = hw->priv;
	struct ath_common *common = ath9k_hw_common(sc->sc_ah);
	struct ath_tx_control txctl;
	struct ieee80211_hdr *hdr = (struct ieee80211_hdr *) skb->data;
	unsigned long flags;

	if (sc->ps_enabled) {
		/*
		 * mac80211 does not set PM field for normal data frames, so we
		 * need to update that based on the current PS mode.
		 */
		if (ieee80211_is_data(hdr->frame_control) &&
		    !ieee80211_is_nullfunc(hdr->frame_control) &&
		    !ieee80211_has_pm(hdr->frame_control)) {
			ath_dbg(common, PS,
				"Add PM=1 for a TX frame while in PS mode\n");
			hdr->frame_control |= cpu_to_le16(IEEE80211_FCTL_PM);
		}
	}

	if (unlikely(sc->sc_ah->power_mode == ATH9K_PM_NETWORK_SLEEP)) {
		/*
		 * We are using PS-Poll and mac80211 can request TX while in
		 * power save mode. Need to wake up hardware for the TX to be
		 * completed and if needed, also for RX of buffered frames.
		 */
		ath9k_ps_wakeup(sc);
		spin_lock_irqsave(&sc->sc_pm_lock, flags);
		if (!(sc->sc_ah->caps.hw_caps & ATH9K_HW_CAP_AUTOSLEEP))
			ath9k_hw_setrxabort(sc->sc_ah, 0);
		if (ieee80211_is_pspoll(hdr->frame_control)) {
			ath_dbg(common, PS,
				"Sending PS-Poll to pick a buffered frame\n");
			sc->ps_flags |= PS_WAIT_FOR_PSPOLL_DATA;
		} else {
			ath_dbg(common, PS, "Wake up to complete TX\n");
			sc->ps_flags |= PS_WAIT_FOR_TX_ACK;
		}
		/*
		 * The actual restore operation will happen only after
		 * the ps_flags bit is cleared. We are just dropping
		 * the ps_usecount here.
		 */
		spin_unlock_irqrestore(&sc->sc_pm_lock, flags);
		ath9k_ps_restore(sc);
	}

	/*
	 * Cannot tx while the hardware is in full sleep, it first needs a full
	 * chip reset to recover from that
	 */
	if (unlikely(sc->sc_ah->power_mode == ATH9K_PM_FULL_SLEEP)) {
		ath_err(common, "TX while HW is in FULL_SLEEP mode\n");
		goto exit;
	}

	memset(&txctl, 0, sizeof(struct ath_tx_control));
	txctl.txq = sc->tx.txq_map[skb_get_queue_mapping(skb)];

	ath_dbg(common, XMIT, "transmitting packet, skb: %p\n", skb);

	if (ath_tx_start(hw, skb, &txctl) != 0) {
		ath_dbg(common, XMIT, "TX failed\n");
		TX_STAT_INC(txctl.txq->axq_qnum, txfailed);
		goto exit;
	}

	return;
exit:
	dev_kfree_skb_any(skb);
}

static void ath9k_stop(struct ieee80211_hw *hw)
{
	struct ath_softc *sc = hw->priv;
	struct ath_hw *ah = sc->sc_ah;
	struct ath_common *common = ath9k_hw_common(ah);
	bool prev_idle;

	mutex_lock(&sc->mutex);

	ath_cancel_work(sc);
	del_timer_sync(&sc->rx_poll_timer);

	if (test_bit(SC_OP_INVALID, &sc->sc_flags)) {
		ath_dbg(common, ANY, "Device not present\n");
		mutex_unlock(&sc->mutex);
		return;
	}

	/* Ensure HW is awake when we try to shut it down. */
	ath9k_ps_wakeup(sc);

	spin_lock_bh(&sc->sc_pcu_lock);

	/* prevent tasklets to enable interrupts once we disable them */
	ah->imask &= ~ATH9K_INT_GLOBAL;

	/* make sure h/w will not generate any interrupt
	 * before setting the invalid flag. */
	ath9k_hw_disable_interrupts(ah);

	spin_unlock_bh(&sc->sc_pcu_lock);

	/* we can now sync irq and kill any running tasklets, since we already
	 * disabled interrupts and not holding a spin lock */
	synchronize_irq(sc->irq);
	tasklet_kill(&sc->intr_tq);
	tasklet_kill(&sc->bcon_tasklet);

	prev_idle = sc->ps_idle;
	sc->ps_idle = true;

	spin_lock_bh(&sc->sc_pcu_lock);

	if (ah->led_pin >= 0) {
		ath9k_hw_set_gpio(ah, ah->led_pin, 1);
		ath9k_hw_cfg_gpio_input(ah, ah->led_pin);
	}

	ath_prepare_reset(sc, false, true);

	if (sc->rx.frag) {
		dev_kfree_skb_any(sc->rx.frag);
		sc->rx.frag = NULL;
	}

	if (!ah->curchan)
		ah->curchan = ath9k_cmn_get_curchannel(hw, ah);

	ath9k_hw_reset(ah, ah->curchan, ah->caldata, false);
	ath9k_hw_phy_disable(ah);

	ath9k_hw_configpcipowersave(ah, true);

	spin_unlock_bh(&sc->sc_pcu_lock);

	ath9k_ps_restore(sc);

	set_bit(SC_OP_INVALID, &sc->sc_flags);
	sc->ps_idle = prev_idle;

	mutex_unlock(&sc->mutex);

	ath_dbg(common, CONFIG, "Driver halt\n");
}

bool ath9k_uses_beacons(int type)
{
	switch (type) {
	case NL80211_IFTYPE_AP:
	case NL80211_IFTYPE_ADHOC:
	case NL80211_IFTYPE_MESH_POINT:
		return true;
	default:
		return false;
	}
}

static void ath9k_vif_iter(void *data, u8 *mac, struct ieee80211_vif *vif)
{
	struct ath9k_vif_iter_data *iter_data = data;
	int i;

	if (iter_data->hw_macaddr)
		for (i = 0; i < ETH_ALEN; i++)
			iter_data->mask[i] &=
				~(iter_data->hw_macaddr[i] ^ mac[i]);

	switch (vif->type) {
	case NL80211_IFTYPE_AP:
		iter_data->naps++;
		break;
	case NL80211_IFTYPE_STATION:
		iter_data->nstations++;
		break;
	case NL80211_IFTYPE_ADHOC:
		iter_data->nadhocs++;
		break;
	case NL80211_IFTYPE_MESH_POINT:
		iter_data->nmeshes++;
		break;
	case NL80211_IFTYPE_WDS:
		iter_data->nwds++;
		break;
	default:
		break;
	}
}

static void ath9k_sta_vif_iter(void *data, u8 *mac, struct ieee80211_vif *vif)
{
	struct ath_softc *sc = data;
	struct ath_vif *avp = (void *)vif->drv_priv;

	if (vif->type != NL80211_IFTYPE_STATION)
		return;

	if (avp->primary_sta_vif)
		ath9k_set_assoc_state(sc, vif);
}

/* Called with sc->mutex held. */
void ath9k_calculate_iter_data(struct ieee80211_hw *hw,
			       struct ieee80211_vif *vif,
			       struct ath9k_vif_iter_data *iter_data)
{
	struct ath_softc *sc = hw->priv;
	struct ath_hw *ah = sc->sc_ah;
	struct ath_common *common = ath9k_hw_common(ah);

	/*
	 * Use the hardware MAC address as reference, the hardware uses it
	 * together with the BSSID mask when matching addresses.
	 */
	memset(iter_data, 0, sizeof(*iter_data));
	iter_data->hw_macaddr = common->macaddr;
	memset(&iter_data->mask, 0xff, ETH_ALEN);

	if (vif)
		ath9k_vif_iter(iter_data, vif->addr, vif);

	/* Get list of all active MAC addresses */
	ieee80211_iterate_active_interfaces_atomic(sc->hw, ath9k_vif_iter,
						   iter_data);
}

/* Called with sc->mutex held. */
static void ath9k_calculate_summary_state(struct ieee80211_hw *hw,
					  struct ieee80211_vif *vif)
{
	struct ath_softc *sc = hw->priv;
	struct ath_hw *ah = sc->sc_ah;
	struct ath_common *common = ath9k_hw_common(ah);
	struct ath9k_vif_iter_data iter_data;
	enum nl80211_iftype old_opmode = ah->opmode;

	ath9k_calculate_iter_data(hw, vif, &iter_data);

	memcpy(common->bssidmask, iter_data.mask, ETH_ALEN);
	ath_hw_setbssidmask(common);

	if (iter_data.naps > 0) {
		ath9k_hw_set_tsfadjust(ah, true);
		ah->opmode = NL80211_IFTYPE_AP;
	} else {
		ath9k_hw_set_tsfadjust(ah, false);

		if (iter_data.nmeshes)
			ah->opmode = NL80211_IFTYPE_MESH_POINT;
		else if (iter_data.nwds)
			ah->opmode = NL80211_IFTYPE_AP;
		else if (iter_data.nadhocs)
			ah->opmode = NL80211_IFTYPE_ADHOC;
		else
			ah->opmode = NL80211_IFTYPE_STATION;
	}

	ath9k_hw_setopmode(ah);

	if ((iter_data.nstations + iter_data.nadhocs + iter_data.nmeshes) > 0)
		ah->imask |= ATH9K_INT_TSFOOR;
	else
		ah->imask &= ~ATH9K_INT_TSFOOR;

	ath9k_hw_set_interrupts(ah);

	/*
	 * If we are changing the opmode to STATION,
	 * a beacon sync needs to be done.
	 */
	if (ah->opmode == NL80211_IFTYPE_STATION &&
	    old_opmode == NL80211_IFTYPE_AP &&
	    test_bit(SC_OP_PRIM_STA_VIF, &sc->sc_flags)) {
		ieee80211_iterate_active_interfaces_atomic(sc->hw,
						   ath9k_sta_vif_iter, sc);
	}
}

static int ath9k_add_interface(struct ieee80211_hw *hw,
			       struct ieee80211_vif *vif)
{
	struct ath_softc *sc = hw->priv;
	struct ath_hw *ah = sc->sc_ah;
	struct ath_common *common = ath9k_hw_common(ah);
	int ret = 0;

	ath9k_ps_wakeup(sc);
	mutex_lock(&sc->mutex);

	switch (vif->type) {
	case NL80211_IFTYPE_STATION:
	case NL80211_IFTYPE_WDS:
	case NL80211_IFTYPE_ADHOC:
	case NL80211_IFTYPE_AP:
	case NL80211_IFTYPE_MESH_POINT:
		break;
	default:
		ath_err(common, "Interface type %d not yet supported\n",
			vif->type);
		ret = -EOPNOTSUPP;
		goto out;
	}

	if (ath9k_uses_beacons(vif->type)) {
		if (sc->nbcnvifs >= ATH_BCBUF) {
			ath_err(common, "Not enough beacon buffers when adding"
				" new interface of type: %i\n",
				vif->type);
			ret = -ENOBUFS;
			goto out;
		}
	}

	ath_dbg(common, CONFIG, "Attach a VIF of type: %d\n", vif->type);

	sc->nvifs++;

	ath9k_calculate_summary_state(hw, vif);
	if (ath9k_uses_beacons(vif->type))
		ath9k_beacon_assign_slot(sc, vif);

out:
	mutex_unlock(&sc->mutex);
	ath9k_ps_restore(sc);
	return ret;
}

static int ath9k_change_interface(struct ieee80211_hw *hw,
				  struct ieee80211_vif *vif,
				  enum nl80211_iftype new_type,
				  bool p2p)
{
	struct ath_softc *sc = hw->priv;
	struct ath_common *common = ath9k_hw_common(sc->sc_ah);
	int ret = 0;

	ath_dbg(common, CONFIG, "Change Interface\n");

	mutex_lock(&sc->mutex);
	ath9k_ps_wakeup(sc);

	if (ath9k_uses_beacons(new_type) &&
	    !ath9k_uses_beacons(vif->type)) {
		if (sc->nbcnvifs >= ATH_BCBUF) {
			ath_err(common, "No beacon slot available\n");
			ret = -ENOBUFS;
			goto out;
		}
	}

	if (ath9k_uses_beacons(vif->type))
		ath9k_beacon_remove_slot(sc, vif);

	vif->type = new_type;
	vif->p2p = p2p;

	ath9k_calculate_summary_state(hw, vif);
	if (ath9k_uses_beacons(vif->type))
		ath9k_beacon_assign_slot(sc, vif);

out:
	ath9k_ps_restore(sc);
	mutex_unlock(&sc->mutex);
	return ret;
}

static void ath9k_remove_interface(struct ieee80211_hw *hw,
				   struct ieee80211_vif *vif)
{
	struct ath_softc *sc = hw->priv;
	struct ath_common *common = ath9k_hw_common(sc->sc_ah);

	ath_dbg(common, CONFIG, "Detach Interface\n");

	ath9k_ps_wakeup(sc);
	mutex_lock(&sc->mutex);

	sc->nvifs--;

	if (ath9k_uses_beacons(vif->type))
		ath9k_beacon_remove_slot(sc, vif);

	ath9k_calculate_summary_state(hw, NULL);

	mutex_unlock(&sc->mutex);
	ath9k_ps_restore(sc);
}

static void ath9k_enable_ps(struct ath_softc *sc)
{
	struct ath_hw *ah = sc->sc_ah;
	struct ath_common *common = ath9k_hw_common(ah);

	sc->ps_enabled = true;
	if (!(ah->caps.hw_caps & ATH9K_HW_CAP_AUTOSLEEP)) {
		if ((ah->imask & ATH9K_INT_TIM_TIMER) == 0) {
			ah->imask |= ATH9K_INT_TIM_TIMER;
			ath9k_hw_set_interrupts(ah);
		}
		ath9k_hw_setrxabort(ah, 1);
	}
	ath_dbg(common, PS, "PowerSave enabled\n");
}

static void ath9k_disable_ps(struct ath_softc *sc)
{
	struct ath_hw *ah = sc->sc_ah;
	struct ath_common *common = ath9k_hw_common(ah);

	sc->ps_enabled = false;
	ath9k_hw_setpower(ah, ATH9K_PM_AWAKE);
	if (!(ah->caps.hw_caps & ATH9K_HW_CAP_AUTOSLEEP)) {
		ath9k_hw_setrxabort(ah, 0);
		sc->ps_flags &= ~(PS_WAIT_FOR_BEACON |
				  PS_WAIT_FOR_CAB |
				  PS_WAIT_FOR_PSPOLL_DATA |
				  PS_WAIT_FOR_TX_ACK);
		if (ah->imask & ATH9K_INT_TIM_TIMER) {
			ah->imask &= ~ATH9K_INT_TIM_TIMER;
			ath9k_hw_set_interrupts(ah);
		}
	}
	ath_dbg(common, PS, "PowerSave disabled\n");
}

static int ath9k_config(struct ieee80211_hw *hw, u32 changed)
{
	struct ath_softc *sc = hw->priv;
	struct ath_hw *ah = sc->sc_ah;
	struct ath_common *common = ath9k_hw_common(ah);
	struct ieee80211_conf *conf = &hw->conf;
	bool reset_channel = false;

	ath9k_ps_wakeup(sc);
	mutex_lock(&sc->mutex);

	if (changed & IEEE80211_CONF_CHANGE_IDLE) {
		sc->ps_idle = !!(conf->flags & IEEE80211_CONF_IDLE);
		if (sc->ps_idle) {
			ath_cancel_work(sc);
			ath9k_stop_btcoex(sc);
		} else {
			ath9k_start_btcoex(sc);
			/*
			 * The chip needs a reset to properly wake up from
			 * full sleep
			 */
			reset_channel = ah->chip_fullsleep;
		}
	}

	/*
	 * We just prepare to enable PS. We have to wait until our AP has
	 * ACK'd our null data frame to disable RX otherwise we'll ignore
	 * those ACKs and end up retransmitting the same null data frames.
	 * IEEE80211_CONF_CHANGE_PS is only passed by mac80211 for STA mode.
	 */
	if (changed & IEEE80211_CONF_CHANGE_PS) {
		unsigned long flags;
		spin_lock_irqsave(&sc->sc_pm_lock, flags);
		if (conf->flags & IEEE80211_CONF_PS)
			ath9k_enable_ps(sc);
		else
			ath9k_disable_ps(sc);
		spin_unlock_irqrestore(&sc->sc_pm_lock, flags);
	}

	if (changed & IEEE80211_CONF_CHANGE_MONITOR) {
		if (conf->flags & IEEE80211_CONF_MONITOR) {
			ath_dbg(common, CONFIG, "Monitor mode is enabled\n");
			sc->sc_ah->is_monitoring = true;
		} else {
			ath_dbg(common, CONFIG, "Monitor mode is disabled\n");
			sc->sc_ah->is_monitoring = false;
		}
	}

	if ((changed & IEEE80211_CONF_CHANGE_CHANNEL) || reset_channel) {
		struct ieee80211_channel *curchan = hw->conf.channel;
		int pos = curchan->hw_value;
		int old_pos = -1;
		unsigned long flags;

		if (ah->curchan)
			old_pos = ah->curchan - &ah->channels[0];

		ath_dbg(common, CONFIG, "Set channel: %d MHz type: %d\n",
			curchan->center_freq, conf->channel_type);

		/* update survey stats for the old channel before switching */
		spin_lock_irqsave(&common->cc_lock, flags);
		ath_update_survey_stats(sc);
		spin_unlock_irqrestore(&common->cc_lock, flags);

		/*
		 * Preserve the current channel values, before updating
		 * the same channel
		 */
		if (ah->curchan && (old_pos == pos))
			ath9k_hw_getnf(ah, ah->curchan);

		ath9k_cmn_update_ichannel(&sc->sc_ah->channels[pos],
					  curchan, conf->channel_type);

		/*
		 * If the operating channel changes, change the survey in-use flags
		 * along with it.
		 * Reset the survey data for the new channel, unless we're switching
		 * back to the operating channel from an off-channel operation.
		 */
		if (!(hw->conf.flags & IEEE80211_CONF_OFFCHANNEL) &&
		    sc->cur_survey != &sc->survey[pos]) {

			if (sc->cur_survey)
				sc->cur_survey->filled &= ~SURVEY_INFO_IN_USE;

			sc->cur_survey = &sc->survey[pos];

			memset(sc->cur_survey, 0, sizeof(struct survey_info));
			sc->cur_survey->filled |= SURVEY_INFO_IN_USE;
		} else if (!(sc->survey[pos].filled & SURVEY_INFO_IN_USE)) {
			memset(&sc->survey[pos], 0, sizeof(struct survey_info));
		}

		if (ath_set_channel(sc, hw, &sc->sc_ah->channels[pos]) < 0) {
			ath_err(common, "Unable to set channel\n");
			mutex_unlock(&sc->mutex);
			ath9k_ps_restore(sc);
			return -EINVAL;
		}

		/*
		 * The most recent snapshot of channel->noisefloor for the old
		 * channel is only available after the hardware reset. Copy it to
		 * the survey stats now.
		 */
		if (old_pos >= 0)
			ath_update_survey_nf(sc, old_pos);
	}

	if (changed & IEEE80211_CONF_CHANGE_POWER) {
		ath_dbg(common, CONFIG, "Set power: %d\n", conf->power_level);
		sc->config.txpowlimit = 2 * conf->power_level;
		ath9k_cmn_update_txpow(ah, sc->curtxpow,
				       sc->config.txpowlimit, &sc->curtxpow);
	}

	mutex_unlock(&sc->mutex);
	ath9k_ps_restore(sc);

	return 0;
}

#define SUPPORTED_FILTERS			\
	(FIF_PROMISC_IN_BSS |			\
	FIF_ALLMULTI |				\
	FIF_CONTROL |				\
	FIF_PSPOLL |				\
	FIF_OTHER_BSS |				\
	FIF_BCN_PRBRESP_PROMISC |		\
	FIF_PROBE_REQ |				\
	FIF_FCSFAIL)

/* FIXME: sc->sc_full_reset ? */
static void ath9k_configure_filter(struct ieee80211_hw *hw,
				   unsigned int changed_flags,
				   unsigned int *total_flags,
				   u64 multicast)
{
	struct ath_softc *sc = hw->priv;
	u32 rfilt;

	changed_flags &= SUPPORTED_FILTERS;
	*total_flags &= SUPPORTED_FILTERS;

	sc->rx.rxfilter = *total_flags;
	ath9k_ps_wakeup(sc);
	rfilt = ath_calcrxfilter(sc);
	ath9k_hw_setrxfilter(sc->sc_ah, rfilt);
	ath9k_ps_restore(sc);

	ath_dbg(ath9k_hw_common(sc->sc_ah), CONFIG, "Set HW RX filter: 0x%x\n",
		rfilt);
}

static int ath9k_sta_add(struct ieee80211_hw *hw,
			 struct ieee80211_vif *vif,
			 struct ieee80211_sta *sta)
{
	struct ath_softc *sc = hw->priv;
	struct ath_common *common = ath9k_hw_common(sc->sc_ah);
	struct ath_node *an = (struct ath_node *) sta->drv_priv;
	struct ieee80211_key_conf ps_key = { };

	ath_node_attach(sc, sta, vif);

	if (vif->type != NL80211_IFTYPE_AP &&
	    vif->type != NL80211_IFTYPE_AP_VLAN)
		return 0;

	an->ps_key = ath_key_config(common, vif, sta, &ps_key);

	return 0;
}

static void ath9k_del_ps_key(struct ath_softc *sc,
			     struct ieee80211_vif *vif,
			     struct ieee80211_sta *sta)
{
	struct ath_common *common = ath9k_hw_common(sc->sc_ah);
	struct ath_node *an = (struct ath_node *) sta->drv_priv;
	struct ieee80211_key_conf ps_key = { .hw_key_idx = an->ps_key };

	if (!an->ps_key)
	    return;

	ath_key_delete(common, &ps_key);
}

static int ath9k_sta_remove(struct ieee80211_hw *hw,
			    struct ieee80211_vif *vif,
			    struct ieee80211_sta *sta)
{
	struct ath_softc *sc = hw->priv;

	ath9k_del_ps_key(sc, vif, sta);
	ath_node_detach(sc, sta);

	return 0;
}

static void ath9k_sta_notify(struct ieee80211_hw *hw,
			 struct ieee80211_vif *vif,
			 enum sta_notify_cmd cmd,
			 struct ieee80211_sta *sta)
{
	struct ath_softc *sc = hw->priv;
	struct ath_node *an = (struct ath_node *) sta->drv_priv;

	if (!sta->ht_cap.ht_supported)
		return;

	switch (cmd) {
	case STA_NOTIFY_SLEEP:
		an->sleeping = true;
		ath_tx_aggr_sleep(sta, sc, an);
		break;
	case STA_NOTIFY_AWAKE:
		an->sleeping = false;
		ath_tx_aggr_wakeup(sc, an);
		break;
	}
}

static int ath9k_conf_tx(struct ieee80211_hw *hw,
			 struct ieee80211_vif *vif, u16 queue,
			 const struct ieee80211_tx_queue_params *params)
{
	struct ath_softc *sc = hw->priv;
	struct ath_common *common = ath9k_hw_common(sc->sc_ah);
	struct ath_txq *txq;
	struct ath9k_tx_queue_info qi;
	int ret = 0;

	if (queue >= WME_NUM_AC)
		return 0;

	txq = sc->tx.txq_map[queue];

	ath9k_ps_wakeup(sc);
	mutex_lock(&sc->mutex);

	memset(&qi, 0, sizeof(struct ath9k_tx_queue_info));

	qi.tqi_aifs = params->aifs;
	qi.tqi_cwmin = params->cw_min;
	qi.tqi_cwmax = params->cw_max;
	qi.tqi_burstTime = params->txop * 32;

	ath_dbg(common, CONFIG,
		"Configure tx [queue/halq] [%d/%d], aifs: %d, cw_min: %d, cw_max: %d, txop: %d\n",
		queue, txq->axq_qnum, params->aifs, params->cw_min,
		params->cw_max, params->txop);

	ath_update_max_aggr_framelen(sc, queue, qi.tqi_burstTime);
	ret = ath_txq_update(sc, txq->axq_qnum, &qi);
	if (ret)
		ath_err(common, "TXQ Update failed\n");

	mutex_unlock(&sc->mutex);
	ath9k_ps_restore(sc);

	return ret;
}

static int ath9k_set_key(struct ieee80211_hw *hw,
			 enum set_key_cmd cmd,
			 struct ieee80211_vif *vif,
			 struct ieee80211_sta *sta,
			 struct ieee80211_key_conf *key)
{
	struct ath_softc *sc = hw->priv;
	struct ath_common *common = ath9k_hw_common(sc->sc_ah);
	int ret = 0;

	if (ath9k_modparam_nohwcrypt)
		return -ENOSPC;

	if ((vif->type == NL80211_IFTYPE_ADHOC ||
	     vif->type == NL80211_IFTYPE_MESH_POINT) &&
	    (key->cipher == WLAN_CIPHER_SUITE_TKIP ||
	     key->cipher == WLAN_CIPHER_SUITE_CCMP) &&
	    !(key->flags & IEEE80211_KEY_FLAG_PAIRWISE)) {
		/*
		 * For now, disable hw crypto for the RSN IBSS group keys. This
		 * could be optimized in the future to use a modified key cache
		 * design to support per-STA RX GTK, but until that gets
		 * implemented, use of software crypto for group addressed
		 * frames is a acceptable to allow RSN IBSS to be used.
		 */
		return -EOPNOTSUPP;
	}

	mutex_lock(&sc->mutex);
	ath9k_ps_wakeup(sc);
	ath_dbg(common, CONFIG, "Set HW Key\n");

	switch (cmd) {
	case SET_KEY:
		if (sta)
			ath9k_del_ps_key(sc, vif, sta);

		ret = ath_key_config(common, vif, sta, key);
		if (ret >= 0) {
			key->hw_key_idx = ret;
			/* push IV and Michael MIC generation to stack */
			key->flags |= IEEE80211_KEY_FLAG_GENERATE_IV;
			if (key->cipher == WLAN_CIPHER_SUITE_TKIP)
				key->flags |= IEEE80211_KEY_FLAG_GENERATE_MMIC;
			if (sc->sc_ah->sw_mgmt_crypto &&
			    key->cipher == WLAN_CIPHER_SUITE_CCMP)
				key->flags |= IEEE80211_KEY_FLAG_SW_MGMT;
			ret = 0;
		}
		break;
	case DISABLE_KEY:
		ath_key_delete(common, key);
		break;
	default:
		ret = -EINVAL;
	}

	ath9k_ps_restore(sc);
	mutex_unlock(&sc->mutex);

	return ret;
}

static void ath9k_set_assoc_state(struct ath_softc *sc,
				  struct ieee80211_vif *vif)
{
	struct ath_common *common = ath9k_hw_common(sc->sc_ah);
	struct ath_vif *avp = (void *)vif->drv_priv;
	struct ieee80211_bss_conf *bss_conf = &vif->bss_conf;
	unsigned long flags;

	set_bit(SC_OP_PRIM_STA_VIF, &sc->sc_flags);
	avp->primary_sta_vif = true;

	/*
	 * Set the AID, BSSID and do beacon-sync only when
	 * the HW opmode is STATION.
	 *
	 * But the primary bit is set above in any case.
	 */
	if (sc->sc_ah->opmode != NL80211_IFTYPE_STATION)
		return;

	memcpy(common->curbssid, bss_conf->bssid, ETH_ALEN);
	common->curaid = bss_conf->aid;
	ath9k_hw_write_associd(sc->sc_ah);

	sc->last_rssi = ATH_RSSI_DUMMY_MARKER;
	sc->sc_ah->stats.avgbrssi = ATH_RSSI_DUMMY_MARKER;

	spin_lock_irqsave(&sc->sc_pm_lock, flags);
	sc->ps_flags |= PS_BEACON_SYNC | PS_WAIT_FOR_BEACON;
	spin_unlock_irqrestore(&sc->sc_pm_lock, flags);

	ath_dbg(common, CONFIG,
		"Primary Station interface: %pM, BSSID: %pM\n",
		vif->addr, common->curbssid);
}

static void ath9k_bss_assoc_iter(void *data, u8 *mac, struct ieee80211_vif *vif)
{
	struct ath_softc *sc = data;
	struct ieee80211_bss_conf *bss_conf = &vif->bss_conf;

	if (test_bit(SC_OP_PRIM_STA_VIF, &sc->sc_flags))
		return;

	if (bss_conf->assoc)
		ath9k_set_assoc_state(sc, vif);
}

static void ath9k_bss_info_changed(struct ieee80211_hw *hw,
				   struct ieee80211_vif *vif,
				   struct ieee80211_bss_conf *bss_conf,
				   u32 changed)
{
#define CHECK_ANI				\
	(BSS_CHANGED_ASSOC |			\
	 BSS_CHANGED_IBSS |			\
	 BSS_CHANGED_BEACON_ENABLED)

	struct ath_softc *sc = hw->priv;
	struct ath_hw *ah = sc->sc_ah;
	struct ath_common *common = ath9k_hw_common(ah);
	struct ath_vif *avp = (void *)vif->drv_priv;
	int slottime;

	ath9k_ps_wakeup(sc);
	mutex_lock(&sc->mutex);

	if (changed & BSS_CHANGED_ASSOC) {
		ath_dbg(common, CONFIG, "BSSID %pM Changed ASSOC %d\n",
			bss_conf->bssid, bss_conf->assoc);
<<<<<<< HEAD

		if (avp->primary_sta_vif && !bss_conf->assoc) {
			clear_bit(SC_OP_PRIM_STA_VIF, &sc->sc_flags);
			avp->primary_sta_vif = false;

			if (ah->opmode == NL80211_IFTYPE_STATION)
				clear_bit(SC_OP_BEACONS, &sc->sc_flags);
		}

=======

		if (avp->primary_sta_vif && !bss_conf->assoc) {
			clear_bit(SC_OP_PRIM_STA_VIF, &sc->sc_flags);
			avp->primary_sta_vif = false;

			if (ah->opmode == NL80211_IFTYPE_STATION)
				clear_bit(SC_OP_BEACONS, &sc->sc_flags);
		}

>>>>>>> 9450d57e
		ieee80211_iterate_active_interfaces_atomic(sc->hw,
						   ath9k_bss_assoc_iter, sc);

		if (!test_bit(SC_OP_PRIM_STA_VIF, &sc->sc_flags) &&
		    ah->opmode == NL80211_IFTYPE_STATION) {
			memset(common->curbssid, 0, ETH_ALEN);
			common->curaid = 0;
			ath9k_hw_write_associd(sc->sc_ah);
		}
	}

	if (changed & BSS_CHANGED_IBSS) {
		memcpy(common->curbssid, bss_conf->bssid, ETH_ALEN);
		common->curaid = bss_conf->aid;
		ath9k_hw_write_associd(sc->sc_ah);
	}

	if ((changed & BSS_CHANGED_BEACON_ENABLED) ||
	    (changed & BSS_CHANGED_BEACON_INT)) {
		if (ah->opmode == NL80211_IFTYPE_AP &&
		    bss_conf->enable_beacon)
			ath9k_set_tsfadjust(sc, vif);
		if (ath9k_allow_beacon_config(sc, vif))
			ath9k_beacon_config(sc, vif, changed);
	}

	if (changed & BSS_CHANGED_ERP_SLOT) {
		if (bss_conf->use_short_slot)
			slottime = 9;
		else
			slottime = 20;
		if (vif->type == NL80211_IFTYPE_AP) {
			/*
			 * Defer update, so that connected stations can adjust
			 * their settings at the same time.
			 * See beacon.c for more details
			 */
			sc->beacon.slottime = slottime;
			sc->beacon.updateslot = UPDATE;
		} else {
			ah->slottime = slottime;
			ath9k_hw_init_global_settings(ah);
		}
	}

	if (changed & CHECK_ANI)
		ath_check_ani(sc);

	mutex_unlock(&sc->mutex);
	ath9k_ps_restore(sc);

#undef CHECK_ANI
}

static u64 ath9k_get_tsf(struct ieee80211_hw *hw, struct ieee80211_vif *vif)
{
	struct ath_softc *sc = hw->priv;
	u64 tsf;

	mutex_lock(&sc->mutex);
	ath9k_ps_wakeup(sc);
	tsf = ath9k_hw_gettsf64(sc->sc_ah);
	ath9k_ps_restore(sc);
	mutex_unlock(&sc->mutex);

	return tsf;
}

static void ath9k_set_tsf(struct ieee80211_hw *hw,
			  struct ieee80211_vif *vif,
			  u64 tsf)
{
	struct ath_softc *sc = hw->priv;

	mutex_lock(&sc->mutex);
	ath9k_ps_wakeup(sc);
	ath9k_hw_settsf64(sc->sc_ah, tsf);
	ath9k_ps_restore(sc);
	mutex_unlock(&sc->mutex);
}

static void ath9k_reset_tsf(struct ieee80211_hw *hw, struct ieee80211_vif *vif)
{
	struct ath_softc *sc = hw->priv;

	mutex_lock(&sc->mutex);

	ath9k_ps_wakeup(sc);
	ath9k_hw_reset_tsf(sc->sc_ah);
	ath9k_ps_restore(sc);

	mutex_unlock(&sc->mutex);
}

static int ath9k_ampdu_action(struct ieee80211_hw *hw,
			      struct ieee80211_vif *vif,
			      enum ieee80211_ampdu_mlme_action action,
			      struct ieee80211_sta *sta,
			      u16 tid, u16 *ssn, u8 buf_size)
{
	struct ath_softc *sc = hw->priv;
	int ret = 0;

	local_bh_disable();

	switch (action) {
	case IEEE80211_AMPDU_RX_START:
		break;
	case IEEE80211_AMPDU_RX_STOP:
		break;
	case IEEE80211_AMPDU_TX_START:
		ath9k_ps_wakeup(sc);
		ret = ath_tx_aggr_start(sc, sta, tid, ssn);
		if (!ret)
			ieee80211_start_tx_ba_cb_irqsafe(vif, sta->addr, tid);
		ath9k_ps_restore(sc);
		break;
	case IEEE80211_AMPDU_TX_STOP:
		ath9k_ps_wakeup(sc);
		ath_tx_aggr_stop(sc, sta, tid);
		ieee80211_stop_tx_ba_cb_irqsafe(vif, sta->addr, tid);
		ath9k_ps_restore(sc);
		break;
	case IEEE80211_AMPDU_TX_OPERATIONAL:
		ath9k_ps_wakeup(sc);
		ath_tx_aggr_resume(sc, sta, tid);
		ath9k_ps_restore(sc);
		break;
	default:
		ath_err(ath9k_hw_common(sc->sc_ah), "Unknown AMPDU action\n");
	}

	local_bh_enable();

	return ret;
}

static int ath9k_get_survey(struct ieee80211_hw *hw, int idx,
			     struct survey_info *survey)
{
	struct ath_softc *sc = hw->priv;
	struct ath_common *common = ath9k_hw_common(sc->sc_ah);
	struct ieee80211_supported_band *sband;
	struct ieee80211_channel *chan;
	unsigned long flags;
	int pos;

	spin_lock_irqsave(&common->cc_lock, flags);
	if (idx == 0)
		ath_update_survey_stats(sc);

	sband = hw->wiphy->bands[IEEE80211_BAND_2GHZ];
	if (sband && idx >= sband->n_channels) {
		idx -= sband->n_channels;
		sband = NULL;
	}

	if (!sband)
		sband = hw->wiphy->bands[IEEE80211_BAND_5GHZ];

	if (!sband || idx >= sband->n_channels) {
		spin_unlock_irqrestore(&common->cc_lock, flags);
		return -ENOENT;
	}

	chan = &sband->channels[idx];
	pos = chan->hw_value;
	memcpy(survey, &sc->survey[pos], sizeof(*survey));
	survey->channel = chan;
	spin_unlock_irqrestore(&common->cc_lock, flags);

	return 0;
}

static void ath9k_set_coverage_class(struct ieee80211_hw *hw, u8 coverage_class)
{
	struct ath_softc *sc = hw->priv;
	struct ath_hw *ah = sc->sc_ah;

	mutex_lock(&sc->mutex);
	ah->coverage_class = coverage_class;

	ath9k_ps_wakeup(sc);
	ath9k_hw_init_global_settings(ah);
	ath9k_ps_restore(sc);

	mutex_unlock(&sc->mutex);
}

static void ath9k_flush(struct ieee80211_hw *hw, bool drop)
{
	struct ath_softc *sc = hw->priv;
	struct ath_hw *ah = sc->sc_ah;
	struct ath_common *common = ath9k_hw_common(ah);
	int timeout = 200; /* ms */
	int i, j;
	bool drain_txq;

	mutex_lock(&sc->mutex);
	cancel_delayed_work_sync(&sc->tx_complete_work);

	if (ah->ah_flags & AH_UNPLUGGED) {
		ath_dbg(common, ANY, "Device has been unplugged!\n");
		mutex_unlock(&sc->mutex);
		return;
	}

	if (test_bit(SC_OP_INVALID, &sc->sc_flags)) {
		ath_dbg(common, ANY, "Device not present\n");
		mutex_unlock(&sc->mutex);
		return;
	}

	for (j = 0; j < timeout; j++) {
		bool npend = false;

		if (j)
			usleep_range(1000, 2000);

		for (i = 0; i < ATH9K_NUM_TX_QUEUES; i++) {
			if (!ATH_TXQ_SETUP(sc, i))
				continue;

			npend = ath9k_has_pending_frames(sc, &sc->tx.txq[i]);

			if (npend)
				break;
		}

		if (!npend)
		    break;
	}

	if (drop) {
		ath9k_ps_wakeup(sc);
		spin_lock_bh(&sc->sc_pcu_lock);
		drain_txq = ath_drain_all_txq(sc, false);
		spin_unlock_bh(&sc->sc_pcu_lock);

		if (!drain_txq)
			ath_reset(sc, false);

		ath9k_ps_restore(sc);
		ieee80211_wake_queues(hw);
	}

	ieee80211_queue_delayed_work(hw, &sc->tx_complete_work, 0);
	mutex_unlock(&sc->mutex);
}

static bool ath9k_tx_frames_pending(struct ieee80211_hw *hw)
{
	struct ath_softc *sc = hw->priv;
	int i;

	for (i = 0; i < ATH9K_NUM_TX_QUEUES; i++) {
		if (!ATH_TXQ_SETUP(sc, i))
			continue;

		if (ath9k_has_pending_frames(sc, &sc->tx.txq[i]))
			return true;
	}
	return false;
}

static int ath9k_tx_last_beacon(struct ieee80211_hw *hw)
{
	struct ath_softc *sc = hw->priv;
	struct ath_hw *ah = sc->sc_ah;
	struct ieee80211_vif *vif;
	struct ath_vif *avp;
	struct ath_buf *bf;
	struct ath_tx_status ts;
	bool edma = !!(ah->caps.hw_caps & ATH9K_HW_CAP_EDMA);
	int status;

	vif = sc->beacon.bslot[0];
	if (!vif)
		return 0;

	if (!vif->bss_conf.enable_beacon)
		return 0;

	avp = (void *)vif->drv_priv;

	if (!sc->beacon.tx_processed && !edma) {
		tasklet_disable(&sc->bcon_tasklet);

		bf = avp->av_bcbuf;
		if (!bf || !bf->bf_mpdu)
			goto skip;

		status = ath9k_hw_txprocdesc(ah, bf->bf_desc, &ts);
		if (status == -EINPROGRESS)
			goto skip;

		sc->beacon.tx_processed = true;
		sc->beacon.tx_last = !(ts.ts_status & ATH9K_TXERR_MASK);

skip:
		tasklet_enable(&sc->bcon_tasklet);
	}

	return sc->beacon.tx_last;
}

static int ath9k_get_stats(struct ieee80211_hw *hw,
			   struct ieee80211_low_level_stats *stats)
{
	struct ath_softc *sc = hw->priv;
	struct ath_hw *ah = sc->sc_ah;
	struct ath9k_mib_stats *mib_stats = &ah->ah_mibStats;

	stats->dot11ACKFailureCount = mib_stats->ackrcv_bad;
	stats->dot11RTSFailureCount = mib_stats->rts_bad;
	stats->dot11FCSErrorCount = mib_stats->fcs_bad;
	stats->dot11RTSSuccessCount = mib_stats->rts_good;
	return 0;
}

static u32 fill_chainmask(u32 cap, u32 new)
{
	u32 filled = 0;
	int i;

	for (i = 0; cap && new; i++, cap >>= 1) {
		if (!(cap & BIT(0)))
			continue;

		if (new & BIT(0))
			filled |= BIT(i);

		new >>= 1;
	}

	return filled;
}

static bool validate_antenna_mask(struct ath_hw *ah, u32 val)
{
	switch (val & 0x7) {
	case 0x1:
	case 0x3:
	case 0x7:
		return true;
	case 0x2:
		return (ah->caps.rx_chainmask == 1);
	default:
		return false;
	}
}

static int ath9k_set_antenna(struct ieee80211_hw *hw, u32 tx_ant, u32 rx_ant)
{
	struct ath_softc *sc = hw->priv;
	struct ath_hw *ah = sc->sc_ah;

	if (ah->caps.rx_chainmask != 1)
		rx_ant |= tx_ant;

	if (!validate_antenna_mask(ah, rx_ant) || !tx_ant)
		return -EINVAL;

	sc->ant_rx = rx_ant;
	sc->ant_tx = tx_ant;

	if (ah->caps.rx_chainmask == 1)
		return 0;

	/* AR9100 runs into calibration issues if not all rx chains are enabled */
	if (AR_SREV_9100(ah))
		ah->rxchainmask = 0x7;
	else
		ah->rxchainmask = fill_chainmask(ah->caps.rx_chainmask, rx_ant);

	ah->txchainmask = fill_chainmask(ah->caps.tx_chainmask, tx_ant);
	ath9k_reload_chainmask_settings(sc);

	return 0;
}

static int ath9k_get_antenna(struct ieee80211_hw *hw, u32 *tx_ant, u32 *rx_ant)
{
	struct ath_softc *sc = hw->priv;

	*tx_ant = sc->ant_tx;
	*rx_ant = sc->ant_rx;
	return 0;
}

#ifdef CONFIG_ATH9K_DEBUGFS

/* Ethtool support for get-stats */

#define AMKSTR(nm) #nm "_BE", #nm "_BK", #nm "_VI", #nm "_VO"
static const char ath9k_gstrings_stats[][ETH_GSTRING_LEN] = {
	"tx_pkts_nic",
	"tx_bytes_nic",
	"rx_pkts_nic",
	"rx_bytes_nic",
	AMKSTR(d_tx_pkts),
	AMKSTR(d_tx_bytes),
	AMKSTR(d_tx_mpdus_queued),
	AMKSTR(d_tx_mpdus_completed),
	AMKSTR(d_tx_mpdu_xretries),
	AMKSTR(d_tx_aggregates),
	AMKSTR(d_tx_ampdus_queued_hw),
	AMKSTR(d_tx_ampdus_queued_sw),
	AMKSTR(d_tx_ampdus_completed),
	AMKSTR(d_tx_ampdu_retries),
	AMKSTR(d_tx_ampdu_xretries),
	AMKSTR(d_tx_fifo_underrun),
	AMKSTR(d_tx_op_exceeded),
	AMKSTR(d_tx_timer_expiry),
	AMKSTR(d_tx_desc_cfg_err),
	AMKSTR(d_tx_data_underrun),
	AMKSTR(d_tx_delim_underrun),

	"d_rx_decrypt_crc_err",
	"d_rx_phy_err",
	"d_rx_mic_err",
	"d_rx_pre_delim_crc_err",
	"d_rx_post_delim_crc_err",
	"d_rx_decrypt_busy_err",

	"d_rx_phyerr_radar",
	"d_rx_phyerr_ofdm_timing",
	"d_rx_phyerr_cck_timing",

};
#define ATH9K_SSTATS_LEN ARRAY_SIZE(ath9k_gstrings_stats)

static void ath9k_get_et_strings(struct ieee80211_hw *hw,
				 struct ieee80211_vif *vif,
				 u32 sset, u8 *data)
{
	if (sset == ETH_SS_STATS)
		memcpy(data, *ath9k_gstrings_stats,
		       sizeof(ath9k_gstrings_stats));
}

static int ath9k_get_et_sset_count(struct ieee80211_hw *hw,
				   struct ieee80211_vif *vif, int sset)
{
	if (sset == ETH_SS_STATS)
		return ATH9K_SSTATS_LEN;
	return 0;
}

#define PR_QNUM(_n) (sc->tx.txq_map[_n]->axq_qnum)
#define AWDATA(elem)							\
	do {								\
		data[i++] = sc->debug.stats.txstats[PR_QNUM(WME_AC_BE)].elem; \
		data[i++] = sc->debug.stats.txstats[PR_QNUM(WME_AC_BK)].elem; \
		data[i++] = sc->debug.stats.txstats[PR_QNUM(WME_AC_VI)].elem; \
		data[i++] = sc->debug.stats.txstats[PR_QNUM(WME_AC_VO)].elem; \
	} while (0)

#define AWDATA_RX(elem)						\
	do {							\
		data[i++] = sc->debug.stats.rxstats.elem;	\
	} while (0)

static void ath9k_get_et_stats(struct ieee80211_hw *hw,
			       struct ieee80211_vif *vif,
			       struct ethtool_stats *stats, u64 *data)
{
	struct ath_softc *sc = hw->priv;
	int i = 0;

	data[i++] = (sc->debug.stats.txstats[PR_QNUM(WME_AC_BE)].tx_pkts_all +
		     sc->debug.stats.txstats[PR_QNUM(WME_AC_BK)].tx_pkts_all +
		     sc->debug.stats.txstats[PR_QNUM(WME_AC_VI)].tx_pkts_all +
		     sc->debug.stats.txstats[PR_QNUM(WME_AC_VO)].tx_pkts_all);
	data[i++] = (sc->debug.stats.txstats[PR_QNUM(WME_AC_BE)].tx_bytes_all +
		     sc->debug.stats.txstats[PR_QNUM(WME_AC_BK)].tx_bytes_all +
		     sc->debug.stats.txstats[PR_QNUM(WME_AC_VI)].tx_bytes_all +
		     sc->debug.stats.txstats[PR_QNUM(WME_AC_VO)].tx_bytes_all);
	AWDATA_RX(rx_pkts_all);
	AWDATA_RX(rx_bytes_all);

	AWDATA(tx_pkts_all);
	AWDATA(tx_bytes_all);
	AWDATA(queued);
	AWDATA(completed);
	AWDATA(xretries);
	AWDATA(a_aggr);
	AWDATA(a_queued_hw);
	AWDATA(a_queued_sw);
	AWDATA(a_completed);
	AWDATA(a_retries);
	AWDATA(a_xretries);
	AWDATA(fifo_underrun);
	AWDATA(xtxop);
	AWDATA(timer_exp);
	AWDATA(desc_cfg_err);
	AWDATA(data_underrun);
	AWDATA(delim_underrun);

	AWDATA_RX(decrypt_crc_err);
	AWDATA_RX(phy_err);
	AWDATA_RX(mic_err);
	AWDATA_RX(pre_delim_crc_err);
	AWDATA_RX(post_delim_crc_err);
	AWDATA_RX(decrypt_busy_err);

	AWDATA_RX(phy_err_stats[ATH9K_PHYERR_RADAR]);
	AWDATA_RX(phy_err_stats[ATH9K_PHYERR_OFDM_TIMING]);
	AWDATA_RX(phy_err_stats[ATH9K_PHYERR_CCK_TIMING]);

	WARN_ON(i != ATH9K_SSTATS_LEN);
}

/* End of ethtool get-stats functions */

#endif


#ifdef CONFIG_PM_SLEEP

static void ath9k_wow_map_triggers(struct ath_softc *sc,
				   struct cfg80211_wowlan *wowlan,
				   u32 *wow_triggers)
{
	if (wowlan->disconnect)
		*wow_triggers |= AH_WOW_LINK_CHANGE |
				 AH_WOW_BEACON_MISS;
	if (wowlan->magic_pkt)
		*wow_triggers |= AH_WOW_MAGIC_PATTERN_EN;

	if (wowlan->n_patterns)
		*wow_triggers |= AH_WOW_USER_PATTERN_EN;

	sc->wow_enabled = *wow_triggers;

}

static void ath9k_wow_add_disassoc_deauth_pattern(struct ath_softc *sc)
{
	struct ath_hw *ah = sc->sc_ah;
	struct ath_common *common = ath9k_hw_common(ah);
	struct ath9k_hw_capabilities *pcaps = &ah->caps;
	int pattern_count = 0;
	int i, byte_cnt;
	u8 dis_deauth_pattern[MAX_PATTERN_SIZE];
	u8 dis_deauth_mask[MAX_PATTERN_SIZE];

	memset(dis_deauth_pattern, 0, MAX_PATTERN_SIZE);
	memset(dis_deauth_mask, 0, MAX_PATTERN_SIZE);

	/*
	 * Create Dissassociate / Deauthenticate packet filter
	 *
	 *     2 bytes        2 byte    6 bytes   6 bytes  6 bytes
	 *  +--------------+----------+---------+--------+--------+----
	 *  + Frame Control+ Duration +   DA    +  SA    +  BSSID +
	 *  +--------------+----------+---------+--------+--------+----
	 *
	 * The above is the management frame format for disassociate/
	 * deauthenticate pattern, from this we need to match the first byte
	 * of 'Frame Control' and DA, SA, and BSSID fields
	 * (skipping 2nd byte of FC and Duration feild.
	 *
	 * Disassociate pattern
	 * --------------------
	 * Frame control = 00 00 1010
	 * DA, SA, BSSID = x:x:x:x:x:x
	 * Pattern will be A0000000 | x:x:x:x:x:x | x:x:x:x:x:x
	 *			    | x:x:x:x:x:x  -- 22 bytes
	 *
	 * Deauthenticate pattern
	 * ----------------------
	 * Frame control = 00 00 1100
	 * DA, SA, BSSID = x:x:x:x:x:x
	 * Pattern will be C0000000 | x:x:x:x:x:x | x:x:x:x:x:x
	 *			    | x:x:x:x:x:x  -- 22 bytes
	 */

	/* Create Disassociate Pattern first */

	byte_cnt = 0;

	/* Fill out the mask with all FF's */

	for (i = 0; i < MAX_PATTERN_MASK_SIZE; i++)
		dis_deauth_mask[i] = 0xff;

	/* copy the first byte of frame control field */
	dis_deauth_pattern[byte_cnt] = 0xa0;
	byte_cnt++;

	/* skip 2nd byte of frame control and Duration field */
	byte_cnt += 3;

	/*
	 * need not match the destination mac address, it can be a broadcast
	 * mac address or an unicast to this station
	 */
	byte_cnt += 6;

	/* copy the source mac address */
	memcpy((dis_deauth_pattern + byte_cnt), common->curbssid, ETH_ALEN);

	byte_cnt += 6;

	/* copy the bssid, its same as the source mac address */

	memcpy((dis_deauth_pattern + byte_cnt), common->curbssid, ETH_ALEN);

	/* Create Disassociate pattern mask */

	if (pcaps->hw_caps & ATH9K_HW_WOW_PATTERN_MATCH_EXACT) {

		if (pcaps->hw_caps & ATH9K_HW_WOW_PATTERN_MATCH_DWORD) {
			/*
			 * for AR9280, because of hardware limitation, the
			 * first 4 bytes have to be matched for all patterns.
			 * the mask for disassociation and de-auth pattern
			 * matching need to enable the first 4 bytes.
			 * also the duration field needs to be filled.
			 */
			dis_deauth_mask[0] = 0xf0;

			/*
			 * fill in duration field
			 FIXME: what is the exact value ?
			 */
			dis_deauth_pattern[2] = 0xff;
			dis_deauth_pattern[3] = 0xff;
		} else {
			dis_deauth_mask[0] = 0xfe;
		}

		dis_deauth_mask[1] = 0x03;
		dis_deauth_mask[2] = 0xc0;
	} else {
		dis_deauth_mask[0] = 0xef;
		dis_deauth_mask[1] = 0x3f;
		dis_deauth_mask[2] = 0x00;
		dis_deauth_mask[3] = 0xfc;
	}

	ath_dbg(common, WOW, "Adding disassoc/deauth patterns for WoW\n");

	ath9k_hw_wow_apply_pattern(ah, dis_deauth_pattern, dis_deauth_mask,
				   pattern_count, byte_cnt);

	pattern_count++;
	/*
	 * for de-authenticate pattern, only the first byte of the frame
	 * control field gets changed from 0xA0 to 0xC0
	 */
	dis_deauth_pattern[0] = 0xC0;

	ath9k_hw_wow_apply_pattern(ah, dis_deauth_pattern, dis_deauth_mask,
				   pattern_count, byte_cnt);

}

static void ath9k_wow_add_pattern(struct ath_softc *sc,
				  struct cfg80211_wowlan *wowlan)
{
	struct ath_hw *ah = sc->sc_ah;
	struct ath9k_wow_pattern *wow_pattern = NULL;
	struct cfg80211_wowlan_trig_pkt_pattern *patterns = wowlan->patterns;
	int mask_len;
	s8 i = 0;

	if (!wowlan->n_patterns)
		return;

	/*
	 * Add the new user configured patterns
	 */
	for (i = 0; i < wowlan->n_patterns; i++) {

		wow_pattern = kzalloc(sizeof(*wow_pattern), GFP_KERNEL);

		if (!wow_pattern)
			return;

		/*
		 * TODO: convert the generic user space pattern to
		 * appropriate chip specific/802.11 pattern.
		 */

		mask_len = DIV_ROUND_UP(wowlan->patterns[i].pattern_len, 8);
		memset(wow_pattern->pattern_bytes, 0, MAX_PATTERN_SIZE);
		memset(wow_pattern->mask_bytes, 0, MAX_PATTERN_SIZE);
		memcpy(wow_pattern->pattern_bytes, patterns[i].pattern,
		       patterns[i].pattern_len);
		memcpy(wow_pattern->mask_bytes, patterns[i].mask, mask_len);
		wow_pattern->pattern_len = patterns[i].pattern_len;

		/*
		 * just need to take care of deauth and disssoc pattern,
		 * make sure we don't overwrite them.
		 */

		ath9k_hw_wow_apply_pattern(ah, wow_pattern->pattern_bytes,
					   wow_pattern->mask_bytes,
					   i + 2,
					   wow_pattern->pattern_len);
		kfree(wow_pattern);

	}

}

static int ath9k_suspend(struct ieee80211_hw *hw,
			 struct cfg80211_wowlan *wowlan)
{
	struct ath_softc *sc = hw->priv;
	struct ath_hw *ah = sc->sc_ah;
	struct ath_common *common = ath9k_hw_common(ah);
	u32 wow_triggers_enabled = 0;
	int ret = 0;

	mutex_lock(&sc->mutex);

	ath_cancel_work(sc);
	del_timer_sync(&common->ani.timer);
	del_timer_sync(&sc->rx_poll_timer);

	if (test_bit(SC_OP_INVALID, &sc->sc_flags)) {
		ath_dbg(common, ANY, "Device not present\n");
		ret = -EINVAL;
		goto fail_wow;
	}

	if (WARN_ON(!wowlan)) {
		ath_dbg(common, WOW, "None of the WoW triggers enabled\n");
		ret = -EINVAL;
		goto fail_wow;
	}

	if (!device_can_wakeup(sc->dev)) {
		ath_dbg(common, WOW, "device_can_wakeup failed, WoW is not enabled\n");
		ret = 1;
		goto fail_wow;
	}

	/*
	 * none of the sta vifs are associated
	 * and we are not currently handling multivif
	 * cases, for instance we have to seperately
	 * configure 'keep alive frame' for each
	 * STA.
	 */

	if (!test_bit(SC_OP_PRIM_STA_VIF, &sc->sc_flags)) {
		ath_dbg(common, WOW, "None of the STA vifs are associated\n");
		ret = 1;
		goto fail_wow;
	}

	if (sc->nvifs > 1) {
		ath_dbg(common, WOW, "WoW for multivif is not yet supported\n");
		ret = 1;
		goto fail_wow;
	}

	ath9k_wow_map_triggers(sc, wowlan, &wow_triggers_enabled);

	ath_dbg(common, WOW, "WoW triggers enabled 0x%x\n",
		wow_triggers_enabled);

	ath9k_ps_wakeup(sc);

	ath9k_stop_btcoex(sc);

	/*
	 * Enable wake up on recieving disassoc/deauth
	 * frame by default.
	 */
	ath9k_wow_add_disassoc_deauth_pattern(sc);

	if (wow_triggers_enabled & AH_WOW_USER_PATTERN_EN)
		ath9k_wow_add_pattern(sc, wowlan);

	spin_lock_bh(&sc->sc_pcu_lock);
	/*
	 * To avoid false wake, we enable beacon miss interrupt only
	 * when we go to sleep. We save the current interrupt mask
	 * so we can restore it after the system wakes up
	 */
	sc->wow_intr_before_sleep = ah->imask;
	ah->imask &= ~ATH9K_INT_GLOBAL;
	ath9k_hw_disable_interrupts(ah);
	ah->imask = ATH9K_INT_BMISS | ATH9K_INT_GLOBAL;
	ath9k_hw_set_interrupts(ah);
	ath9k_hw_enable_interrupts(ah);

	spin_unlock_bh(&sc->sc_pcu_lock);

	/*
	 * we can now sync irq and kill any running tasklets, since we already
	 * disabled interrupts and not holding a spin lock
	 */
	synchronize_irq(sc->irq);
	tasklet_kill(&sc->intr_tq);

	ath9k_hw_wow_enable(ah, wow_triggers_enabled);

	ath9k_ps_restore(sc);
	ath_dbg(common, ANY, "WoW enabled in ath9k\n");
	atomic_inc(&sc->wow_sleep_proc_intr);

fail_wow:
	mutex_unlock(&sc->mutex);
	return ret;
}

static int ath9k_resume(struct ieee80211_hw *hw)
{
	struct ath_softc *sc = hw->priv;
	struct ath_hw *ah = sc->sc_ah;
	struct ath_common *common = ath9k_hw_common(ah);
	u32 wow_status;

	mutex_lock(&sc->mutex);

	ath9k_ps_wakeup(sc);

	spin_lock_bh(&sc->sc_pcu_lock);

	ath9k_hw_disable_interrupts(ah);
	ah->imask = sc->wow_intr_before_sleep;
	ath9k_hw_set_interrupts(ah);
	ath9k_hw_enable_interrupts(ah);

	spin_unlock_bh(&sc->sc_pcu_lock);

	wow_status = ath9k_hw_wow_wakeup(ah);

	if (atomic_read(&sc->wow_got_bmiss_intr) == 0) {
		/*
		 * some devices may not pick beacon miss
		 * as the reason they woke up so we add
		 * that here for that shortcoming.
		 */
		wow_status |= AH_WOW_BEACON_MISS;
		atomic_dec(&sc->wow_got_bmiss_intr);
		ath_dbg(common, ANY, "Beacon miss interrupt picked up during WoW sleep\n");
	}

	atomic_dec(&sc->wow_sleep_proc_intr);

	if (wow_status) {
		ath_dbg(common, ANY, "Waking up due to WoW triggers %s with WoW status = %x\n",
			ath9k_hw_wow_event_to_string(wow_status), wow_status);
	}

	ath_restart_work(sc);
	ath9k_start_btcoex(sc);

	ath9k_ps_restore(sc);
	mutex_unlock(&sc->mutex);

	return 0;
}

static void ath9k_set_wakeup(struct ieee80211_hw *hw, bool enabled)
{
	struct ath_softc *sc = hw->priv;

	mutex_lock(&sc->mutex);
	device_init_wakeup(sc->dev, 1);
	device_set_wakeup_enable(sc->dev, enabled);
	mutex_unlock(&sc->mutex);
}

#endif

struct ieee80211_ops ath9k_ops = {
	.tx 		    = ath9k_tx,
	.start 		    = ath9k_start,
	.stop 		    = ath9k_stop,
	.add_interface 	    = ath9k_add_interface,
	.change_interface   = ath9k_change_interface,
	.remove_interface   = ath9k_remove_interface,
	.config 	    = ath9k_config,
	.configure_filter   = ath9k_configure_filter,
	.sta_add	    = ath9k_sta_add,
	.sta_remove	    = ath9k_sta_remove,
	.sta_notify         = ath9k_sta_notify,
	.conf_tx 	    = ath9k_conf_tx,
	.bss_info_changed   = ath9k_bss_info_changed,
	.set_key            = ath9k_set_key,
	.get_tsf 	    = ath9k_get_tsf,
	.set_tsf 	    = ath9k_set_tsf,
	.reset_tsf 	    = ath9k_reset_tsf,
	.ampdu_action       = ath9k_ampdu_action,
	.get_survey	    = ath9k_get_survey,
	.rfkill_poll        = ath9k_rfkill_poll_state,
	.set_coverage_class = ath9k_set_coverage_class,
	.flush		    = ath9k_flush,
	.tx_frames_pending  = ath9k_tx_frames_pending,
	.tx_last_beacon     = ath9k_tx_last_beacon,
	.get_stats	    = ath9k_get_stats,
	.set_antenna	    = ath9k_set_antenna,
	.get_antenna	    = ath9k_get_antenna,

#ifdef CONFIG_PM_SLEEP
	.suspend	    = ath9k_suspend,
	.resume		    = ath9k_resume,
	.set_wakeup	    = ath9k_set_wakeup,
#endif

#ifdef CONFIG_ATH9K_DEBUGFS
	.get_et_sset_count  = ath9k_get_et_sset_count,
	.get_et_stats  = ath9k_get_et_stats,
	.get_et_strings  = ath9k_get_et_strings,
#endif
};<|MERGE_RESOLUTION|>--- conflicted
+++ resolved
@@ -462,15 +462,10 @@
 	if (!ath9k_hw_intrpend(ah))
 		return IRQ_NONE;
 
-<<<<<<< HEAD
-	if(test_bit(SC_OP_HW_RESET, &sc->sc_flags))
-		return IRQ_HANDLED;
-=======
 	if (test_bit(SC_OP_HW_RESET, &sc->sc_flags)) {
 		ath9k_hw_kill_interrupts(ah);
 		return IRQ_HANDLED;
 	}
->>>>>>> 9450d57e
 
 	/*
 	 * Figure out the reason(s) for the interrupt.  Note
@@ -1532,7 +1527,6 @@
 	if (changed & BSS_CHANGED_ASSOC) {
 		ath_dbg(common, CONFIG, "BSSID %pM Changed ASSOC %d\n",
 			bss_conf->bssid, bss_conf->assoc);
-<<<<<<< HEAD
 
 		if (avp->primary_sta_vif && !bss_conf->assoc) {
 			clear_bit(SC_OP_PRIM_STA_VIF, &sc->sc_flags);
@@ -1542,17 +1536,6 @@
 				clear_bit(SC_OP_BEACONS, &sc->sc_flags);
 		}
 
-=======
-
-		if (avp->primary_sta_vif && !bss_conf->assoc) {
-			clear_bit(SC_OP_PRIM_STA_VIF, &sc->sc_flags);
-			avp->primary_sta_vif = false;
-
-			if (ah->opmode == NL80211_IFTYPE_STATION)
-				clear_bit(SC_OP_BEACONS, &sc->sc_flags);
-		}
-
->>>>>>> 9450d57e
 		ieee80211_iterate_active_interfaces_atomic(sc->hw,
 						   ath9k_bss_assoc_iter, sc);
 
