--- conflicted
+++ resolved
@@ -1376,16 +1376,6 @@
 
 	amdgpu_gmc_tmz_set(adev);
 
-<<<<<<< HEAD
-	if (amdgpu_num_kcq == -1) {
-		amdgpu_num_kcq = 8;
-	} else if (amdgpu_num_kcq > 8 || amdgpu_num_kcq < 0) {
-		amdgpu_num_kcq = 8;
-		dev_warn(adev->dev, "set kernel compute queue number to 8 due to invalid parameter provided by user\n");
-	}
-
-=======
->>>>>>> 514ad1b6
 	amdgpu_gmc_noretry_set(adev);
 
 	return 0;
