--- conflicted
+++ resolved
@@ -606,10 +606,6 @@
 	struct mlx5_ib_dev     *dev;
 	u32 out[MLX5_ST_SZ_DW(create_mkey_out)];
 	struct mlx5_core_sig_ctx    *sig;
-<<<<<<< HEAD
-	unsigned int		live;
-=======
->>>>>>> f295e4ce
 	void			*descs_alloc;
 	int			access_flags; /* Needed for rereg MR */
 
