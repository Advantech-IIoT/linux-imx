--- conflicted
+++ resolved
@@ -60,11 +60,7 @@
  * unaligned.
  */
 
-<<<<<<< HEAD
-static inline void
-=======
 static inline int
->>>>>>> bb176f67
 flat_put_addr_at_rp(u32 __user *rp, u32 addr, u32 relval)
 {
 	u32 *p = (__force u32 *)rp;
