/*
 * Device Tree support for Armada 370 and XP platforms.
 *
 * Copyright (C) 2012 Marvell
 *
 * Lior Amsalem <alior@marvell.com>
 * Gregory CLEMENT <gregory.clement@free-electrons.com>
 * Thomas Petazzoni <thomas.petazzoni@free-electrons.com>
 *
 * This file is licensed under the terms of the GNU General Public
 * License version 2.  This program is licensed "as is" without any
 * warranty of any kind, whether express or implied.
 */

#include <linux/kernel.h>
#include <linux/init.h>
#include <linux/of_platform.h>
#include <linux/io.h>
#include <linux/time-armada-370-xp.h>
#include <linux/clk/mvebu.h>
#include <linux/dma-mapping.h>
#include <asm/mach/arch.h>
#include <asm/mach/map.h>
#include <asm/mach/time.h>
#include "armada-370-xp.h"
#include "common.h"
#include "coherency.h"

static struct map_desc armada_370_xp_io_desc[] __initdata = {
	{
		.virtual	= (unsigned long) ARMADA_370_XP_REGS_VIRT_BASE,
		.pfn		= __phys_to_pfn(ARMADA_370_XP_REGS_PHYS_BASE),
		.length		= ARMADA_370_XP_REGS_SIZE,
		.type		= MT_DEVICE,
	},
};

void __init armada_370_xp_map_io(void)
{
	iotable_init(armada_370_xp_io_desc, ARRAY_SIZE(armada_370_xp_io_desc));
}

void __init armada_370_xp_timer_and_clk_init(void)
{
	mvebu_clocks_init();
	armada_370_xp_timer_init();
}

void __init armada_370_xp_init_early(void)
{
	/*
	 * Some Armada 370/XP devices allocate their coherent buffers
	 * from atomic context. Increase size of atomic coherent pool
	 * to make sure such the allocations won't fail.
	 */
	init_dma_coherent_pool_size(SZ_1M);
}

struct sys_timer armada_370_xp_timer = {
	.init		= armada_370_xp_timer_and_clk_init,
};

static void __init armada_370_xp_dt_init(void)
{
	of_platform_populate(NULL, of_default_bus_match_table, NULL, NULL);
	coherency_init();
}

static const char * const armada_370_xp_dt_compat[] = {
	"marvell,armada-370-xp",
	NULL,
};

<<<<<<< HEAD
DT_MACHINE_START(ARMADA_XP_DT, "Marvell Aramada 370/XP (Device Tree)")
=======
DT_MACHINE_START(ARMADA_XP_DT, "Marvell Armada 370/XP (Device Tree)")
>>>>>>> 73d9cdca
	.smp		= smp_ops(armada_xp_smp_ops),
	.init_machine	= armada_370_xp_dt_init,
	.map_io		= armada_370_xp_map_io,
	.init_early	= armada_370_xp_init_early,
	.init_irq	= armada_370_xp_init_irq,
	.handle_irq     = armada_370_xp_handle_irq,
	.timer		= &armada_370_xp_timer,
	.restart	= mvebu_restart,
	.dt_compat	= armada_370_xp_dt_compat,
MACHINE_END<|MERGE_RESOLUTION|>--- conflicted
+++ resolved
@@ -71,11 +71,7 @@
 	NULL,
 };
 
-<<<<<<< HEAD
-DT_MACHINE_START(ARMADA_XP_DT, "Marvell Aramada 370/XP (Device Tree)")
-=======
 DT_MACHINE_START(ARMADA_XP_DT, "Marvell Armada 370/XP (Device Tree)")
->>>>>>> 73d9cdca
 	.smp		= smp_ops(armada_xp_smp_ops),
 	.init_machine	= armada_370_xp_dt_init,
 	.map_io		= armada_370_xp_map_io,
